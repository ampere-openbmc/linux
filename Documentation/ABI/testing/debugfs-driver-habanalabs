--- conflicted
+++ resolved
@@ -226,15 +226,12 @@
                 Writing an integer X discards X state dumps, so that the
                 next read would return X+1-st newest state dump.
 
-<<<<<<< HEAD
-=======
 What:           /sys/kernel/debug/habanalabs/hl<n>/timeout_locked
 Date:           Sep 2021
 KernelVersion:  5.16
 Contact:        obitton@habana.ai
 Description:    Sets the command submission timeout value in seconds.
 
->>>>>>> df0cc57e
 What:           /sys/kernel/debug/habanalabs/hl<n>/stop_on_err
 Date:           Mar 2020
 KernelVersion:  5.6
