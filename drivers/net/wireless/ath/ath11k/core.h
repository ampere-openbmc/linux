/* SPDX-License-Identifier: BSD-3-Clause-Clear */
/*
 * Copyright (c) 2018-2019 The Linux Foundation. All rights reserved.
 * Copyright (c) 2021-2022 Qualcomm Innovation Center, Inc. All rights reserved.
 */

#ifndef ATH11K_CORE_H
#define ATH11K_CORE_H

#include <linux/types.h>
#include <linux/interrupt.h>
#include <linux/irq.h>
#include <linux/bitfield.h>
#include <linux/dmi.h>
#include <linux/ctype.h>
#include <linux/rhashtable.h>
#include "qmi.h"
#include "htc.h"
#include "wmi.h"
#include "hal.h"
#include "dp.h"
#include "ce.h"
#include "mac.h"
#include "hw.h"
#include "hal_rx.h"
#include "reg.h"
#include "thermal.h"
#include "dbring.h"
#include "spectral.h"
#include "wow.h"

#define SM(_v, _f) (((_v) << _f##_LSB) & _f##_MASK)

#define ATH11K_TX_MGMT_NUM_PENDING_MAX	512

#define ATH11K_TX_MGMT_TARGET_MAX_SUPPORT_WMI 64

/* Pending management packets threshold for dropping probe responses */
#define ATH11K_PRB_RSP_DROP_THRESHOLD ((ATH11K_TX_MGMT_TARGET_MAX_SUPPORT_WMI * 3) / 4)

#define ATH11K_INVALID_HW_MAC_ID	0xFF
#define ATH11K_CONNECTION_LOSS_HZ	(3 * HZ)

/* SMBIOS type containing Board Data File Name Extension */
#define ATH11K_SMBIOS_BDF_EXT_TYPE 0xF8

/* SMBIOS type structure length (excluding strings-set) */
#define ATH11K_SMBIOS_BDF_EXT_LENGTH 0x9

/* The magic used by QCA spec */
#define ATH11K_SMBIOS_BDF_EXT_MAGIC "BDF_"

extern unsigned int ath11k_frame_mode;

#define ATH11K_SCAN_TIMEOUT_HZ (20 * HZ)

#define ATH11K_MON_TIMER_INTERVAL  10
#define ATH11K_RESET_TIMEOUT_HZ (20 * HZ)
#define ATH11K_RESET_MAX_FAIL_COUNT_FIRST 3
#define ATH11K_RESET_MAX_FAIL_COUNT_FINAL 5
#define ATH11K_RESET_FAIL_TIMEOUT_HZ (20 * HZ)
#define ATH11K_RECONFIGURE_TIMEOUT_HZ (10 * HZ)
#define ATH11K_RECOVER_START_TIMEOUT_HZ (20 * HZ)

enum ath11k_supported_bw {
	ATH11K_BW_20	= 0,
	ATH11K_BW_40	= 1,
	ATH11K_BW_80	= 2,
	ATH11K_BW_160	= 3,
};

enum ath11k_bdf_search {
	ATH11K_BDF_SEARCH_DEFAULT,
	ATH11K_BDF_SEARCH_BUS_AND_BOARD,
};

enum wme_ac {
	WME_AC_BE,
	WME_AC_BK,
	WME_AC_VI,
	WME_AC_VO,
	WME_NUM_AC
};

#define ATH11K_HT_MCS_MAX	7
#define ATH11K_VHT_MCS_MAX	9
#define ATH11K_HE_MCS_MAX	11

enum ath11k_crypt_mode {
	/* Only use hardware crypto engine */
	ATH11K_CRYPT_MODE_HW,
	/* Only use software crypto */
	ATH11K_CRYPT_MODE_SW,
};

static inline enum wme_ac ath11k_tid_to_ac(u32 tid)
{
	return (((tid == 0) || (tid == 3)) ? WME_AC_BE :
		((tid == 1) || (tid == 2)) ? WME_AC_BK :
		((tid == 4) || (tid == 5)) ? WME_AC_VI :
		WME_AC_VO);
}

enum ath11k_skb_flags {
	ATH11K_SKB_HW_80211_ENCAP = BIT(0),
	ATH11K_SKB_CIPHER_SET = BIT(1),
};

struct ath11k_skb_cb {
	dma_addr_t paddr;
	u8 eid;
	u8 flags;
	u32 cipher;
	struct ath11k *ar;
	struct ieee80211_vif *vif;
} __packed;

struct ath11k_skb_rxcb {
	dma_addr_t paddr;
	bool is_first_msdu;
	bool is_last_msdu;
	bool is_continuation;
	bool is_mcbc;
	bool is_eapol;
	struct hal_rx_desc *rx_desc;
	u8 err_rel_src;
	u8 err_code;
	u8 mac_id;
	u8 unmapped;
	u8 is_frag;
	u8 tid;
	u16 peer_id;
	u16 seq_no;
};

enum ath11k_hw_rev {
	ATH11K_HW_IPQ8074,
	ATH11K_HW_QCA6390_HW20,
	ATH11K_HW_IPQ6018_HW10,
	ATH11K_HW_QCN9074_HW10,
	ATH11K_HW_WCN6855_HW20,
	ATH11K_HW_WCN6855_HW21,
	ATH11K_HW_WCN6750_HW10,
};

enum ath11k_firmware_mode {
	/* the default mode, standard 802.11 functionality */
	ATH11K_FIRMWARE_MODE_NORMAL,

	/* factory tests etc */
	ATH11K_FIRMWARE_MODE_FTM,

	/* Cold boot calibration */
	ATH11K_FIRMWARE_MODE_COLD_BOOT = 7,
};

extern bool ath11k_cold_boot_cal;

#define ATH11K_IRQ_NUM_MAX 52
#define ATH11K_EXT_IRQ_NUM_MAX	16

struct ath11k_ext_irq_grp {
	struct ath11k_base *ab;
	u32 irqs[ATH11K_EXT_IRQ_NUM_MAX];
	u32 num_irq;
	u32 grp_id;
	u64 timestamp;
	bool napi_enabled;
	struct napi_struct napi;
	struct net_device napi_ndev;
};

enum ath11k_smbios_cc_type {
	/* disable country code setting from SMBIOS */
	ATH11K_SMBIOS_CC_DISABLE = 0,

	/* set country code by ANSI country name, based on ISO3166-1 alpha2 */
	ATH11K_SMBIOS_CC_ISO = 1,

	/* worldwide regdomain */
	ATH11K_SMBIOS_CC_WW = 2,
};

struct ath11k_smbios_bdf {
	struct dmi_header hdr;

	u8 features_disabled;

	/* enum ath11k_smbios_cc_type */
	u8 country_code_flag;

	/* To set specific country, you need to set country code
	 * flag=ATH11K_SMBIOS_CC_ISO first, then if country is United
	 * States, then country code value = 0x5553 ("US",'U' = 0x55, 'S'=
	 * 0x53). To set country to INDONESIA, then country code value =
	 * 0x4944 ("IN", 'I'=0x49, 'D'=0x44). If country code flag =
	 * ATH11K_SMBIOS_CC_WW, then you can use worldwide regulatory
	 * setting.
	 */
	u16 cc_code;

	u8 bdf_enabled;
	u8 bdf_ext[];
} __packed;

#define HEHANDLE_CAP_PHYINFO_SIZE       3
#define HECAP_PHYINFO_SIZE              9
#define HECAP_MACINFO_SIZE              5
#define HECAP_TXRX_MCS_NSS_SIZE         2
#define HECAP_PPET16_PPET8_MAX_SIZE     25

#define HE_PPET16_PPET8_SIZE            8

/* 802.11ax PPE (PPDU packet Extension) threshold */
struct he_ppe_threshold {
	u32 numss_m1;
	u32 ru_mask;
	u32 ppet16_ppet8_ru3_ru0[HE_PPET16_PPET8_SIZE];
};

struct ath11k_he {
	u8 hecap_macinfo[HECAP_MACINFO_SIZE];
	u32 hecap_rxmcsnssmap;
	u32 hecap_txmcsnssmap;
	u32 hecap_phyinfo[HEHANDLE_CAP_PHYINFO_SIZE];
	struct he_ppe_threshold   hecap_ppet;
	u32 heop_param;
};

#define MAX_RADIOS 3

enum {
	WMI_HOST_TP_SCALE_MAX   = 0,
	WMI_HOST_TP_SCALE_50    = 1,
	WMI_HOST_TP_SCALE_25    = 2,
	WMI_HOST_TP_SCALE_12    = 3,
	WMI_HOST_TP_SCALE_MIN   = 4,
	WMI_HOST_TP_SCALE_SIZE   = 5,
};

enum ath11k_scan_state {
	ATH11K_SCAN_IDLE,
	ATH11K_SCAN_STARTING,
	ATH11K_SCAN_RUNNING,
	ATH11K_SCAN_ABORTING,
};

enum ath11k_11d_state {
	ATH11K_11D_IDLE,
	ATH11K_11D_PREPARING,
	ATH11K_11D_RUNNING,
};

enum ath11k_dev_flags {
	ATH11K_CAC_RUNNING,
	ATH11K_FLAG_CORE_REGISTERED,
	ATH11K_FLAG_CRASH_FLUSH,
	ATH11K_FLAG_RAW_MODE,
	ATH11K_FLAG_HW_CRYPTO_DISABLED,
	ATH11K_FLAG_BTCOEX,
	ATH11K_FLAG_RECOVERY,
	ATH11K_FLAG_UNREGISTERING,
	ATH11K_FLAG_REGISTERED,
	ATH11K_FLAG_QMI_FAIL,
	ATH11K_FLAG_HTC_SUSPEND_COMPLETE,
	ATH11K_FLAG_CE_IRQ_ENABLED,
	ATH11K_FLAG_EXT_IRQ_ENABLED,
	ATH11K_FLAG_FIXED_MEM_RGN,
	ATH11K_FLAG_DEVICE_INIT_DONE,
	ATH11K_FLAG_MULTI_MSI_VECTORS,
};

enum ath11k_monitor_flags {
	ATH11K_FLAG_MONITOR_CONF_ENABLED,
	ATH11K_FLAG_MONITOR_STARTED,
	ATH11K_FLAG_MONITOR_VDEV_CREATED,
};

#define ATH11K_IPV6_UC_TYPE     0
#define ATH11K_IPV6_AC_TYPE     1

#define ATH11K_IPV6_MAX_COUNT   16
#define ATH11K_IPV4_MAX_COUNT   2

struct ath11k_arp_ns_offload {
	u8  ipv4_addr[ATH11K_IPV4_MAX_COUNT][4];
	u32 ipv4_count;
	u32 ipv6_count;
	u8  ipv6_addr[ATH11K_IPV6_MAX_COUNT][16];
	u8  self_ipv6_addr[ATH11K_IPV6_MAX_COUNT][16];
	u8  ipv6_type[ATH11K_IPV6_MAX_COUNT];
	bool ipv6_valid[ATH11K_IPV6_MAX_COUNT];
	u8  mac_addr[ETH_ALEN];
};

struct ath11k_rekey_data {
	u8 kck[NL80211_KCK_LEN];
	u8 kek[NL80211_KCK_LEN];
	u64 replay_ctr;
	bool enable_offload;
};

struct ath11k_vif {
	u32 vdev_id;
	enum wmi_vdev_type vdev_type;
	enum wmi_vdev_subtype vdev_subtype;
	u32 beacon_interval;
	u32 dtim_period;
	u16 ast_hash;
	u16 ast_idx;
	u16 tcl_metadata;
	u8 hal_addr_search_flags;
	u8 search_type;

	struct ath11k *ar;
	struct ieee80211_vif *vif;

	u16 tx_seq_no;
	struct wmi_wmm_params_all_arg wmm_params;
	struct list_head list;
	union {
		struct {
			u32 uapsd;
		} sta;
		struct {
			/* 127 stations; wmi limit */
			u8 tim_bitmap[16];
			u8 tim_len;
			u32 ssid_len;
			u8 ssid[IEEE80211_MAX_SSID_LEN];
			bool hidden_ssid;
			/* P2P_IE with NoA attribute for P2P_GO case */
			u32 noa_len;
			u8 *noa_data;
		} ap;
	} u;

	bool is_started;
	bool is_up;
	bool spectral_enabled;
	bool ps;
	u32 aid;
	u8 bssid[ETH_ALEN];
	struct cfg80211_bitrate_mask bitrate_mask;
	struct delayed_work connection_loss_work;
	int num_legacy_stations;
	int rtscts_prot_mode;
	int txpower;
	bool rsnie_present;
	bool wpaie_present;
	bool bcca_zero_sent;
	bool do_not_send_tmpl;
	struct ieee80211_chanctx_conf chanctx;
<<<<<<< HEAD
=======
	struct ath11k_arp_ns_offload arp_ns_offload;
	struct ath11k_rekey_data rekey_data;

>>>>>>> 88084a3d
#ifdef CONFIG_ATH11K_DEBUGFS
	struct dentry *debugfs_twt;
#endif /* CONFIG_ATH11K_DEBUGFS */
};

struct ath11k_vif_iter {
	u32 vdev_id;
	struct ath11k_vif *arvif;
};

struct ath11k_rx_peer_stats {
	u64 num_msdu;
	u64 num_mpdu_fcs_ok;
	u64 num_mpdu_fcs_err;
	u64 tcp_msdu_count;
	u64 udp_msdu_count;
	u64 other_msdu_count;
	u64 ampdu_msdu_count;
	u64 non_ampdu_msdu_count;
	u64 stbc_count;
	u64 beamformed_count;
	u64 mcs_count[HAL_RX_MAX_MCS + 1];
	u64 nss_count[HAL_RX_MAX_NSS];
	u64 bw_count[HAL_RX_BW_MAX];
	u64 gi_count[HAL_RX_GI_MAX];
	u64 coding_count[HAL_RX_SU_MU_CODING_MAX];
	u64 tid_count[IEEE80211_NUM_TIDS + 1];
	u64 pream_cnt[HAL_RX_PREAMBLE_MAX];
	u64 reception_type[HAL_RX_RECEPTION_TYPE_MAX];
	u64 rx_duration;
	u64 dcm_count;
	u64 ru_alloc_cnt[HAL_RX_RU_ALLOC_TYPE_MAX];
};

#define ATH11K_HE_MCS_NUM       12
#define ATH11K_VHT_MCS_NUM      10
#define ATH11K_BW_NUM           4
#define ATH11K_NSS_NUM          4
#define ATH11K_LEGACY_NUM       12
#define ATH11K_GI_NUM           4
#define ATH11K_HT_MCS_NUM       32

enum ath11k_pkt_rx_err {
	ATH11K_PKT_RX_ERR_FCS,
	ATH11K_PKT_RX_ERR_TKIP,
	ATH11K_PKT_RX_ERR_CRYPT,
	ATH11K_PKT_RX_ERR_PEER_IDX_INVAL,
	ATH11K_PKT_RX_ERR_MAX,
};

enum ath11k_ampdu_subfrm_num {
	ATH11K_AMPDU_SUBFRM_NUM_10,
	ATH11K_AMPDU_SUBFRM_NUM_20,
	ATH11K_AMPDU_SUBFRM_NUM_30,
	ATH11K_AMPDU_SUBFRM_NUM_40,
	ATH11K_AMPDU_SUBFRM_NUM_50,
	ATH11K_AMPDU_SUBFRM_NUM_60,
	ATH11K_AMPDU_SUBFRM_NUM_MORE,
	ATH11K_AMPDU_SUBFRM_NUM_MAX,
};

enum ath11k_amsdu_subfrm_num {
	ATH11K_AMSDU_SUBFRM_NUM_1,
	ATH11K_AMSDU_SUBFRM_NUM_2,
	ATH11K_AMSDU_SUBFRM_NUM_3,
	ATH11K_AMSDU_SUBFRM_NUM_4,
	ATH11K_AMSDU_SUBFRM_NUM_MORE,
	ATH11K_AMSDU_SUBFRM_NUM_MAX,
};

enum ath11k_counter_type {
	ATH11K_COUNTER_TYPE_BYTES,
	ATH11K_COUNTER_TYPE_PKTS,
	ATH11K_COUNTER_TYPE_MAX,
};

enum ath11k_stats_type {
	ATH11K_STATS_TYPE_SUCC,
	ATH11K_STATS_TYPE_FAIL,
	ATH11K_STATS_TYPE_RETRY,
	ATH11K_STATS_TYPE_AMPDU,
	ATH11K_STATS_TYPE_MAX,
};

struct ath11k_htt_data_stats {
	u64 legacy[ATH11K_COUNTER_TYPE_MAX][ATH11K_LEGACY_NUM];
	u64 ht[ATH11K_COUNTER_TYPE_MAX][ATH11K_HT_MCS_NUM];
	u64 vht[ATH11K_COUNTER_TYPE_MAX][ATH11K_VHT_MCS_NUM];
	u64 he[ATH11K_COUNTER_TYPE_MAX][ATH11K_HE_MCS_NUM];
	u64 bw[ATH11K_COUNTER_TYPE_MAX][ATH11K_BW_NUM];
	u64 nss[ATH11K_COUNTER_TYPE_MAX][ATH11K_NSS_NUM];
	u64 gi[ATH11K_COUNTER_TYPE_MAX][ATH11K_GI_NUM];
};

struct ath11k_htt_tx_stats {
	struct ath11k_htt_data_stats stats[ATH11K_STATS_TYPE_MAX];
	u64 tx_duration;
	u64 ba_fails;
	u64 ack_fails;
};

struct ath11k_per_ppdu_tx_stats {
	u16 succ_pkts;
	u16 failed_pkts;
	u16 retry_pkts;
	u32 succ_bytes;
	u32 failed_bytes;
	u32 retry_bytes;
};

struct ath11k_sta {
	struct ath11k_vif *arvif;

	/* the following are protected by ar->data_lock */
	u32 changed; /* IEEE80211_RC_* */
	u32 bw;
	u32 nss;
	u32 smps;
	enum hal_pn_type pn_type;

	struct work_struct update_wk;
	struct work_struct set_4addr_wk;
	struct rate_info txrate;
	u32 peer_nss;
	struct rate_info last_txrate;
	u64 rx_duration;
	u64 tx_duration;
	u8 rssi_comb;
	s8 rssi_beacon;
	s8 chain_signal[IEEE80211_MAX_CHAINS];
	struct ath11k_htt_tx_stats *tx_stats;
	struct ath11k_rx_peer_stats *rx_stats;

#ifdef CONFIG_MAC80211_DEBUGFS
	/* protected by conf_mutex */
	bool aggr_mode;
#endif

	bool use_4addr_set;
	u16 tcl_metadata;
};

#define ATH11K_MIN_5G_FREQ 4150
#define ATH11K_MIN_6G_FREQ 5925
#define ATH11K_MAX_6G_FREQ 7115
#define ATH11K_NUM_CHANS 101
#define ATH11K_MAX_5G_CHAN 173

enum ath11k_state {
	ATH11K_STATE_OFF,
	ATH11K_STATE_ON,
	ATH11K_STATE_RESTARTING,
	ATH11K_STATE_RESTARTED,
	ATH11K_STATE_WEDGED,
	/* Add other states as required */
};

/* Antenna noise floor */
#define ATH11K_DEFAULT_NOISE_FLOOR -95

#define ATH11K_INVALID_RSSI_FULL -1

#define ATH11K_INVALID_RSSI_EMPTY -128

struct ath11k_fw_stats {
	struct dentry *debugfs_fwstats;
	u32 pdev_id;
	u32 stats_id;
	struct list_head pdevs;
	struct list_head vdevs;
	struct list_head bcn;
};

struct ath11k_dbg_htt_stats {
	u8 type;
	u8 reset;
	struct debug_htt_stats_req *stats_req;
	/* protects shared stats req buffer */
	spinlock_t lock;
};

#define MAX_MODULE_ID_BITMAP_WORDS	16

struct ath11k_debug {
	struct dentry *debugfs_pdev;
	struct ath11k_dbg_htt_stats htt_stats;
	u32 extd_tx_stats;
	struct ath11k_fw_stats fw_stats;
	struct completion fw_stats_complete;
	bool fw_stats_done;
	u32 extd_rx_stats;
	u32 pktlog_filter;
	u32 pktlog_mode;
	u32 pktlog_peer_valid;
	u8 pktlog_peer_addr[ETH_ALEN];
	u32 rx_filter;
	u32 mem_offset;
	u32 module_id_bitmap[MAX_MODULE_ID_BITMAP_WORDS];
	struct ath11k_debug_dbr *dbr_debug[WMI_DIRECT_BUF_MAX];
};

struct ath11k_per_peer_tx_stats {
	u32 succ_bytes;
	u32 retry_bytes;
	u32 failed_bytes;
	u16 succ_pkts;
	u16 retry_pkts;
	u16 failed_pkts;
	u32 duration;
	u8 ba_fails;
	bool is_ampdu;
};

#define ATH11K_FLUSH_TIMEOUT (5 * HZ)
#define ATH11K_VDEV_DELETE_TIMEOUT_HZ (5 * HZ)

struct ath11k {
	struct ath11k_base *ab;
	struct ath11k_pdev *pdev;
	struct ieee80211_hw *hw;
	struct ieee80211_ops *ops;
	struct ath11k_pdev_wmi *wmi;
	struct ath11k_pdev_dp dp;
	u8 mac_addr[ETH_ALEN];
	u32 ht_cap_info;
	u32 vht_cap_info;
	struct ath11k_he ar_he;
	enum ath11k_state state;
	bool supports_6ghz;
	struct {
		struct completion started;
		struct completion completed;
		struct completion on_channel;
		struct delayed_work timeout;
		enum ath11k_scan_state state;
		bool is_roc;
		int vdev_id;
		int roc_freq;
		bool roc_notify;
	} scan;

	struct {
		struct ieee80211_supported_band sbands[NUM_NL80211_BANDS];
		struct ieee80211_sband_iftype_data
			iftype[NUM_NL80211_BANDS][NUM_NL80211_IFTYPES];
	} mac;

	unsigned long dev_flags;
	unsigned int filter_flags;
	unsigned long monitor_flags;
	u32 min_tx_power;
	u32 max_tx_power;
	u32 txpower_limit_2g;
	u32 txpower_limit_5g;
	u32 txpower_scale;
	u32 power_scale;
	u32 chan_tx_pwr;
	u32 num_stations;
	u32 max_num_stations;
	/* To synchronize concurrent synchronous mac80211 callback operations,
	 * concurrent debugfs configuration and concurrent FW statistics events.
	 */
	struct mutex conf_mutex;
	/* protects the radio specific data like debug stats, ppdu_stats_info stats,
	 * vdev_stop_status info, scan data, ath11k_sta info, ath11k_vif info,
	 * channel context data, survey info, test mode data.
	 */
	spinlock_t data_lock;

	struct list_head arvifs;
	/* should never be NULL; needed for regular htt rx */
	struct ieee80211_channel *rx_channel;

	/* valid during scan; needed for mgmt rx during scan */
	struct ieee80211_channel *scan_channel;

	u8 cfg_tx_chainmask;
	u8 cfg_rx_chainmask;
	u8 num_rx_chains;
	u8 num_tx_chains;
	/* pdev_idx starts from 0 whereas pdev->pdev_id starts with 1 */
	u8 pdev_idx;
	u8 lmac_id;

	struct completion peer_assoc_done;
	struct completion peer_delete_done;

	int install_key_status;
	struct completion install_key_done;

	int last_wmi_vdev_start_status;
	struct completion vdev_setup_done;
	struct completion vdev_delete_done;

	int num_peers;
	int max_num_peers;
	u32 num_started_vdevs;
	u32 num_created_vdevs;
	unsigned long long allocated_vdev_map;

	struct idr txmgmt_idr;
	/* protects txmgmt_idr data */
	spinlock_t txmgmt_idr_lock;
	atomic_t num_pending_mgmt_tx;
	wait_queue_head_t txmgmt_empty_waitq;

	/* cycle count is reported twice for each visited channel during scan.
	 * access protected by data_lock
	 */
	u32 survey_last_rx_clear_count;
	u32 survey_last_cycle_count;

	/* Channel info events are expected to come in pairs without and with
	 * COMPLETE flag set respectively for each channel visit during scan.
	 *
	 * However there are deviations from this rule. This flag is used to
	 * avoid reporting garbage data.
	 */
	bool ch_info_can_report_survey;
	struct survey_info survey[ATH11K_NUM_CHANS];
	struct completion bss_survey_done;

	struct work_struct regd_update_work;

	struct work_struct wmi_mgmt_tx_work;
	struct sk_buff_head wmi_mgmt_tx_queue;

	struct ath11k_wow wow;
	struct completion target_suspend;
	bool target_suspend_ack;
	struct ath11k_per_peer_tx_stats peer_tx_stats;
	struct list_head ppdu_stats_info;
	u32 ppdu_stat_list_depth;

	struct ath11k_per_peer_tx_stats cached_stats;
	u32 last_ppdu_id;
	u32 cached_ppdu_id;
	int monitor_vdev_id;
#ifdef CONFIG_ATH11K_DEBUGFS
	struct ath11k_debug debug;
#endif
#ifdef CONFIG_ATH11K_SPECTRAL
	struct ath11k_spectral spectral;
#endif
	bool dfs_block_radar_events;
	struct ath11k_thermal thermal;
	u32 vdev_id_11d_scan;
	struct completion completed_11d_scan;
	enum ath11k_11d_state state_11d;
	bool regdom_set_by_user;
	int hw_rate_code;
	u8 twt_enabled;
<<<<<<< HEAD
=======
	bool nlo_enabled;
	u8 alpha2[REG_ALPHA2_LEN + 1];
>>>>>>> 88084a3d
};

struct ath11k_band_cap {
	u32 phy_id;
	u32 max_bw_supported;
	u32 ht_cap_info;
	u32 he_cap_info[2];
	u32 he_mcs;
	u32 he_cap_phy_info[PSOC_HOST_MAX_PHY_SIZE];
	struct ath11k_ppe_threshold he_ppet;
	u16 he_6ghz_capa;
};

struct ath11k_pdev_cap {
	u32 supported_bands;
	u32 ampdu_density;
	u32 vht_cap;
	u32 vht_mcs;
	u32 he_mcs;
	u32 tx_chain_mask;
	u32 rx_chain_mask;
	u32 tx_chain_mask_shift;
	u32 rx_chain_mask_shift;
	struct ath11k_band_cap band[NUM_NL80211_BANDS];
	bool nss_ratio_enabled;
	u8 nss_ratio_info;
};

struct ath11k_pdev {
	struct ath11k *ar;
	u32 pdev_id;
	struct ath11k_pdev_cap cap;
	u8 mac_addr[ETH_ALEN];
};

struct ath11k_board_data {
	const struct firmware *fw;
	const void *data;
	size_t len;
};

struct ath11k_pci_ops {
	int (*wakeup)(struct ath11k_base *ab);
	void (*release)(struct ath11k_base *ab);
	int (*get_msi_irq)(struct ath11k_base *ab, unsigned int vector);
	void (*window_write32)(struct ath11k_base *ab, u32 offset, u32 value);
	u32 (*window_read32)(struct ath11k_base *ab, u32 offset);
};

/* IPQ8074 HW channel counters frequency value in hertz */
#define IPQ8074_CC_FREQ_HERTZ 320000

struct ath11k_bp_stats {
	/* Head Pointer reported by the last HTT Backpressure event for the ring */
	u16 hp;

	/* Tail Pointer reported by the last HTT Backpressure event for the ring */
	u16 tp;

	/* Number of Backpressure events received for the ring */
	u32 count;

	/* Last recorded event timestamp */
	unsigned long jiffies;
};

struct ath11k_dp_ring_bp_stats {
	struct ath11k_bp_stats umac_ring_bp_stats[HTT_SW_UMAC_RING_IDX_MAX];
	struct ath11k_bp_stats lmac_ring_bp_stats[HTT_SW_LMAC_RING_IDX_MAX][MAX_RADIOS];
};

struct ath11k_soc_dp_tx_err_stats {
	/* TCL Ring Descriptor unavailable */
	u32 desc_na[DP_TCL_NUM_RING_MAX];
	/* Other failures during dp_tx due to mem allocation failure
	 * idr unavailable etc.
	 */
	atomic_t misc_fail;
};

struct ath11k_soc_dp_stats {
	u32 err_ring_pkts;
	u32 invalid_rbm;
	u32 rxdma_error[HAL_REO_ENTR_RING_RXDMA_ECODE_MAX];
	u32 reo_error[HAL_REO_DEST_RING_ERROR_CODE_MAX];
	u32 hal_reo_error[DP_REO_DST_RING_MAX];
	struct ath11k_soc_dp_tx_err_stats tx_err;
	struct ath11k_dp_ring_bp_stats bp_stats;
};

struct ath11k_msi_user {
	char *name;
	int num_vectors;
	u32 base_vector;
};

struct ath11k_msi_config {
	int total_vectors;
	int total_users;
	struct ath11k_msi_user *users;
	u16 hw_rev;
};

/* Master structure to hold the hw data which may be used in core module */
struct ath11k_base {
	enum ath11k_hw_rev hw_rev;
	struct platform_device *pdev;
	struct device *dev;
	struct ath11k_qmi qmi;
	struct ath11k_wmi_base wmi_ab;
	struct completion fw_ready;
	int num_radios;
	/* HW channel counters frequency value in hertz common to all MACs */
	u32 cc_freq_hz;

	struct ath11k_htc htc;

	struct ath11k_dp dp;

	void __iomem *mem;
	unsigned long mem_len;

	struct {
		enum ath11k_bus bus;
		const struct ath11k_hif_ops *ops;
	} hif;

	struct {
		struct completion wakeup_completed;
	} wow;

	struct ath11k_ce ce;
	struct timer_list rx_replenish_retry;
	struct ath11k_hal hal;
	/* To synchronize core_start/core_stop */
	struct mutex core_lock;
	/* Protects data like peers */
	spinlock_t base_lock;
	struct ath11k_pdev pdevs[MAX_RADIOS];
	struct {
		enum WMI_HOST_WLAN_BAND supported_bands;
		u32 pdev_id;
	} target_pdev_ids[MAX_RADIOS];
	u8 target_pdev_count;
	struct ath11k_pdev __rcu *pdevs_active[MAX_RADIOS];
	struct ath11k_hal_reg_capabilities_ext hal_reg_cap[MAX_RADIOS];
	unsigned long long free_vdev_map;

	/* To synchronize rhash tbl write operation */
	struct mutex tbl_mtx_lock;

	/* The rhashtable containing struct ath11k_peer keyed by mac addr */
	struct rhashtable *rhead_peer_addr;
	struct rhashtable_params rhash_peer_addr_param;

	/* The rhashtable containing struct ath11k_peer keyed by id  */
	struct rhashtable *rhead_peer_id;
	struct rhashtable_params rhash_peer_id_param;

	struct list_head peers;
	wait_queue_head_t peer_mapping_wq;
	u8 mac_addr[ETH_ALEN];
	bool wmi_ready;
	u32 wlan_init_status;
	int irq_num[ATH11K_IRQ_NUM_MAX];
	struct ath11k_ext_irq_grp ext_irq_grp[ATH11K_EXT_IRQ_GRP_NUM_MAX];
	struct ath11k_targ_cap target_caps;
	u32 ext_service_bitmap[WMI_SERVICE_EXT_BM_SIZE];
	bool pdevs_macaddr_valid;
	int bd_api;

	struct ath11k_hw_params hw_params;

	const struct firmware *cal_file;

	/* Below regd's are protected by ab->data_lock */
	/* This is the regd set for every radio
	 * by the firmware during initializatin
	 */
	struct ieee80211_regdomain *default_regd[MAX_RADIOS];
	/* This regd is set during dynamic country setting
	 * This may or may not be used during the runtime
	 */
	struct ieee80211_regdomain *new_regd[MAX_RADIOS];

	/* Current DFS Regulatory */
	enum ath11k_dfs_region dfs_region;
#ifdef CONFIG_ATH11K_DEBUGFS
	struct dentry *debugfs_soc;
	struct dentry *debugfs_ath11k;
#endif
	struct ath11k_soc_dp_stats soc_stats;

	unsigned long dev_flags;
	struct completion driver_recovery;
	struct workqueue_struct *workqueue;
	struct work_struct restart_work;
	struct work_struct update_11d_work;
	u8 new_alpha2[3];
	struct workqueue_struct *workqueue_aux;
	struct work_struct reset_work;
	atomic_t reset_count;
	atomic_t recovery_count;
	atomic_t recovery_start_count;
	bool is_reset;
	struct completion reset_complete;
	struct completion reconfigure_complete;
	struct completion recovery_start;
	/* continuous recovery fail count */
	atomic_t fail_cont_count;
	unsigned long reset_fail_timeout;
	struct {
		/* protected by data_lock */
		u32 fw_crash_counter;
	} stats;
	u32 pktlog_defs_checksum;

	struct ath11k_dbring_cap *db_caps;
	u32 num_db_cap;
	struct work_struct rfkill_work;

	/* true means radio is on */
	bool rfkill_radio_on;

	/* To synchronize 11d scan vdev id */
	struct mutex vdev_id_11d_lock;
	struct timer_list mon_reap_timer;

	struct completion htc_suspend;

	struct {
		enum ath11k_bdf_search bdf_search;
		u32 vendor;
		u32 device;
		u32 subsystem_vendor;
		u32 subsystem_device;
	} id;

	struct {
		struct {
			const struct ath11k_msi_config *config;
			u32 ep_base_data;
			u32 irqs[32];
			u32 addr_lo;
			u32 addr_hi;
		} msi;

		const struct ath11k_pci_ops *ops;
	} pci;

	/* must be last */
	u8 drv_priv[] __aligned(sizeof(void *));
};

struct ath11k_fw_stats_pdev {
	struct list_head list;

	/* PDEV stats */
	s32 ch_noise_floor;
	/* Cycles spent transmitting frames */
	u32 tx_frame_count;
	/* Cycles spent receiving frames */
	u32 rx_frame_count;
	/* Total channel busy time, evidently */
	u32 rx_clear_count;
	/* Total on-channel time */
	u32 cycle_count;
	u32 phy_err_count;
	u32 chan_tx_power;
	u32 ack_rx_bad;
	u32 rts_bad;
	u32 rts_good;
	u32 fcs_bad;
	u32 no_beacons;
	u32 mib_int_count;

	/* PDEV TX stats */
	/* Num HTT cookies queued to dispatch list */
	s32 comp_queued;
	/* Num HTT cookies dispatched */
	s32 comp_delivered;
	/* Num MSDU queued to WAL */
	s32 msdu_enqued;
	/* Num MPDU queue to WAL */
	s32 mpdu_enqued;
	/* Num MSDUs dropped by WMM limit */
	s32 wmm_drop;
	/* Num Local frames queued */
	s32 local_enqued;
	/* Num Local frames done */
	s32 local_freed;
	/* Num queued to HW */
	s32 hw_queued;
	/* Num PPDU reaped from HW */
	s32 hw_reaped;
	/* Num underruns */
	s32 underrun;
	/* Num hw paused */
	u32 hw_paused;
	/* Num PPDUs cleaned up in TX abort */
	s32 tx_abort;
	/* Num MPDUs requeued by SW */
	s32 mpdus_requeued;
	/* excessive retries */
	u32 tx_ko;
	u32 tx_xretry;
	/* data hw rate code */
	u32 data_rc;
	/* Scheduler self triggers */
	u32 self_triggers;
	/* frames dropped due to excessive sw retries */
	u32 sw_retry_failure;
	/* illegal rate phy errors	*/
	u32 illgl_rate_phy_err;
	/* wal pdev continuous xretry */
	u32 pdev_cont_xretry;
	/* wal pdev tx timeouts */
	u32 pdev_tx_timeout;
	/* wal pdev resets */
	u32 pdev_resets;
	/* frames dropped due to non-availability of stateless TIDs */
	u32 stateless_tid_alloc_failure;
	/* PhY/BB underrun */
	u32 phy_underrun;
	/* MPDU is more than txop limit */
	u32 txop_ovf;
	/* Num sequences posted */
	u32 seq_posted;
	/* Num sequences failed in queueing */
	u32 seq_failed_queueing;
	/* Num sequences completed */
	u32 seq_completed;
	/* Num sequences restarted */
	u32 seq_restarted;
	/* Num of MU sequences posted */
	u32 mu_seq_posted;
	/* Num MPDUs flushed by SW, HWPAUSED, SW TXABORT
	 * (Reset,channel change)
	 */
	s32 mpdus_sw_flush;
	/* Num MPDUs filtered by HW, all filter condition (TTL expired) */
	s32 mpdus_hw_filter;
	/* Num MPDUs truncated by PDG (TXOP, TBTT,
	 * PPDU_duration based on rate, dyn_bw)
	 */
	s32 mpdus_truncated;
	/* Num MPDUs that was tried but didn't receive ACK or BA */
	s32 mpdus_ack_failed;
	/* Num MPDUs that was dropped du to expiry. */
	s32 mpdus_expired;

	/* PDEV RX stats */
	/* Cnts any change in ring routing mid-ppdu */
	s32 mid_ppdu_route_change;
	/* Total number of statuses processed */
	s32 status_rcvd;
	/* Extra frags on rings 0-3 */
	s32 r0_frags;
	s32 r1_frags;
	s32 r2_frags;
	s32 r3_frags;
	/* MSDUs / MPDUs delivered to HTT */
	s32 htt_msdus;
	s32 htt_mpdus;
	/* MSDUs / MPDUs delivered to local stack */
	s32 loc_msdus;
	s32 loc_mpdus;
	/* AMSDUs that have more MSDUs than the status ring size */
	s32 oversize_amsdu;
	/* Number of PHY errors */
	s32 phy_errs;
	/* Number of PHY errors drops */
	s32 phy_err_drop;
	/* Number of mpdu errors - FCS, MIC, ENC etc. */
	s32 mpdu_errs;
	/* Num overflow errors */
	s32 rx_ovfl_errs;
};

struct ath11k_fw_stats_vdev {
	struct list_head list;

	u32 vdev_id;
	u32 beacon_snr;
	u32 data_snr;
	u32 num_tx_frames[WLAN_MAX_AC];
	u32 num_rx_frames;
	u32 num_tx_frames_retries[WLAN_MAX_AC];
	u32 num_tx_frames_failures[WLAN_MAX_AC];
	u32 num_rts_fail;
	u32 num_rts_success;
	u32 num_rx_err;
	u32 num_rx_discard;
	u32 num_tx_not_acked;
	u32 tx_rate_history[MAX_TX_RATE_VALUES];
	u32 beacon_rssi_history[MAX_TX_RATE_VALUES];
};

struct ath11k_fw_stats_bcn {
	struct list_head list;

	u32 vdev_id;
	u32 tx_bcn_succ_cnt;
	u32 tx_bcn_outage_cnt;
};

extern const struct ce_pipe_config ath11k_target_ce_config_wlan_ipq8074[];
extern const struct service_to_pipe ath11k_target_service_to_ce_map_wlan_ipq8074[];
extern const struct service_to_pipe ath11k_target_service_to_ce_map_wlan_ipq6018[];

extern const struct ce_pipe_config ath11k_target_ce_config_wlan_qca6390[];
extern const struct service_to_pipe ath11k_target_service_to_ce_map_wlan_qca6390[];

extern const struct ce_pipe_config ath11k_target_ce_config_wlan_qcn9074[];
extern const struct service_to_pipe ath11k_target_service_to_ce_map_wlan_qcn9074[];
int ath11k_core_qmi_firmware_ready(struct ath11k_base *ab);
int ath11k_core_pre_init(struct ath11k_base *ab);
int ath11k_core_init(struct ath11k_base *ath11k);
void ath11k_core_deinit(struct ath11k_base *ath11k);
struct ath11k_base *ath11k_core_alloc(struct device *dev, size_t priv_size,
				      enum ath11k_bus bus);
void ath11k_core_free(struct ath11k_base *ath11k);
int ath11k_core_fetch_bdf(struct ath11k_base *ath11k,
			  struct ath11k_board_data *bd);
int ath11k_core_fetch_regdb(struct ath11k_base *ab, struct ath11k_board_data *bd);
int ath11k_core_fetch_board_data_api_1(struct ath11k_base *ab,
				       struct ath11k_board_data *bd,
				       const char *name);
void ath11k_core_free_bdf(struct ath11k_base *ab, struct ath11k_board_data *bd);
int ath11k_core_check_dt(struct ath11k_base *ath11k);
int ath11k_core_check_smbios(struct ath11k_base *ab);
void ath11k_core_halt(struct ath11k *ar);
int ath11k_core_resume(struct ath11k_base *ab);
int ath11k_core_suspend(struct ath11k_base *ab);

const struct firmware *ath11k_core_firmware_request(struct ath11k_base *ab,
						    const char *filename);

static inline const char *ath11k_scan_state_str(enum ath11k_scan_state state)
{
	switch (state) {
	case ATH11K_SCAN_IDLE:
		return "idle";
	case ATH11K_SCAN_STARTING:
		return "starting";
	case ATH11K_SCAN_RUNNING:
		return "running";
	case ATH11K_SCAN_ABORTING:
		return "aborting";
	}

	return "unknown";
}

static inline struct ath11k_skb_cb *ATH11K_SKB_CB(struct sk_buff *skb)
{
	BUILD_BUG_ON(sizeof(struct ath11k_skb_cb) >
		     IEEE80211_TX_INFO_DRIVER_DATA_SIZE);
	return (struct ath11k_skb_cb *)&IEEE80211_SKB_CB(skb)->driver_data;
}

static inline struct ath11k_skb_rxcb *ATH11K_SKB_RXCB(struct sk_buff *skb)
{
	BUILD_BUG_ON(sizeof(struct ath11k_skb_rxcb) > sizeof(skb->cb));
	return (struct ath11k_skb_rxcb *)skb->cb;
}

static inline struct ath11k_vif *ath11k_vif_to_arvif(struct ieee80211_vif *vif)
{
	return (struct ath11k_vif *)vif->drv_priv;
}

static inline struct ath11k *ath11k_ab_to_ar(struct ath11k_base *ab,
					     int mac_id)
{
	return ab->pdevs[ath11k_hw_mac_id_to_pdev_id(&ab->hw_params, mac_id)].ar;
}

static inline void ath11k_core_create_firmware_path(struct ath11k_base *ab,
						    const char *filename,
						    void *buf, size_t buf_len)
{
	snprintf(buf, buf_len, "%s/%s/%s", ATH11K_FW_DIR,
		 ab->hw_params.fw.dir, filename);
}

static inline const char *ath11k_bus_str(enum ath11k_bus bus)
{
	switch (bus) {
	case ATH11K_BUS_PCI:
		return "pci";
	case ATH11K_BUS_AHB:
		return "ahb";
	}

	return "unknown";
}

#endif /* _CORE_H_ */<|MERGE_RESOLUTION|>--- conflicted
+++ resolved
@@ -351,12 +351,9 @@
 	bool bcca_zero_sent;
 	bool do_not_send_tmpl;
 	struct ieee80211_chanctx_conf chanctx;
-<<<<<<< HEAD
-=======
 	struct ath11k_arp_ns_offload arp_ns_offload;
 	struct ath11k_rekey_data rekey_data;
 
->>>>>>> 88084a3d
 #ifdef CONFIG_ATH11K_DEBUGFS
 	struct dentry *debugfs_twt;
 #endif /* CONFIG_ATH11K_DEBUGFS */
@@ -709,11 +706,8 @@
 	bool regdom_set_by_user;
 	int hw_rate_code;
 	u8 twt_enabled;
-<<<<<<< HEAD
-=======
 	bool nlo_enabled;
 	u8 alpha2[REG_ALPHA2_LEN + 1];
->>>>>>> 88084a3d
 };
 
 struct ath11k_band_cap {
