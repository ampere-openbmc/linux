// SPDX-License-Identifier: ISC
/* Copyright (C) 2020 MediaTek Inc. */

#include "mt76_connac_mcu.h"

int mt76_connac_mcu_start_firmware(struct mt76_dev *dev, u32 addr, u32 option)
{
	struct {
		__le32 option;
		__le32 addr;
	} req = {
		.option = cpu_to_le32(option),
		.addr = cpu_to_le32(addr),
	};

	return mt76_mcu_send_msg(dev, MCU_CMD_FW_START_REQ, &req, sizeof(req),
				 true);
}
EXPORT_SYMBOL_GPL(mt76_connac_mcu_start_firmware);

int mt76_connac_mcu_patch_sem_ctrl(struct mt76_dev *dev, bool get)
{
	u32 op = get ? PATCH_SEM_GET : PATCH_SEM_RELEASE;
	struct {
		__le32 op;
	} req = {
		.op = cpu_to_le32(op),
	};

	return mt76_mcu_send_msg(dev, MCU_CMD_PATCH_SEM_CONTROL, &req,
				 sizeof(req), true);
}
EXPORT_SYMBOL_GPL(mt76_connac_mcu_patch_sem_ctrl);

int mt76_connac_mcu_start_patch(struct mt76_dev *dev)
{
	struct {
		u8 check_crc;
		u8 reserved[3];
	} req = {
		.check_crc = 0,
	};

	return mt76_mcu_send_msg(dev, MCU_CMD_PATCH_FINISH_REQ, &req,
				 sizeof(req), true);
}
EXPORT_SYMBOL_GPL(mt76_connac_mcu_start_patch);

#define MCU_PATCH_ADDRESS	0x200000

int mt76_connac_mcu_init_download(struct mt76_dev *dev, u32 addr, u32 len,
				  u32 mode)
{
	struct {
		__le32 addr;
		__le32 len;
		__le32 mode;
	} req = {
		.addr = cpu_to_le32(addr),
		.len = cpu_to_le32(len),
		.mode = cpu_to_le32(mode),
	};
	int cmd;

	if (is_mt7921(dev) &&
	    (req.addr == cpu_to_le32(MCU_PATCH_ADDRESS) || addr == 0x900000))
		cmd = MCU_CMD_PATCH_START_REQ;
	else
		cmd = MCU_CMD_TARGET_ADDRESS_LEN_REQ;

	return mt76_mcu_send_msg(dev, cmd, &req, sizeof(req), true);
}
EXPORT_SYMBOL_GPL(mt76_connac_mcu_init_download);

int mt76_connac_mcu_set_channel_domain(struct mt76_phy *phy)
{
	struct mt76_dev *dev = phy->dev;
	struct mt76_connac_mcu_channel_domain {
		u8 alpha2[4]; /* regulatory_request.alpha2 */
		u8 bw_2g; /* BW_20_40M		0
			   * BW_20M		1
			   * BW_20_40_80M	2
			   * BW_20_40_80_160M	3
			   * BW_20_40_80_8080M	4
			   */
		u8 bw_5g;
		__le16 pad;
		u8 n_2ch;
		u8 n_5ch;
		__le16 pad2;
	} __packed hdr = {
		.bw_2g = 0,
		.bw_5g = 3,
	};
	struct mt76_connac_mcu_chan {
		__le16 hw_value;
		__le16 pad;
		__le32 flags;
	} __packed channel;
	int len, i, n_max_channels, n_2ch = 0, n_5ch = 0;
	struct ieee80211_channel *chan;
	struct sk_buff *skb;

	n_max_channels = phy->sband_2g.sband.n_channels +
			 phy->sband_5g.sband.n_channels;
	len = sizeof(hdr) + n_max_channels * sizeof(channel);

	skb = mt76_mcu_msg_alloc(dev, NULL, len);
	if (!skb)
		return -ENOMEM;

	skb_reserve(skb, sizeof(hdr));

	for (i = 0; i < phy->sband_2g.sband.n_channels; i++) {
		chan = &phy->sband_2g.sband.channels[i];
		if (chan->flags & IEEE80211_CHAN_DISABLED)
			continue;

		channel.hw_value = cpu_to_le16(chan->hw_value);
		channel.flags = cpu_to_le32(chan->flags);
		channel.pad = 0;

		skb_put_data(skb, &channel, sizeof(channel));
		n_2ch++;
	}
	for (i = 0; i < phy->sband_5g.sband.n_channels; i++) {
		chan = &phy->sband_5g.sband.channels[i];
		if (chan->flags & IEEE80211_CHAN_DISABLED)
			continue;

		channel.hw_value = cpu_to_le16(chan->hw_value);
		channel.flags = cpu_to_le32(chan->flags);
		channel.pad = 0;

		skb_put_data(skb, &channel, sizeof(channel));
		n_5ch++;
	}

	BUILD_BUG_ON(sizeof(dev->alpha2) > sizeof(hdr.alpha2));
	memcpy(hdr.alpha2, dev->alpha2, sizeof(dev->alpha2));
	hdr.n_2ch = n_2ch;
	hdr.n_5ch = n_5ch;

	memcpy(__skb_push(skb, sizeof(hdr)), &hdr, sizeof(hdr));

	return mt76_mcu_skb_send_msg(dev, skb, MCU_CMD_SET_CHAN_DOMAIN, false);
}
EXPORT_SYMBOL_GPL(mt76_connac_mcu_set_channel_domain);

int mt76_connac_mcu_set_mac_enable(struct mt76_dev *dev, int band, bool enable,
				   bool hdr_trans)
{
	struct {
		u8 enable;
		u8 band;
		u8 rsv[2];
	} __packed req_mac = {
		.enable = enable,
		.band = band,
	};

	return mt76_mcu_send_msg(dev, MCU_EXT_CMD_MAC_INIT_CTRL, &req_mac,
				 sizeof(req_mac), true);
}
EXPORT_SYMBOL_GPL(mt76_connac_mcu_set_mac_enable);

int mt76_connac_mcu_set_vif_ps(struct mt76_dev *dev, struct ieee80211_vif *vif)
{
	struct mt76_vif *mvif = (struct mt76_vif *)vif->drv_priv;
	struct {
		u8 bss_idx;
		u8 ps_state; /* 0: device awake
			      * 1: static power save
			      * 2: dynamic power saving
			      */
	} req = {
		.bss_idx = mvif->idx,
		.ps_state = vif->bss_conf.ps ? 2 : 0,
	};

	if (vif->type != NL80211_IFTYPE_STATION)
		return -EOPNOTSUPP;

	return mt76_mcu_send_msg(dev, MCU_CMD_SET_PS_PROFILE, &req,
				 sizeof(req), false);
}
EXPORT_SYMBOL_GPL(mt76_connac_mcu_set_vif_ps);

int mt76_connac_mcu_set_rts_thresh(struct mt76_dev *dev, u32 val, u8 band)
{
	struct {
		u8 prot_idx;
		u8 band;
		u8 rsv[2];
		__le32 len_thresh;
		__le32 pkt_thresh;
	} __packed req = {
		.prot_idx = 1,
		.band = band,
		.len_thresh = cpu_to_le32(val),
		.pkt_thresh = cpu_to_le32(0x2),
	};

	return mt76_mcu_send_msg(dev, MCU_EXT_CMD_PROTECT_CTRL, &req,
				 sizeof(req), true);
}
EXPORT_SYMBOL_GPL(mt76_connac_mcu_set_rts_thresh);

void mt76_connac_mcu_beacon_loss_iter(void *priv, u8 *mac,
				      struct ieee80211_vif *vif)
{
	struct mt76_vif *mvif = (struct mt76_vif *)vif->drv_priv;
	struct mt76_connac_beacon_loss_event *event = priv;

	if (mvif->idx != event->bss_idx)
		return;

	if (!(vif->driver_flags & IEEE80211_VIF_BEACON_FILTER))
		return;

	ieee80211_beacon_loss(vif);
}
EXPORT_SYMBOL_GPL(mt76_connac_mcu_beacon_loss_iter);

struct tlv *
mt76_connac_mcu_add_nested_tlv(struct sk_buff *skb, int tag, int len,
			       void *sta_ntlv, void *sta_wtbl)
{
	struct sta_ntlv_hdr *ntlv_hdr = sta_ntlv;
	struct tlv *sta_hdr = sta_wtbl;
	struct tlv *ptlv, tlv = {
		.tag = cpu_to_le16(tag),
		.len = cpu_to_le16(len),
	};
	u16 ntlv;

	ptlv = skb_put(skb, len);
	memcpy(ptlv, &tlv, sizeof(tlv));

	ntlv = le16_to_cpu(ntlv_hdr->tlv_num);
	ntlv_hdr->tlv_num = cpu_to_le16(ntlv + 1);

	if (sta_hdr) {
		u16 size = le16_to_cpu(sta_hdr->len);

		sta_hdr->len = cpu_to_le16(size + len);
	}

	return ptlv;
}
EXPORT_SYMBOL_GPL(mt76_connac_mcu_add_nested_tlv);

struct sk_buff *
mt76_connac_mcu_alloc_sta_req(struct mt76_dev *dev, struct mt76_vif *mvif,
			      struct mt76_wcid *wcid)
{
	struct sta_req_hdr hdr = {
		.bss_idx = mvif->idx,
		.muar_idx = wcid ? mvif->omac_idx : 0,
		.is_tlv_append = 1,
	};
	struct sk_buff *skb;

	mt76_connac_mcu_get_wlan_idx(dev, wcid, &hdr.wlan_idx_lo,
				     &hdr.wlan_idx_hi);
	skb = mt76_mcu_msg_alloc(dev, NULL, MT76_CONNAC_STA_UPDATE_MAX_SIZE);
	if (!skb)
		return ERR_PTR(-ENOMEM);

	skb_put_data(skb, &hdr, sizeof(hdr));

	return skb;
}
EXPORT_SYMBOL_GPL(mt76_connac_mcu_alloc_sta_req);

struct wtbl_req_hdr *
mt76_connac_mcu_alloc_wtbl_req(struct mt76_dev *dev, struct mt76_wcid *wcid,
			       int cmd, void *sta_wtbl, struct sk_buff **skb)
{
	struct tlv *sta_hdr = sta_wtbl;
	struct wtbl_req_hdr hdr = {
		.operation = cmd,
	};
	struct sk_buff *nskb = *skb;

	mt76_connac_mcu_get_wlan_idx(dev, wcid, &hdr.wlan_idx_lo,
				     &hdr.wlan_idx_hi);
	if (!nskb) {
		nskb = mt76_mcu_msg_alloc(dev, NULL,
					  MT76_CONNAC_WTBL_UPDATE_MAX_SIZE);
		if (!nskb)
			return ERR_PTR(-ENOMEM);

		*skb = nskb;
	}

	if (sta_hdr)
		sta_hdr->len = cpu_to_le16(sizeof(hdr));

	return skb_put_data(nskb, &hdr, sizeof(hdr));
}
EXPORT_SYMBOL_GPL(mt76_connac_mcu_alloc_wtbl_req);

void mt76_connac_mcu_sta_basic_tlv(struct sk_buff *skb,
				   struct ieee80211_vif *vif,
				   struct ieee80211_sta *sta,
				   bool enable)
{
	struct sta_rec_basic *basic;
	struct tlv *tlv;
	int conn_type;

	tlv = mt76_connac_mcu_add_tlv(skb, STA_REC_BASIC, sizeof(*basic));

	basic = (struct sta_rec_basic *)tlv;
	basic->extra_info = cpu_to_le16(EXTRA_INFO_VER);

	if (enable) {
		basic->extra_info |= cpu_to_le16(EXTRA_INFO_NEW);
		basic->conn_state = CONN_STATE_PORT_SECURE;
	} else {
		basic->conn_state = CONN_STATE_DISCONNECT;
	}

	if (!sta) {
		basic->conn_type = cpu_to_le32(CONNECTION_INFRA_BC);
		eth_broadcast_addr(basic->peer_addr);
		return;
	}

	switch (vif->type) {
	case NL80211_IFTYPE_MESH_POINT:
	case NL80211_IFTYPE_AP:
		if (vif->p2p)
			conn_type = CONNECTION_P2P_GC;
		else
			conn_type = CONNECTION_INFRA_STA;
		basic->conn_type = cpu_to_le32(conn_type);
		basic->aid = cpu_to_le16(sta->aid);
		break;
	case NL80211_IFTYPE_STATION:
		if (vif->p2p)
			conn_type = CONNECTION_P2P_GO;
		else
			conn_type = CONNECTION_INFRA_AP;
		basic->conn_type = cpu_to_le32(conn_type);
		basic->aid = cpu_to_le16(vif->bss_conf.aid);
		break;
	case NL80211_IFTYPE_ADHOC:
		basic->conn_type = cpu_to_le32(CONNECTION_IBSS_ADHOC);
		basic->aid = cpu_to_le16(sta->aid);
		break;
	default:
		WARN_ON(1);
		break;
	}

	memcpy(basic->peer_addr, sta->addr, ETH_ALEN);
	basic->qos = sta->wme;
}
EXPORT_SYMBOL_GPL(mt76_connac_mcu_sta_basic_tlv);

static void
mt76_connac_mcu_sta_uapsd(struct sk_buff *skb, struct ieee80211_vif *vif,
			  struct ieee80211_sta *sta)
{
	struct sta_rec_uapsd *uapsd;
	struct tlv *tlv;

	if (vif->type != NL80211_IFTYPE_AP || !sta->wme)
		return;

	tlv = mt76_connac_mcu_add_tlv(skb, STA_REC_APPS, sizeof(*uapsd));
	uapsd = (struct sta_rec_uapsd *)tlv;

	if (sta->uapsd_queues & IEEE80211_WMM_IE_STA_QOSINFO_AC_VO) {
		uapsd->dac_map |= BIT(3);
		uapsd->tac_map |= BIT(3);
	}
	if (sta->uapsd_queues & IEEE80211_WMM_IE_STA_QOSINFO_AC_VI) {
		uapsd->dac_map |= BIT(2);
		uapsd->tac_map |= BIT(2);
	}
	if (sta->uapsd_queues & IEEE80211_WMM_IE_STA_QOSINFO_AC_BE) {
		uapsd->dac_map |= BIT(1);
		uapsd->tac_map |= BIT(1);
	}
	if (sta->uapsd_queues & IEEE80211_WMM_IE_STA_QOSINFO_AC_BK) {
		uapsd->dac_map |= BIT(0);
		uapsd->tac_map |= BIT(0);
	}
	uapsd->max_sp = sta->max_sp;
}

void mt76_connac_mcu_wtbl_hdr_trans_tlv(struct sk_buff *skb,
					struct mt76_wcid *wcid,
					void *sta_wtbl, void *wtbl_tlv)
{
	struct wtbl_hdr_trans *htr;
	struct tlv *tlv;

	tlv = mt76_connac_mcu_add_nested_tlv(skb, WTBL_HDR_TRANS,
					     sizeof(*htr),
					     wtbl_tlv, sta_wtbl);
	htr = (struct wtbl_hdr_trans *)tlv;
	htr->no_rx_trans = !test_bit(MT_WCID_FLAG_HDR_TRANS, &wcid->flags);
}
EXPORT_SYMBOL_GPL(mt76_connac_mcu_wtbl_hdr_trans_tlv);

void mt76_connac_mcu_wtbl_generic_tlv(struct mt76_dev *dev,
				      struct sk_buff *skb,
				      struct ieee80211_vif *vif,
				      struct ieee80211_sta *sta,
				      void *sta_wtbl, void *wtbl_tlv)
{
	struct mt76_vif *mvif = (struct mt76_vif *)vif->drv_priv;
	struct wtbl_generic *generic;
	struct wtbl_rx *rx;
	struct wtbl_spe *spe;
	struct tlv *tlv;

	tlv = mt76_connac_mcu_add_nested_tlv(skb, WTBL_GENERIC,
					     sizeof(*generic),
					     wtbl_tlv, sta_wtbl);

	generic = (struct wtbl_generic *)tlv;

	if (sta) {
		if (vif->type == NL80211_IFTYPE_STATION)
			generic->partial_aid = cpu_to_le16(vif->bss_conf.aid);
		else
			generic->partial_aid = cpu_to_le16(sta->aid);
		memcpy(generic->peer_addr, sta->addr, ETH_ALEN);
		generic->muar_idx = mvif->omac_idx;
		generic->qos = sta->wme;
	} else {
		if (is_mt7921(dev) &&
		    vif->type == NL80211_IFTYPE_STATION)
			memcpy(generic->peer_addr, vif->bss_conf.bssid,
			       ETH_ALEN);
		else
			eth_broadcast_addr(generic->peer_addr);

		generic->muar_idx = 0xe;
	}

	tlv = mt76_connac_mcu_add_nested_tlv(skb, WTBL_RX, sizeof(*rx),
					     wtbl_tlv, sta_wtbl);

	rx = (struct wtbl_rx *)tlv;
	rx->rca1 = sta ? vif->type != NL80211_IFTYPE_AP : 1;
	rx->rca2 = 1;
	rx->rv = 1;

	if (is_mt7921(dev))
		return;

	tlv = mt76_connac_mcu_add_nested_tlv(skb, WTBL_SPE, sizeof(*spe),
					     wtbl_tlv, sta_wtbl);
	spe = (struct wtbl_spe *)tlv;
	spe->spe_idx = 24;
}
EXPORT_SYMBOL_GPL(mt76_connac_mcu_wtbl_generic_tlv);

static void
mt76_connac_mcu_sta_amsdu_tlv(struct sk_buff *skb, struct ieee80211_sta *sta,
			      struct ieee80211_vif *vif)
{
	struct mt76_wcid *wcid = (struct mt76_wcid *)sta->drv_priv;
	struct sta_rec_amsdu *amsdu;
	struct tlv *tlv;

	if (vif->type != NL80211_IFTYPE_AP &&
	    vif->type != NL80211_IFTYPE_STATION)
		return;

	if (!sta->max_amsdu_len)
		return;

	tlv = mt76_connac_mcu_add_tlv(skb, STA_REC_HW_AMSDU, sizeof(*amsdu));
	amsdu = (struct sta_rec_amsdu *)tlv;
	amsdu->max_amsdu_num = 8;
	amsdu->amsdu_en = true;
	amsdu->max_mpdu_size = sta->max_amsdu_len >=
			       IEEE80211_MAX_MPDU_LEN_VHT_7991;

	wcid->amsdu = true;
}

#define HE_PHY(p, c)	u8_get_bits(c, IEEE80211_HE_PHY_##p)
#define HE_MAC(m, c)	u8_get_bits(c, IEEE80211_HE_MAC_##m)
static void
mt76_connac_mcu_sta_he_tlv(struct sk_buff *skb, struct ieee80211_sta *sta)
{
	struct ieee80211_sta_he_cap *he_cap = &sta->he_cap;
	struct ieee80211_he_cap_elem *elem = &he_cap->he_cap_elem;
	struct sta_rec_he *he;
	struct tlv *tlv;
	u32 cap = 0;

	tlv = mt76_connac_mcu_add_tlv(skb, STA_REC_HE, sizeof(*he));

	he = (struct sta_rec_he *)tlv;

	if (elem->mac_cap_info[0] & IEEE80211_HE_MAC_CAP0_HTC_HE)
		cap |= STA_REC_HE_CAP_HTC;

	if (elem->mac_cap_info[2] & IEEE80211_HE_MAC_CAP2_BSR)
		cap |= STA_REC_HE_CAP_BSR;

	if (elem->mac_cap_info[3] & IEEE80211_HE_MAC_CAP3_OMI_CONTROL)
		cap |= STA_REC_HE_CAP_OM;

	if (elem->mac_cap_info[4] & IEEE80211_HE_MAC_CAP4_AMSDU_IN_AMPDU)
		cap |= STA_REC_HE_CAP_AMSDU_IN_AMPDU;

	if (elem->mac_cap_info[4] & IEEE80211_HE_MAC_CAP4_BQR)
		cap |= STA_REC_HE_CAP_BQR;

	if (elem->phy_cap_info[0] &
	    (IEEE80211_HE_PHY_CAP0_CHANNEL_WIDTH_SET_RU_MAPPING_IN_2G |
	     IEEE80211_HE_PHY_CAP0_CHANNEL_WIDTH_SET_RU_MAPPING_IN_5G))
		cap |= STA_REC_HE_CAP_BW20_RU242_SUPPORT;

	if (elem->phy_cap_info[1] &
	    IEEE80211_HE_PHY_CAP1_LDPC_CODING_IN_PAYLOAD)
		cap |= STA_REC_HE_CAP_LDPC;

	if (elem->phy_cap_info[1] &
	    IEEE80211_HE_PHY_CAP1_HE_LTF_AND_GI_FOR_HE_PPDUS_0_8US)
		cap |= STA_REC_HE_CAP_SU_PPDU_1LTF_8US_GI;

	if (elem->phy_cap_info[2] &
	    IEEE80211_HE_PHY_CAP2_NDP_4x_LTF_AND_3_2US)
		cap |= STA_REC_HE_CAP_NDP_4LTF_3DOT2MS_GI;

	if (elem->phy_cap_info[2] &
	    IEEE80211_HE_PHY_CAP2_STBC_TX_UNDER_80MHZ)
		cap |= STA_REC_HE_CAP_LE_EQ_80M_TX_STBC;

	if (elem->phy_cap_info[2] &
	    IEEE80211_HE_PHY_CAP2_STBC_RX_UNDER_80MHZ)
		cap |= STA_REC_HE_CAP_LE_EQ_80M_RX_STBC;

	if (elem->phy_cap_info[6] &
	    IEEE80211_HE_PHY_CAP6_PARTIAL_BW_EXT_RANGE)
		cap |= STA_REC_HE_CAP_PARTIAL_BW_EXT_RANGE;

	if (elem->phy_cap_info[7] &
	    IEEE80211_HE_PHY_CAP7_HE_SU_MU_PPDU_4XLTF_AND_08_US_GI)
		cap |= STA_REC_HE_CAP_SU_MU_PPDU_4LTF_8US_GI;

	if (elem->phy_cap_info[7] &
	    IEEE80211_HE_PHY_CAP7_STBC_TX_ABOVE_80MHZ)
		cap |= STA_REC_HE_CAP_GT_80M_TX_STBC;

	if (elem->phy_cap_info[7] &
	    IEEE80211_HE_PHY_CAP7_STBC_RX_ABOVE_80MHZ)
		cap |= STA_REC_HE_CAP_GT_80M_RX_STBC;

	if (elem->phy_cap_info[8] &
	    IEEE80211_HE_PHY_CAP8_HE_ER_SU_PPDU_4XLTF_AND_08_US_GI)
		cap |= STA_REC_HE_CAP_ER_SU_PPDU_4LTF_8US_GI;

	if (elem->phy_cap_info[8] &
	    IEEE80211_HE_PHY_CAP8_HE_ER_SU_1XLTF_AND_08_US_GI)
		cap |= STA_REC_HE_CAP_ER_SU_PPDU_1LTF_8US_GI;

	if (elem->phy_cap_info[9] &
	    IEEE80211_HE_PHY_CAP9_NON_TRIGGERED_CQI_FEEDBACK)
		cap |= STA_REC_HE_CAP_TRIG_CQI_FK;

	if (elem->phy_cap_info[9] &
	    IEEE80211_HE_PHY_CAP9_TX_1024_QAM_LESS_THAN_242_TONE_RU)
		cap |= STA_REC_HE_CAP_TX_1024QAM_UNDER_RU242;

	if (elem->phy_cap_info[9] &
	    IEEE80211_HE_PHY_CAP9_RX_1024_QAM_LESS_THAN_242_TONE_RU)
		cap |= STA_REC_HE_CAP_RX_1024QAM_UNDER_RU242;

	he->he_cap = cpu_to_le32(cap);

	switch (sta->bandwidth) {
	case IEEE80211_STA_RX_BW_160:
		if (elem->phy_cap_info[0] &
		    IEEE80211_HE_PHY_CAP0_CHANNEL_WIDTH_SET_80PLUS80_MHZ_IN_5G)
			he->max_nss_mcs[CMD_HE_MCS_BW8080] =
				he_cap->he_mcs_nss_supp.rx_mcs_80p80;

		he->max_nss_mcs[CMD_HE_MCS_BW160] =
				he_cap->he_mcs_nss_supp.rx_mcs_160;
		fallthrough;
	default:
		he->max_nss_mcs[CMD_HE_MCS_BW80] =
				he_cap->he_mcs_nss_supp.rx_mcs_80;
		break;
	}

	he->t_frame_dur =
		HE_MAC(CAP1_TF_MAC_PAD_DUR_MASK, elem->mac_cap_info[1]);
	he->max_ampdu_exp =
		HE_MAC(CAP3_MAX_AMPDU_LEN_EXP_MASK, elem->mac_cap_info[3]);

	he->bw_set =
		HE_PHY(CAP0_CHANNEL_WIDTH_SET_MASK, elem->phy_cap_info[0]);
	he->device_class =
		HE_PHY(CAP1_DEVICE_CLASS_A, elem->phy_cap_info[1]);
	he->punc_pream_rx =
		HE_PHY(CAP1_PREAMBLE_PUNC_RX_MASK, elem->phy_cap_info[1]);

	he->dcm_tx_mode =
		HE_PHY(CAP3_DCM_MAX_CONST_TX_MASK, elem->phy_cap_info[3]);
	he->dcm_tx_max_nss =
		HE_PHY(CAP3_DCM_MAX_TX_NSS_2, elem->phy_cap_info[3]);
	he->dcm_rx_mode =
		HE_PHY(CAP3_DCM_MAX_CONST_RX_MASK, elem->phy_cap_info[3]);
	he->dcm_rx_max_nss =
		HE_PHY(CAP3_DCM_MAX_RX_NSS_2, elem->phy_cap_info[3]);
	he->dcm_rx_max_nss =
		HE_PHY(CAP8_DCM_MAX_RU_MASK, elem->phy_cap_info[8]);

	he->pkt_ext = 2;
}

static u8
mt76_connac_get_phy_mode_v2(struct mt76_phy *mphy, struct ieee80211_vif *vif,
			    enum nl80211_band band, struct ieee80211_sta *sta)
{
	struct ieee80211_sta_ht_cap *ht_cap;
	struct ieee80211_sta_vht_cap *vht_cap;
	const struct ieee80211_sta_he_cap *he_cap;
	u8 mode = 0;

	if (sta) {
		ht_cap = &sta->ht_cap;
		vht_cap = &sta->vht_cap;
		he_cap = &sta->he_cap;
	} else {
		struct ieee80211_supported_band *sband;

		sband = mphy->hw->wiphy->bands[band];
		ht_cap = &sband->ht_cap;
		vht_cap = &sband->vht_cap;
		he_cap = ieee80211_get_he_iftype_cap(sband, vif->type);
	}

	if (band == NL80211_BAND_2GHZ) {
		mode |= PHY_TYPE_BIT_HR_DSSS | PHY_TYPE_BIT_ERP;

		if (ht_cap->ht_supported)
			mode |= PHY_TYPE_BIT_HT;

		if (he_cap->has_he)
			mode |= PHY_TYPE_BIT_HE;
	} else if (band == NL80211_BAND_5GHZ) {
		mode |= PHY_TYPE_BIT_OFDM;

		if (ht_cap->ht_supported)
			mode |= PHY_TYPE_BIT_HT;

		if (vht_cap->vht_supported)
			mode |= PHY_TYPE_BIT_VHT;

		if (he_cap->has_he)
			mode |= PHY_TYPE_BIT_HE;
	}

	return mode;
}

void mt76_connac_mcu_sta_tlv(struct mt76_phy *mphy, struct sk_buff *skb,
			     struct ieee80211_sta *sta,
			     struct ieee80211_vif *vif,
			     u8 rcpi)
{
	struct cfg80211_chan_def *chandef = &mphy->chandef;
	enum nl80211_band band = chandef->chan->band;
	struct mt76_dev *dev = mphy->dev;
	struct sta_rec_ra_info *ra_info;
	struct sta_rec_state *state;
	struct sta_rec_phy *phy;
	struct tlv *tlv;

	/* starec ht */
	if (sta->ht_cap.ht_supported) {
		struct sta_rec_ht *ht;

		tlv = mt76_connac_mcu_add_tlv(skb, STA_REC_HT, sizeof(*ht));
		ht = (struct sta_rec_ht *)tlv;
		ht->ht_cap = cpu_to_le16(sta->ht_cap.cap);
	}

	/* starec vht */
	if (sta->vht_cap.vht_supported) {
		struct sta_rec_vht *vht;
		int len;

		len = is_mt7921(dev) ? sizeof(*vht) : sizeof(*vht) - 4;
		tlv = mt76_connac_mcu_add_tlv(skb, STA_REC_VHT, len);
		vht = (struct sta_rec_vht *)tlv;
		vht->vht_cap = cpu_to_le32(sta->vht_cap.cap);
		vht->vht_rx_mcs_map = sta->vht_cap.vht_mcs.rx_mcs_map;
		vht->vht_tx_mcs_map = sta->vht_cap.vht_mcs.tx_mcs_map;
	}

	/* starec uapsd */
	mt76_connac_mcu_sta_uapsd(skb, vif, sta);

	if (!is_mt7921(dev))
		return;

	if (sta->ht_cap.ht_supported)
		mt76_connac_mcu_sta_amsdu_tlv(skb, sta, vif);

	/* starec he */
	if (sta->he_cap.has_he)
		mt76_connac_mcu_sta_he_tlv(skb, sta);

	tlv = mt76_connac_mcu_add_tlv(skb, STA_REC_PHY, sizeof(*phy));
	phy = (struct sta_rec_phy *)tlv;
	phy->phy_type = mt76_connac_get_phy_mode_v2(mphy, vif, band, sta);
	phy->basic_rate = cpu_to_le16((u16)vif->bss_conf.basic_rates);
	phy->rcpi = rcpi;
<<<<<<< HEAD
=======
	phy->ampdu = FIELD_PREP(IEEE80211_HT_AMPDU_PARM_FACTOR,
				sta->ht_cap.ampdu_factor) |
		     FIELD_PREP(IEEE80211_HT_AMPDU_PARM_DENSITY,
				sta->ht_cap.ampdu_density);
>>>>>>> 8e0eb2fb

	tlv = mt76_connac_mcu_add_tlv(skb, STA_REC_RA, sizeof(*ra_info));
	ra_info = (struct sta_rec_ra_info *)tlv;
	ra_info->legacy = cpu_to_le16((u16)sta->supp_rates[band]);

	if (sta->ht_cap.ht_supported)
		memcpy(ra_info->rx_mcs_bitmask, sta->ht_cap.mcs.rx_mask,
		       HT_MCS_MASK_NUM);

	tlv = mt76_connac_mcu_add_tlv(skb, STA_REC_STATE, sizeof(*state));
	state = (struct sta_rec_state *)tlv;
	state->state = 2;

	if (sta->vht_cap.vht_supported) {
		state->vht_opmode = sta->bandwidth;
		state->vht_opmode |= (sta->rx_nss - 1) <<
			IEEE80211_OPMODE_NOTIF_RX_NSS_SHIFT;
	}
}
EXPORT_SYMBOL_GPL(mt76_connac_mcu_sta_tlv);

static void
mt76_connac_mcu_wtbl_smps_tlv(struct sk_buff *skb, struct ieee80211_sta *sta,
			      void *sta_wtbl, void *wtbl_tlv)
{
	struct wtbl_smps *smps;
	struct tlv *tlv;

	tlv = mt76_connac_mcu_add_nested_tlv(skb, WTBL_SMPS, sizeof(*smps),
					     wtbl_tlv, sta_wtbl);
	smps = (struct wtbl_smps *)tlv;

	if (sta->smps_mode == IEEE80211_SMPS_DYNAMIC)
		smps->smps = true;
}

void mt76_connac_mcu_wtbl_ht_tlv(struct mt76_dev *dev, struct sk_buff *skb,
				 struct ieee80211_sta *sta, void *sta_wtbl,
				 void *wtbl_tlv)
{
	struct wtbl_ht *ht = NULL;
	struct tlv *tlv;
	u32 flags = 0;

	if (sta->ht_cap.ht_supported) {
		tlv = mt76_connac_mcu_add_nested_tlv(skb, WTBL_HT, sizeof(*ht),
						     wtbl_tlv, sta_wtbl);
		ht = (struct wtbl_ht *)tlv;
		ht->ldpc = !!(sta->ht_cap.cap & IEEE80211_HT_CAP_LDPC_CODING);
		ht->af = sta->ht_cap.ampdu_factor;
		ht->mm = sta->ht_cap.ampdu_density;
		ht->ht = true;
	}

	if (sta->vht_cap.vht_supported) {
		struct wtbl_vht *vht;
		u8 af;

		tlv = mt76_connac_mcu_add_nested_tlv(skb, WTBL_VHT,
						     sizeof(*vht), wtbl_tlv,
						     sta_wtbl);
		vht = (struct wtbl_vht *)tlv;
		vht->ldpc = !!(sta->vht_cap.cap & IEEE80211_VHT_CAP_RXLDPC);
		vht->vht = true;

		af = FIELD_GET(IEEE80211_VHT_CAP_MAX_A_MPDU_LENGTH_EXPONENT_MASK,
			       sta->vht_cap.cap);
		if (ht)
			ht->af = max(ht->af, af);
	}

	mt76_connac_mcu_wtbl_smps_tlv(skb, sta, sta_wtbl, wtbl_tlv);

	if (!is_mt7921(dev) && sta->ht_cap.ht_supported) {
		/* sgi */
		u32 msk = MT_WTBL_W5_SHORT_GI_20 | MT_WTBL_W5_SHORT_GI_40 |
			  MT_WTBL_W5_SHORT_GI_80 | MT_WTBL_W5_SHORT_GI_160;
		struct wtbl_raw *raw;

		tlv = mt76_connac_mcu_add_nested_tlv(skb, WTBL_RAW_DATA,
						     sizeof(*raw), wtbl_tlv,
						     sta_wtbl);

		if (sta->ht_cap.cap & IEEE80211_HT_CAP_SGI_20)
			flags |= MT_WTBL_W5_SHORT_GI_20;
		if (sta->ht_cap.cap & IEEE80211_HT_CAP_SGI_40)
			flags |= MT_WTBL_W5_SHORT_GI_40;

		if (sta->vht_cap.vht_supported) {
			if (sta->vht_cap.cap & IEEE80211_VHT_CAP_SHORT_GI_80)
				flags |= MT_WTBL_W5_SHORT_GI_80;
			if (sta->vht_cap.cap & IEEE80211_VHT_CAP_SHORT_GI_160)
				flags |= MT_WTBL_W5_SHORT_GI_160;
		}
		raw = (struct wtbl_raw *)tlv;
		raw->val = cpu_to_le32(flags);
		raw->msk = cpu_to_le32(~msk);
		raw->wtbl_idx = 1;
		raw->dw = 5;
	}
}
EXPORT_SYMBOL_GPL(mt76_connac_mcu_wtbl_ht_tlv);

int mt76_connac_mcu_add_sta_cmd(struct mt76_phy *phy,
				struct mt76_sta_cmd_info *info)
{
	struct mt76_vif *mvif = (struct mt76_vif *)info->vif->drv_priv;
	struct mt76_dev *dev = phy->dev;
	struct wtbl_req_hdr *wtbl_hdr;
	struct tlv *sta_wtbl;
	struct sk_buff *skb;

	skb = mt76_connac_mcu_alloc_sta_req(dev, mvif, info->wcid);
	if (IS_ERR(skb))
		return PTR_ERR(skb);

	mt76_connac_mcu_sta_basic_tlv(skb, info->vif, info->sta, info->enable);
	if (info->enable && info->sta)
		mt76_connac_mcu_sta_tlv(phy, skb, info->sta, info->vif,
					info->rcpi);

	sta_wtbl = mt76_connac_mcu_add_tlv(skb, STA_REC_WTBL,
					   sizeof(struct tlv));

	wtbl_hdr = mt76_connac_mcu_alloc_wtbl_req(dev, info->wcid,
						  WTBL_RESET_AND_SET,
						  sta_wtbl, &skb);
	if (IS_ERR(wtbl_hdr))
		return PTR_ERR(wtbl_hdr);

	if (info->enable) {
		mt76_connac_mcu_wtbl_generic_tlv(dev, skb, info->vif,
						 info->sta, sta_wtbl,
						 wtbl_hdr);
		if (info->sta)
			mt76_connac_mcu_wtbl_ht_tlv(dev, skb, info->sta,
						    sta_wtbl, wtbl_hdr);
	}

	return mt76_mcu_skb_send_msg(dev, skb, info->cmd, true);
}
EXPORT_SYMBOL_GPL(mt76_connac_mcu_add_sta_cmd);

void mt76_connac_mcu_wtbl_ba_tlv(struct mt76_dev *dev, struct sk_buff *skb,
				 struct ieee80211_ampdu_params *params,
				 bool enable, bool tx, void *sta_wtbl,
				 void *wtbl_tlv)
{
	struct wtbl_ba *ba;
	struct tlv *tlv;

	tlv = mt76_connac_mcu_add_nested_tlv(skb, WTBL_BA, sizeof(*ba),
					     wtbl_tlv, sta_wtbl);

	ba = (struct wtbl_ba *)tlv;
	ba->tid = params->tid;

	if (tx) {
		ba->ba_type = MT_BA_TYPE_ORIGINATOR;
		ba->sn = enable ? cpu_to_le16(params->ssn) : 0;
		ba->ba_winsize = enable ? cpu_to_le16(params->buf_size) : 0;
		ba->ba_en = enable;
	} else {
		memcpy(ba->peer_addr, params->sta->addr, ETH_ALEN);
		ba->ba_type = MT_BA_TYPE_RECIPIENT;
		ba->rst_ba_tid = params->tid;
		ba->rst_ba_sel = RST_BA_MAC_TID_MATCH;
		ba->rst_ba_sb = 1;
	}

	if (is_mt7921(dev))
		return;

	if (enable && tx) {
		u8 ba_range[] = { 4, 8, 12, 24, 36, 48, 54, 64 };
		int i;

		for (i = 7; i > 0; i--) {
			if (params->buf_size >= ba_range[i])
				break;
		}
		ba->ba_winsize_idx = i;
	}
}
EXPORT_SYMBOL_GPL(mt76_connac_mcu_wtbl_ba_tlv);

int mt76_connac_mcu_uni_add_dev(struct mt76_phy *phy,
				struct ieee80211_vif *vif,
				struct mt76_wcid *wcid,
				bool enable)
{
	struct mt76_vif *mvif = (struct mt76_vif *)vif->drv_priv;
	struct mt76_dev *dev = phy->dev;
	struct {
		struct {
			u8 omac_idx;
			u8 band_idx;
			__le16 pad;
		} __packed hdr;
		struct req_tlv {
			__le16 tag;
			__le16 len;
			u8 active;
			u8 pad;
			u8 omac_addr[ETH_ALEN];
		} __packed tlv;
	} dev_req = {
		.hdr = {
			.omac_idx = mvif->omac_idx,
			.band_idx = mvif->band_idx,
		},
		.tlv = {
			.tag = cpu_to_le16(DEV_INFO_ACTIVE),
			.len = cpu_to_le16(sizeof(struct req_tlv)),
			.active = enable,
		},
	};
	struct {
		struct {
			u8 bss_idx;
			u8 pad[3];
		} __packed hdr;
		struct mt76_connac_bss_basic_tlv basic;
	} basic_req = {
		.hdr = {
			.bss_idx = mvif->idx,
		},
		.basic = {
			.tag = cpu_to_le16(UNI_BSS_INFO_BASIC),
			.len = cpu_to_le16(sizeof(struct mt76_connac_bss_basic_tlv)),
			.omac_idx = mvif->omac_idx,
			.band_idx = mvif->band_idx,
			.wmm_idx = mvif->wmm_idx,
			.active = enable,
			.bmc_tx_wlan_idx = cpu_to_le16(wcid->idx),
			.sta_idx = cpu_to_le16(wcid->idx),
			.conn_state = 1,
		},
	};
	int err, idx, cmd, len;
	void *data;

	switch (vif->type) {
	case NL80211_IFTYPE_MESH_POINT:
	case NL80211_IFTYPE_MONITOR:
	case NL80211_IFTYPE_AP:
		basic_req.basic.conn_type = cpu_to_le32(CONNECTION_INFRA_AP);
		break;
	case NL80211_IFTYPE_STATION:
		basic_req.basic.conn_type = cpu_to_le32(CONNECTION_INFRA_STA);
		break;
	case NL80211_IFTYPE_ADHOC:
		basic_req.basic.conn_type = cpu_to_le32(CONNECTION_IBSS_ADHOC);
		break;
	default:
		WARN_ON(1);
		break;
	}

	idx = mvif->omac_idx > EXT_BSSID_START ? HW_BSSID_0 : mvif->omac_idx;
	basic_req.basic.hw_bss_idx = idx;

	memcpy(dev_req.tlv.omac_addr, vif->addr, ETH_ALEN);

	cmd = enable ? MCU_UNI_CMD_DEV_INFO_UPDATE : MCU_UNI_CMD_BSS_INFO_UPDATE;
	data = enable ? (void *)&dev_req : (void *)&basic_req;
	len = enable ? sizeof(dev_req) : sizeof(basic_req);

	err = mt76_mcu_send_msg(dev, cmd, data, len, true);
	if (err < 0)
		return err;

	cmd = enable ? MCU_UNI_CMD_BSS_INFO_UPDATE : MCU_UNI_CMD_DEV_INFO_UPDATE;
	data = enable ? (void *)&basic_req : (void *)&dev_req;
	len = enable ? sizeof(basic_req) : sizeof(dev_req);

	return mt76_mcu_send_msg(dev, cmd, data, len, true);
}
EXPORT_SYMBOL_GPL(mt76_connac_mcu_uni_add_dev);

void mt76_connac_mcu_sta_ba_tlv(struct sk_buff *skb,
				struct ieee80211_ampdu_params *params,
				bool enable, bool tx)
{
	struct sta_rec_ba *ba;
	struct tlv *tlv;

	tlv = mt76_connac_mcu_add_tlv(skb, STA_REC_BA, sizeof(*ba));

	ba = (struct sta_rec_ba *)tlv;
	ba->ba_type = tx ? MT_BA_TYPE_ORIGINATOR : MT_BA_TYPE_RECIPIENT;
	ba->winsize = cpu_to_le16(params->buf_size);
	ba->ssn = cpu_to_le16(params->ssn);
	ba->ba_en = enable << params->tid;
	ba->amsdu = params->amsdu;
	ba->tid = params->tid;
}
EXPORT_SYMBOL_GPL(mt76_connac_mcu_sta_ba_tlv);

int mt76_connac_mcu_sta_ba(struct mt76_dev *dev, struct mt76_vif *mvif,
			   struct ieee80211_ampdu_params *params,
			   bool enable, bool tx)
{
	struct mt76_wcid *wcid = (struct mt76_wcid *)params->sta->drv_priv;
	struct wtbl_req_hdr *wtbl_hdr;
	struct tlv *sta_wtbl;
	struct sk_buff *skb;
	int ret;

	skb = mt76_connac_mcu_alloc_sta_req(dev, mvif, wcid);
	if (IS_ERR(skb))
		return PTR_ERR(skb);

	sta_wtbl = mt76_connac_mcu_add_tlv(skb, STA_REC_WTBL,
					   sizeof(struct tlv));

	wtbl_hdr = mt76_connac_mcu_alloc_wtbl_req(dev, wcid, WTBL_SET,
						  sta_wtbl, &skb);
	if (IS_ERR(wtbl_hdr))
		return PTR_ERR(wtbl_hdr);

	mt76_connac_mcu_wtbl_ba_tlv(dev, skb, params, enable, tx, sta_wtbl,
				    wtbl_hdr);

	ret = mt76_mcu_skb_send_msg(dev, skb, MCU_UNI_CMD_STA_REC_UPDATE, true);
	if (ret)
		return ret;

	skb = mt76_connac_mcu_alloc_sta_req(dev, mvif, wcid);
	if (IS_ERR(skb))
		return PTR_ERR(skb);

	mt76_connac_mcu_sta_ba_tlv(skb, params, enable, tx);

	return mt76_mcu_skb_send_msg(dev, skb, MCU_UNI_CMD_STA_REC_UPDATE,
				     true);
}
EXPORT_SYMBOL_GPL(mt76_connac_mcu_sta_ba);

static u8
mt76_connac_get_phy_mode(struct mt76_phy *phy, struct ieee80211_vif *vif,
			 enum nl80211_band band,
			 struct ieee80211_sta *sta)
{
	struct mt76_dev *dev = phy->dev;
	const struct ieee80211_sta_he_cap *he_cap;
	struct ieee80211_sta_vht_cap *vht_cap;
	struct ieee80211_sta_ht_cap *ht_cap;
	u8 mode = 0;

	if (!is_mt7921(dev))
		return 0x38;

	if (sta) {
		ht_cap = &sta->ht_cap;
		vht_cap = &sta->vht_cap;
		he_cap = &sta->he_cap;
	} else {
		struct ieee80211_supported_band *sband;

		sband = phy->hw->wiphy->bands[band];
		ht_cap = &sband->ht_cap;
		vht_cap = &sband->vht_cap;
		he_cap = ieee80211_get_he_iftype_cap(sband, vif->type);
	}

	if (band == NL80211_BAND_2GHZ) {
		mode |= PHY_MODE_B | PHY_MODE_G;

		if (ht_cap->ht_supported)
			mode |= PHY_MODE_GN;

		if (he_cap->has_he)
			mode |= PHY_MODE_AX_24G;
	} else if (band == NL80211_BAND_5GHZ) {
		mode |= PHY_MODE_A;

		if (ht_cap->ht_supported)
			mode |= PHY_MODE_AN;

		if (vht_cap->vht_supported)
			mode |= PHY_MODE_AC;

		if (he_cap->has_he)
			mode |= PHY_MODE_AX_5G;
	}

	return mode;
}

static const struct ieee80211_sta_he_cap *
mt76_connac_get_he_phy_cap(struct mt76_phy *phy, struct ieee80211_vif *vif)
{
	enum nl80211_band band = phy->chandef.chan->band;
	struct ieee80211_supported_band *sband;

	sband = phy->hw->wiphy->bands[band];

	return ieee80211_get_he_iftype_cap(sband, vif->type);
}

#define DEFAULT_HE_PE_DURATION		4
#define DEFAULT_HE_DURATION_RTS_THRES	1023
static void
mt76_connac_mcu_uni_bss_he_tlv(struct mt76_phy *phy, struct ieee80211_vif *vif,
			       struct tlv *tlv)
{
	const struct ieee80211_sta_he_cap *cap;
	struct bss_info_uni_he *he;

	cap = mt76_connac_get_he_phy_cap(phy, vif);

	he = (struct bss_info_uni_he *)tlv;
	he->he_pe_duration = vif->bss_conf.htc_trig_based_pkt_ext;
	if (!he->he_pe_duration)
		he->he_pe_duration = DEFAULT_HE_PE_DURATION;

	he->he_rts_thres = cpu_to_le16(vif->bss_conf.frame_time_rts_th);
	if (!he->he_rts_thres)
		he->he_rts_thres = cpu_to_le16(DEFAULT_HE_DURATION_RTS_THRES);

	he->max_nss_mcs[CMD_HE_MCS_BW80] = cap->he_mcs_nss_supp.tx_mcs_80;
	he->max_nss_mcs[CMD_HE_MCS_BW160] = cap->he_mcs_nss_supp.tx_mcs_160;
	he->max_nss_mcs[CMD_HE_MCS_BW8080] = cap->he_mcs_nss_supp.tx_mcs_80p80;
}

int mt76_connac_mcu_uni_add_bss(struct mt76_phy *phy,
				struct ieee80211_vif *vif,
				struct mt76_wcid *wcid,
				bool enable)
{
	struct mt76_vif *mvif = (struct mt76_vif *)vif->drv_priv;
	struct cfg80211_chan_def *chandef = &phy->chandef;
	int freq1 = chandef->center_freq1, freq2 = chandef->center_freq2;
	enum nl80211_band band = chandef->chan->band;
	struct mt76_dev *mdev = phy->dev;
	struct {
		struct {
			u8 bss_idx;
			u8 pad[3];
		} __packed hdr;
		struct mt76_connac_bss_basic_tlv basic;
		struct mt76_connac_bss_qos_tlv qos;
	} basic_req = {
		.hdr = {
			.bss_idx = mvif->idx,
		},
		.basic = {
			.tag = cpu_to_le16(UNI_BSS_INFO_BASIC),
			.len = cpu_to_le16(sizeof(struct mt76_connac_bss_basic_tlv)),
			.bcn_interval = cpu_to_le16(vif->bss_conf.beacon_int),
			.dtim_period = vif->bss_conf.dtim_period,
			.omac_idx = mvif->omac_idx,
			.band_idx = mvif->band_idx,
			.wmm_idx = mvif->wmm_idx,
			.active = true, /* keep bss deactivated */
			.phymode = mt76_connac_get_phy_mode(phy, vif, band, NULL),
		},
		.qos = {
			.tag = cpu_to_le16(UNI_BSS_INFO_QBSS),
			.len = cpu_to_le16(sizeof(struct mt76_connac_bss_qos_tlv)),
			.qos = vif->bss_conf.qos,
		},
	};
	struct {
		struct {
			u8 bss_idx;
			u8 pad[3];
		} __packed hdr;
		struct rlm_tlv {
			__le16 tag;
			__le16 len;
			u8 control_channel;
			u8 center_chan;
			u8 center_chan2;
			u8 bw;
			u8 tx_streams;
			u8 rx_streams;
			u8 short_st;
			u8 ht_op_info;
			u8 sco;
			u8 pad[3];
		} __packed rlm;
	} __packed rlm_req = {
		.hdr = {
			.bss_idx = mvif->idx,
		},
		.rlm = {
			.tag = cpu_to_le16(UNI_BSS_INFO_RLM),
			.len = cpu_to_le16(sizeof(struct rlm_tlv)),
			.control_channel = chandef->chan->hw_value,
			.center_chan = ieee80211_frequency_to_channel(freq1),
			.center_chan2 = ieee80211_frequency_to_channel(freq2),
			.tx_streams = hweight8(phy->antenna_mask),
			.ht_op_info = 4, /* set HT 40M allowed */
			.rx_streams = phy->chainmask,
			.short_st = true,
		},
	};
	int err, conn_type;
	u8 idx;

	idx = mvif->omac_idx > EXT_BSSID_START ? HW_BSSID_0 : mvif->omac_idx;
	basic_req.basic.hw_bss_idx = idx;

	switch (vif->type) {
	case NL80211_IFTYPE_MESH_POINT:
	case NL80211_IFTYPE_AP:
		if (vif->p2p)
			conn_type = CONNECTION_P2P_GO;
		else
			conn_type = CONNECTION_INFRA_AP;
		basic_req.basic.conn_type = cpu_to_le32(conn_type);
		break;
	case NL80211_IFTYPE_STATION:
		if (vif->p2p)
			conn_type = CONNECTION_P2P_GC;
		else
			conn_type = CONNECTION_INFRA_STA;
		basic_req.basic.conn_type = cpu_to_le32(conn_type);
		break;
	case NL80211_IFTYPE_ADHOC:
		basic_req.basic.conn_type = cpu_to_le32(CONNECTION_IBSS_ADHOC);
		break;
	default:
		WARN_ON(1);
		break;
	}

	memcpy(basic_req.basic.bssid, vif->bss_conf.bssid, ETH_ALEN);
	basic_req.basic.bmc_tx_wlan_idx = cpu_to_le16(wcid->idx);
	basic_req.basic.sta_idx = cpu_to_le16(wcid->idx);
	basic_req.basic.conn_state = !enable;

	err = mt76_mcu_send_msg(mdev, MCU_UNI_CMD_BSS_INFO_UPDATE, &basic_req,
				sizeof(basic_req), true);
	if (err < 0)
		return err;

	if (vif->bss_conf.he_support) {
		struct {
			struct {
				u8 bss_idx;
				u8 pad[3];
			} __packed hdr;
			struct bss_info_uni_he he;
		} he_req = {
			.hdr = {
				.bss_idx = mvif->idx,
			},
			.he = {
				.tag = cpu_to_le16(UNI_BSS_INFO_HE_BASIC),
				.len = cpu_to_le16(sizeof(struct bss_info_uni_he)),
			},
		};

		mt76_connac_mcu_uni_bss_he_tlv(phy, vif,
					       (struct tlv *)&he_req.he);
		err = mt76_mcu_send_msg(mdev, MCU_UNI_CMD_BSS_INFO_UPDATE,
					&he_req, sizeof(he_req), true);
		if (err < 0)
			return err;
	}

	switch (chandef->width) {
	case NL80211_CHAN_WIDTH_40:
		rlm_req.rlm.bw = CMD_CBW_40MHZ;
		break;
	case NL80211_CHAN_WIDTH_80:
		rlm_req.rlm.bw = CMD_CBW_80MHZ;
		break;
	case NL80211_CHAN_WIDTH_80P80:
		rlm_req.rlm.bw = CMD_CBW_8080MHZ;
		break;
	case NL80211_CHAN_WIDTH_160:
		rlm_req.rlm.bw = CMD_CBW_160MHZ;
		break;
	case NL80211_CHAN_WIDTH_5:
		rlm_req.rlm.bw = CMD_CBW_5MHZ;
		break;
	case NL80211_CHAN_WIDTH_10:
		rlm_req.rlm.bw = CMD_CBW_10MHZ;
		break;
	case NL80211_CHAN_WIDTH_20_NOHT:
	case NL80211_CHAN_WIDTH_20:
	default:
		rlm_req.rlm.bw = CMD_CBW_20MHZ;
		rlm_req.rlm.ht_op_info = 0;
		break;
	}

	if (rlm_req.rlm.control_channel < rlm_req.rlm.center_chan)
		rlm_req.rlm.sco = 1; /* SCA */
	else if (rlm_req.rlm.control_channel > rlm_req.rlm.center_chan)
		rlm_req.rlm.sco = 3; /* SCB */

	return mt76_mcu_send_msg(mdev, MCU_UNI_CMD_BSS_INFO_UPDATE, &rlm_req,
				 sizeof(rlm_req), true);
}
EXPORT_SYMBOL_GPL(mt76_connac_mcu_uni_add_bss);

#define MT76_CONNAC_SCAN_CHANNEL_TIME		60
int mt76_connac_mcu_hw_scan(struct mt76_phy *phy, struct ieee80211_vif *vif,
			    struct ieee80211_scan_request *scan_req)
{
	struct mt76_vif *mvif = (struct mt76_vif *)vif->drv_priv;
	struct cfg80211_scan_request *sreq = &scan_req->req;
	int n_ssids = 0, err, i, duration;
	int ext_channels_num = max_t(int, sreq->n_channels - 32, 0);
	struct ieee80211_channel **scan_list = sreq->channels;
	struct mt76_dev *mdev = phy->dev;
	bool ext_phy = phy == mdev->phy2;
	struct mt76_connac_mcu_scan_channel *chan;
	struct mt76_connac_hw_scan_req *req;
	struct sk_buff *skb;

	skb = mt76_mcu_msg_alloc(mdev, NULL, sizeof(*req));
	if (!skb)
		return -ENOMEM;

	set_bit(MT76_HW_SCANNING, &phy->state);
	mvif->scan_seq_num = (mvif->scan_seq_num + 1) & 0x7f;

	req = (struct mt76_connac_hw_scan_req *)skb_put(skb, sizeof(*req));

	req->seq_num = mvif->scan_seq_num | ext_phy << 7;
	req->bss_idx = mvif->idx;
	req->scan_type = sreq->n_ssids ? 1 : 0;
	req->probe_req_num = sreq->n_ssids ? 2 : 0;
	req->version = 1;

	for (i = 0; i < sreq->n_ssids; i++) {
		if (!sreq->ssids[i].ssid_len)
			continue;

		req->ssids[i].ssid_len = cpu_to_le32(sreq->ssids[i].ssid_len);
		memcpy(req->ssids[i].ssid, sreq->ssids[i].ssid,
		       sreq->ssids[i].ssid_len);
		n_ssids++;
	}
	req->ssid_type = n_ssids ? BIT(2) : BIT(0);
	req->ssid_type_ext = n_ssids ? BIT(0) : 0;
	req->ssids_num = n_ssids;

	duration = is_mt7921(phy->dev) ? 0 : MT76_CONNAC_SCAN_CHANNEL_TIME;
	/* increase channel time for passive scan */
	if (!sreq->n_ssids)
		duration *= 2;
	req->timeout_value = cpu_to_le16(sreq->n_channels * duration);
	req->channel_min_dwell_time = cpu_to_le16(duration);
	req->channel_dwell_time = cpu_to_le16(duration);

	req->channels_num = min_t(u8, sreq->n_channels, 32);
	req->ext_channels_num = min_t(u8, ext_channels_num, 32);
	for (i = 0; i < req->channels_num + req->ext_channels_num; i++) {
		if (i >= 32)
			chan = &req->ext_channels[i - 32];
		else
			chan = &req->channels[i];

		chan->band = scan_list[i]->band == NL80211_BAND_2GHZ ? 1 : 2;
		chan->channel_num = scan_list[i]->hw_value;
	}
	req->channel_type = sreq->n_channels ? 4 : 0;

	if (sreq->ie_len > 0) {
		memcpy(req->ies, sreq->ie, sreq->ie_len);
		req->ies_len = cpu_to_le16(sreq->ie_len);
	}

	if (is_mt7921(phy->dev))
		req->scan_func |= SCAN_FUNC_SPLIT_SCAN;

	memcpy(req->bssid, sreq->bssid, ETH_ALEN);
	if (sreq->flags & NL80211_SCAN_FLAG_RANDOM_ADDR) {
		get_random_mask_addr(req->random_mac, sreq->mac_addr,
				     sreq->mac_addr_mask);
		req->scan_func |= SCAN_FUNC_RANDOM_MAC;
	}

	err = mt76_mcu_skb_send_msg(mdev, skb, MCU_CMD_START_HW_SCAN, false);
	if (err < 0)
		clear_bit(MT76_HW_SCANNING, &phy->state);

	return err;
}
EXPORT_SYMBOL_GPL(mt76_connac_mcu_hw_scan);

int mt76_connac_mcu_cancel_hw_scan(struct mt76_phy *phy,
				   struct ieee80211_vif *vif)
{
	struct mt76_vif *mvif = (struct mt76_vif *)vif->drv_priv;
	struct {
		u8 seq_num;
		u8 is_ext_channel;
		u8 rsv[2];
	} __packed req = {
		.seq_num = mvif->scan_seq_num,
	};

	if (test_and_clear_bit(MT76_HW_SCANNING, &phy->state)) {
		struct cfg80211_scan_info info = {
			.aborted = true,
		};

		ieee80211_scan_completed(phy->hw, &info);
	}

	return mt76_mcu_send_msg(phy->dev, MCU_CMD_CANCEL_HW_SCAN, &req,
				 sizeof(req), false);
}
EXPORT_SYMBOL_GPL(mt76_connac_mcu_cancel_hw_scan);

int mt76_connac_mcu_sched_scan_req(struct mt76_phy *phy,
				   struct ieee80211_vif *vif,
				   struct cfg80211_sched_scan_request *sreq)
{
	struct mt76_vif *mvif = (struct mt76_vif *)vif->drv_priv;
	struct ieee80211_channel **scan_list = sreq->channels;
	struct mt76_connac_mcu_scan_channel *chan;
	struct mt76_connac_sched_scan_req *req;
	struct mt76_dev *mdev = phy->dev;
	bool ext_phy = phy == mdev->phy2;
	struct cfg80211_match_set *match;
	struct cfg80211_ssid *ssid;
	struct sk_buff *skb;
	int i;

	skb = mt76_mcu_msg_alloc(mdev, NULL, sizeof(*req) + sreq->ie_len);
	if (!skb)
		return -ENOMEM;

	mvif->scan_seq_num = (mvif->scan_seq_num + 1) & 0x7f;

	req = (struct mt76_connac_sched_scan_req *)skb_put(skb, sizeof(*req));
	req->version = 1;
	req->seq_num = mvif->scan_seq_num | ext_phy << 7;

	if (is_mt7663(phy->dev) &&
	    (sreq->flags & NL80211_SCAN_FLAG_RANDOM_ADDR)) {
		get_random_mask_addr(req->mt7663.random_mac, sreq->mac_addr,
				     sreq->mac_addr_mask);
		req->scan_func = 1;
	} else if (is_mt7921(phy->dev)) {
		req->mt7921.bss_idx = mvif->idx;
	}

	req->ssids_num = sreq->n_ssids;
	for (i = 0; i < req->ssids_num; i++) {
		ssid = &sreq->ssids[i];
		memcpy(req->ssids[i].ssid, ssid->ssid, ssid->ssid_len);
		req->ssids[i].ssid_len = cpu_to_le32(ssid->ssid_len);
	}

	req->match_num = sreq->n_match_sets;
	for (i = 0; i < req->match_num; i++) {
		match = &sreq->match_sets[i];
		memcpy(req->match[i].ssid, match->ssid.ssid,
		       match->ssid.ssid_len);
		req->match[i].rssi_th = cpu_to_le32(match->rssi_thold);
		req->match[i].ssid_len = match->ssid.ssid_len;
	}

	req->channel_type = sreq->n_channels ? 4 : 0;
	req->channels_num = min_t(u8, sreq->n_channels, 64);
	for (i = 0; i < req->channels_num; i++) {
		chan = &req->channels[i];
		chan->band = scan_list[i]->band == NL80211_BAND_2GHZ ? 1 : 2;
		chan->channel_num = scan_list[i]->hw_value;
	}

	req->intervals_num = sreq->n_scan_plans;
	for (i = 0; i < req->intervals_num; i++)
		req->intervals[i] = cpu_to_le16(sreq->scan_plans[i].interval);

	if (sreq->ie_len > 0) {
		req->ie_len = cpu_to_le16(sreq->ie_len);
		memcpy(skb_put(skb, sreq->ie_len), sreq->ie, sreq->ie_len);
	}

	return mt76_mcu_skb_send_msg(mdev, skb, MCU_CMD_SCHED_SCAN_REQ, false);
}
EXPORT_SYMBOL_GPL(mt76_connac_mcu_sched_scan_req);

int mt76_connac_mcu_sched_scan_enable(struct mt76_phy *phy,
				      struct ieee80211_vif *vif,
				      bool enable)
{
	struct {
		u8 active; /* 0: enabled 1: disabled */
		u8 rsv[3];
	} __packed req = {
		.active = !enable,
	};

	if (enable)
		set_bit(MT76_HW_SCHED_SCANNING, &phy->state);
	else
		clear_bit(MT76_HW_SCHED_SCANNING, &phy->state);

	return mt76_mcu_send_msg(phy->dev, MCU_CMD_SCHED_SCAN_ENABLE, &req,
				 sizeof(req), false);
}
EXPORT_SYMBOL_GPL(mt76_connac_mcu_sched_scan_enable);

int mt76_connac_mcu_chip_config(struct mt76_dev *dev)
{
	struct mt76_connac_config req = {
		.resp_type = 0,
	};

	memcpy(req.data, "assert", 7);

	return mt76_mcu_send_msg(dev, MCU_CMD_CHIP_CONFIG, &req, sizeof(req),
				 false);
}
EXPORT_SYMBOL_GPL(mt76_connac_mcu_chip_config);

int mt76_connac_mcu_set_deep_sleep(struct mt76_dev *dev, bool enable)
{
	struct mt76_connac_config req = {
		.resp_type = 0,
	};

	snprintf(req.data, sizeof(req.data), "KeepFullPwr %d", !enable);

	return mt76_mcu_send_msg(dev, MCU_CMD_CHIP_CONFIG, &req, sizeof(req),
				 false);
}
EXPORT_SYMBOL_GPL(mt76_connac_mcu_set_deep_sleep);

void mt76_connac_mcu_coredump_event(struct mt76_dev *dev, struct sk_buff *skb,
				    struct mt76_connac_coredump *coredump)
{
	spin_lock_bh(&dev->lock);
	__skb_queue_tail(&coredump->msg_list, skb);
	spin_unlock_bh(&dev->lock);

	coredump->last_activity = jiffies;

	queue_delayed_work(dev->wq, &coredump->work,
			   MT76_CONNAC_COREDUMP_TIMEOUT);
}
EXPORT_SYMBOL_GPL(mt76_connac_mcu_coredump_event);

static void
mt76_connac_mcu_build_sku(struct mt76_dev *dev, s8 *sku,
			  struct mt76_power_limits *limits,
			  enum nl80211_band band)
{
	int max_power = is_mt7921(dev) ? 127 : 63;
	int i, offset = sizeof(limits->cck);

	memset(sku, max_power, MT_SKU_POWER_LIMIT);

	if (band == NL80211_BAND_2GHZ) {
		/* cck */
		memcpy(sku, limits->cck, sizeof(limits->cck));
	}

	/* ofdm */
	memcpy(&sku[offset], limits->ofdm, sizeof(limits->ofdm));
	offset += sizeof(limits->ofdm);

	/* ht */
	for (i = 0; i < 2; i++) {
		memcpy(&sku[offset], limits->mcs[i], 8);
		offset += 8;
	}
	sku[offset++] = limits->mcs[0][0];

	/* vht */
	for (i = 0; i < ARRAY_SIZE(limits->mcs); i++) {
		memcpy(&sku[offset], limits->mcs[i],
		       ARRAY_SIZE(limits->mcs[i]));
		offset += 12;
	}

	if (!is_mt7921(dev))
		return;

	/* he */
	for (i = 0; i < ARRAY_SIZE(limits->ru); i++) {
		memcpy(&sku[offset], limits->ru[i], ARRAY_SIZE(limits->ru[i]));
		offset += ARRAY_SIZE(limits->ru[i]);
	}
}

static int
mt76_connac_mcu_rate_txpower_band(struct mt76_phy *phy,
				  enum nl80211_band band)
{
	struct mt76_dev *dev = phy->dev;
	int sku_len, batch_len = is_mt7921(dev) ? 8 : 16;
	static const u8 chan_list_2ghz[] = {
		1, 2,  3,  4,  5,  6,  7,
		8, 9, 10, 11, 12, 13, 14
	};
	static const u8 chan_list_5ghz[] = {
		 36,  38,  40,  42,  44,  46,  48,
		 50,  52,  54,  56,  58,  60,  62,
		 64, 100, 102, 104, 106, 108, 110,
		112, 114, 116, 118, 120, 122, 124,
		126, 128, 132, 134, 136, 138, 140,
		142, 144, 149, 151, 153, 155, 157,
		159, 161, 165
	};
	struct mt76_connac_sku_tlv sku_tlbv;
	int i, n_chan, batch_size, idx = 0;
	struct mt76_power_limits limits;
	const u8 *ch_list;

	sku_len = is_mt7921(dev) ? sizeof(sku_tlbv) : sizeof(sku_tlbv) - 92;

	if (band == NL80211_BAND_2GHZ) {
		n_chan = ARRAY_SIZE(chan_list_2ghz);
		ch_list = chan_list_2ghz;
	} else {
		n_chan = ARRAY_SIZE(chan_list_5ghz);
		ch_list = chan_list_5ghz;
	}
	batch_size = DIV_ROUND_UP(n_chan, batch_len);

	for (i = 0; i < batch_size; i++) {
		bool last_msg = i == batch_size - 1;
		int num_ch = last_msg ? n_chan % batch_len : batch_len;
		struct mt76_connac_tx_power_limit_tlv tx_power_tlv = {
			.band = band == NL80211_BAND_2GHZ ? 1 : 2,
			.n_chan = num_ch,
			.last_msg = last_msg,
		};
		struct sk_buff *skb;
		int j, err, msg_len;

		msg_len = sizeof(tx_power_tlv) + num_ch * sizeof(sku_tlbv);
		skb = mt76_mcu_msg_alloc(dev, NULL, msg_len);
		if (!skb)
			return -ENOMEM;

		BUILD_BUG_ON(sizeof(dev->alpha2) > sizeof(tx_power_tlv.alpha2));
		memcpy(tx_power_tlv.alpha2, dev->alpha2, sizeof(dev->alpha2));

		skb_put_data(skb, &tx_power_tlv, sizeof(tx_power_tlv));
		for (j = 0; j < num_ch; j++, idx++) {
			struct ieee80211_channel chan = {
				.hw_value = ch_list[idx],
				.band = band,
			};

			mt76_get_rate_power_limits(phy, &chan, &limits, 127);

			sku_tlbv.channel = ch_list[idx];
			mt76_connac_mcu_build_sku(dev, sku_tlbv.pwr_limit,
						  &limits, band);
			skb_put_data(skb, &sku_tlbv, sku_len);
		}

		err = mt76_mcu_skb_send_msg(dev, skb,
					    MCU_CMD_SET_RATE_TX_POWER, false);
		if (err < 0)
			return err;
	}

	return 0;
}

int mt76_connac_mcu_set_rate_txpower(struct mt76_phy *phy)
{
	int err;

	err = mt76_connac_mcu_rate_txpower_band(phy, NL80211_BAND_2GHZ);
	if (err < 0)
		return err;

	return mt76_connac_mcu_rate_txpower_band(phy, NL80211_BAND_5GHZ);
}
EXPORT_SYMBOL_GPL(mt76_connac_mcu_set_rate_txpower);

int mt76_connac_mcu_update_arp_filter(struct mt76_dev *dev,
				      struct mt76_vif *vif,
				      struct ieee80211_bss_conf *info)
{
	struct sk_buff *skb;
	int i, len = min_t(int, info->arp_addr_cnt,
			   IEEE80211_BSS_ARP_ADDR_LIST_LEN);
	struct {
		struct {
			u8 bss_idx;
			u8 pad[3];
		} __packed hdr;
		struct mt76_connac_arpns_tlv arp;
	} req_hdr = {
		.hdr = {
			.bss_idx = vif->idx,
		},
		.arp = {
			.tag = cpu_to_le16(UNI_OFFLOAD_OFFLOAD_ARP),
			.len = cpu_to_le16(sizeof(struct mt76_connac_arpns_tlv)),
			.ips_num = len,
			.mode = 2,  /* update */
			.option = 1,
		},
	};

	skb = mt76_mcu_msg_alloc(dev, NULL,
				 sizeof(req_hdr) + len * sizeof(__be32));
	if (!skb)
		return -ENOMEM;

	skb_put_data(skb, &req_hdr, sizeof(req_hdr));
	for (i = 0; i < len; i++) {
		u8 *addr = (u8 *)skb_put(skb, sizeof(__be32));

		memcpy(addr, &info->arp_addr_list[i], sizeof(__be32));
	}

	return mt76_mcu_skb_send_msg(dev, skb, MCU_UNI_CMD_OFFLOAD, true);
}
EXPORT_SYMBOL_GPL(mt76_connac_mcu_update_arp_filter);

#ifdef CONFIG_PM

const struct wiphy_wowlan_support mt76_connac_wowlan_support = {
	.flags = WIPHY_WOWLAN_MAGIC_PKT | WIPHY_WOWLAN_DISCONNECT |
		 WIPHY_WOWLAN_SUPPORTS_GTK_REKEY | WIPHY_WOWLAN_NET_DETECT,
	.n_patterns = 1,
	.pattern_min_len = 1,
	.pattern_max_len = MT76_CONNAC_WOW_PATTEN_MAX_LEN,
	.max_nd_match_sets = 10,
};
EXPORT_SYMBOL_GPL(mt76_connac_wowlan_support);

static void
mt76_connac_mcu_key_iter(struct ieee80211_hw *hw,
			 struct ieee80211_vif *vif,
			 struct ieee80211_sta *sta,
			 struct ieee80211_key_conf *key,
			 void *data)
{
	struct mt76_connac_gtk_rekey_tlv *gtk_tlv = data;
	u32 cipher;

	if (key->cipher != WLAN_CIPHER_SUITE_AES_CMAC &&
	    key->cipher != WLAN_CIPHER_SUITE_CCMP &&
	    key->cipher != WLAN_CIPHER_SUITE_TKIP)
		return;

	if (key->cipher == WLAN_CIPHER_SUITE_TKIP) {
		gtk_tlv->proto = cpu_to_le32(NL80211_WPA_VERSION_1);
		cipher = BIT(3);
	} else {
		gtk_tlv->proto = cpu_to_le32(NL80211_WPA_VERSION_2);
		cipher = BIT(4);
	}

	/* we are assuming here to have a single pairwise key */
	if (key->flags & IEEE80211_KEY_FLAG_PAIRWISE) {
		gtk_tlv->pairwise_cipher = cpu_to_le32(cipher);
		gtk_tlv->group_cipher = cpu_to_le32(cipher);
		gtk_tlv->keyid = key->keyidx;
	}
}

int mt76_connac_mcu_update_gtk_rekey(struct ieee80211_hw *hw,
				     struct ieee80211_vif *vif,
				     struct cfg80211_gtk_rekey_data *key)
{
	struct mt76_vif *mvif = (struct mt76_vif *)vif->drv_priv;
	struct mt76_connac_gtk_rekey_tlv *gtk_tlv;
	struct mt76_phy *phy = hw->priv;
	struct sk_buff *skb;
	struct {
		u8 bss_idx;
		u8 pad[3];
	} __packed hdr = {
		.bss_idx = mvif->idx,
	};

	skb = mt76_mcu_msg_alloc(phy->dev, NULL,
				 sizeof(hdr) + sizeof(*gtk_tlv));
	if (!skb)
		return -ENOMEM;

	skb_put_data(skb, &hdr, sizeof(hdr));
	gtk_tlv = (struct mt76_connac_gtk_rekey_tlv *)skb_put(skb,
							 sizeof(*gtk_tlv));
	gtk_tlv->tag = cpu_to_le16(UNI_OFFLOAD_OFFLOAD_GTK_REKEY);
	gtk_tlv->len = cpu_to_le16(sizeof(*gtk_tlv));
	gtk_tlv->rekey_mode = 2;
	gtk_tlv->option = 1;

	rcu_read_lock();
	ieee80211_iter_keys_rcu(hw, vif, mt76_connac_mcu_key_iter, gtk_tlv);
	rcu_read_unlock();

	memcpy(gtk_tlv->kek, key->kek, NL80211_KEK_LEN);
	memcpy(gtk_tlv->kck, key->kck, NL80211_KCK_LEN);
	memcpy(gtk_tlv->replay_ctr, key->replay_ctr, NL80211_REPLAY_CTR_LEN);

	return mt76_mcu_skb_send_msg(phy->dev, skb, MCU_UNI_CMD_OFFLOAD, true);
}
EXPORT_SYMBOL_GPL(mt76_connac_mcu_update_gtk_rekey);

static int
mt76_connac_mcu_set_arp_filter(struct mt76_dev *dev, struct ieee80211_vif *vif,
			       bool suspend)
{
	struct mt76_vif *mvif = (struct mt76_vif *)vif->drv_priv;
	struct {
		struct {
			u8 bss_idx;
			u8 pad[3];
		} __packed hdr;
		struct mt76_connac_arpns_tlv arpns;
	} req = {
		.hdr = {
			.bss_idx = mvif->idx,
		},
		.arpns = {
			.tag = cpu_to_le16(UNI_OFFLOAD_OFFLOAD_ARP),
			.len = cpu_to_le16(sizeof(struct mt76_connac_arpns_tlv)),
			.mode = suspend,
		},
	};

	return mt76_mcu_send_msg(dev, MCU_UNI_CMD_OFFLOAD, &req, sizeof(req),
				 true);
}

static int
mt76_connac_mcu_set_gtk_rekey(struct mt76_dev *dev, struct ieee80211_vif *vif,
			      bool suspend)
{
	struct mt76_vif *mvif = (struct mt76_vif *)vif->drv_priv;
	struct {
		struct {
			u8 bss_idx;
			u8 pad[3];
		} __packed hdr;
		struct mt76_connac_gtk_rekey_tlv gtk_tlv;
	} __packed req = {
		.hdr = {
			.bss_idx = mvif->idx,
		},
		.gtk_tlv = {
			.tag = cpu_to_le16(UNI_OFFLOAD_OFFLOAD_GTK_REKEY),
			.len = cpu_to_le16(sizeof(struct mt76_connac_gtk_rekey_tlv)),
			.rekey_mode = !suspend,
		},
	};

	return mt76_mcu_send_msg(dev, MCU_UNI_CMD_OFFLOAD, &req, sizeof(req),
				 true);
}

static int
mt76_connac_mcu_set_suspend_mode(struct mt76_dev *dev,
				 struct ieee80211_vif *vif,
				 bool enable, u8 mdtim,
				 bool wow_suspend)
{
	struct mt76_vif *mvif = (struct mt76_vif *)vif->drv_priv;
	struct {
		struct {
			u8 bss_idx;
			u8 pad[3];
		} __packed hdr;
		struct mt76_connac_suspend_tlv suspend_tlv;
	} req = {
		.hdr = {
			.bss_idx = mvif->idx,
		},
		.suspend_tlv = {
			.tag = cpu_to_le16(UNI_SUSPEND_MODE_SETTING),
			.len = cpu_to_le16(sizeof(struct mt76_connac_suspend_tlv)),
			.enable = enable,
			.mdtim = mdtim,
			.wow_suspend = wow_suspend,
		},
	};

	return mt76_mcu_send_msg(dev, MCU_UNI_CMD_SUSPEND, &req, sizeof(req),
				 true);
}

static int
mt76_connac_mcu_set_wow_pattern(struct mt76_dev *dev,
				struct ieee80211_vif *vif,
				u8 index, bool enable,
				struct cfg80211_pkt_pattern *pattern)
{
	struct mt76_vif *mvif = (struct mt76_vif *)vif->drv_priv;
	struct mt76_connac_wow_pattern_tlv *ptlv;
	struct sk_buff *skb;
	struct req_hdr {
		u8 bss_idx;
		u8 pad[3];
	} __packed hdr = {
		.bss_idx = mvif->idx,
	};

	skb = mt76_mcu_msg_alloc(dev, NULL, sizeof(hdr) + sizeof(*ptlv));
	if (!skb)
		return -ENOMEM;

	skb_put_data(skb, &hdr, sizeof(hdr));
	ptlv = (struct mt76_connac_wow_pattern_tlv *)skb_put(skb, sizeof(*ptlv));
	ptlv->tag = cpu_to_le16(UNI_SUSPEND_WOW_PATTERN);
	ptlv->len = cpu_to_le16(sizeof(*ptlv));
	ptlv->data_len = pattern->pattern_len;
	ptlv->enable = enable;
	ptlv->index = index;

	memcpy(ptlv->pattern, pattern->pattern, pattern->pattern_len);
	memcpy(ptlv->mask, pattern->mask, pattern->pattern_len / 8);

	return mt76_mcu_skb_send_msg(dev, skb, MCU_UNI_CMD_SUSPEND, true);
}

static int
mt76_connac_mcu_set_wow_ctrl(struct mt76_phy *phy, struct ieee80211_vif *vif,
			     bool suspend, struct cfg80211_wowlan *wowlan)
{
	struct mt76_vif *mvif = (struct mt76_vif *)vif->drv_priv;
	struct mt76_dev *dev = phy->dev;
	struct {
		struct {
			u8 bss_idx;
			u8 pad[3];
		} __packed hdr;
		struct mt76_connac_wow_ctrl_tlv wow_ctrl_tlv;
		struct mt76_connac_wow_gpio_param_tlv gpio_tlv;
	} req = {
		.hdr = {
			.bss_idx = mvif->idx,
		},
		.wow_ctrl_tlv = {
			.tag = cpu_to_le16(UNI_SUSPEND_WOW_CTRL),
			.len = cpu_to_le16(sizeof(struct mt76_connac_wow_ctrl_tlv)),
			.cmd = suspend ? 1 : 2,
		},
		.gpio_tlv = {
			.tag = cpu_to_le16(UNI_SUSPEND_WOW_GPIO_PARAM),
			.len = cpu_to_le16(sizeof(struct mt76_connac_wow_gpio_param_tlv)),
			.gpio_pin = 0xff, /* follow fw about GPIO pin */
		},
	};

	if (wowlan->magic_pkt)
		req.wow_ctrl_tlv.trigger |= BIT(0);
	if (wowlan->disconnect)
		req.wow_ctrl_tlv.trigger |= BIT(2);
	if (wowlan->nd_config) {
		mt76_connac_mcu_sched_scan_req(phy, vif, wowlan->nd_config);
		req.wow_ctrl_tlv.trigger |= BIT(5);
		mt76_connac_mcu_sched_scan_enable(phy, vif, suspend);
	}

	if (mt76_is_mmio(dev))
		req.wow_ctrl_tlv.wakeup_hif = WOW_PCIE;
	else if (mt76_is_usb(dev))
		req.wow_ctrl_tlv.wakeup_hif = WOW_USB;
	else if (mt76_is_sdio(dev))
		req.wow_ctrl_tlv.wakeup_hif = WOW_GPIO;

	return mt76_mcu_send_msg(dev, MCU_UNI_CMD_SUSPEND, &req, sizeof(req),
				 true);
}

int mt76_connac_mcu_set_hif_suspend(struct mt76_dev *dev, bool suspend)
{
	struct {
		struct {
			u8 hif_type; /* 0x0: HIF_SDIO
				      * 0x1: HIF_USB
				      * 0x2: HIF_PCIE
				      */
			u8 pad[3];
		} __packed hdr;
		struct hif_suspend_tlv {
			__le16 tag;
			__le16 len;
			u8 suspend;
		} __packed hif_suspend;
	} req = {
		.hif_suspend = {
			.tag = cpu_to_le16(0), /* 0: UNI_HIF_CTRL_BASIC */
			.len = cpu_to_le16(sizeof(struct hif_suspend_tlv)),
			.suspend = suspend,
		},
	};

	if (mt76_is_mmio(dev))
		req.hdr.hif_type = 2;
	else if (mt76_is_usb(dev))
		req.hdr.hif_type = 1;
	else if (mt76_is_sdio(dev))
		req.hdr.hif_type = 0;

	return mt76_mcu_send_msg(dev, MCU_UNI_CMD_HIF_CTRL, &req, sizeof(req),
				 true);
}
EXPORT_SYMBOL_GPL(mt76_connac_mcu_set_hif_suspend);

void mt76_connac_mcu_set_suspend_iter(void *priv, u8 *mac,
				      struct ieee80211_vif *vif)
{
	struct mt76_phy *phy = priv;
	bool suspend = test_bit(MT76_STATE_SUSPEND, &phy->state);
	struct ieee80211_hw *hw = phy->hw;
	struct cfg80211_wowlan *wowlan = hw->wiphy->wowlan_config;
	int i;

	mt76_connac_mcu_set_gtk_rekey(phy->dev, vif, suspend);
	mt76_connac_mcu_set_arp_filter(phy->dev, vif, suspend);

	mt76_connac_mcu_set_suspend_mode(phy->dev, vif, suspend, 1, true);

	for (i = 0; i < wowlan->n_patterns; i++)
		mt76_connac_mcu_set_wow_pattern(phy->dev, vif, i, suspend,
						&wowlan->patterns[i]);
	mt76_connac_mcu_set_wow_ctrl(phy, vif, suspend, wowlan);
}
EXPORT_SYMBOL_GPL(mt76_connac_mcu_set_suspend_iter);

#endif /* CONFIG_PM */

MODULE_AUTHOR("Lorenzo Bianconi <lorenzo@kernel.org>");
MODULE_LICENSE("Dual BSD/GPL");<|MERGE_RESOLUTION|>--- conflicted
+++ resolved
@@ -721,13 +721,10 @@
 	phy->phy_type = mt76_connac_get_phy_mode_v2(mphy, vif, band, sta);
 	phy->basic_rate = cpu_to_le16((u16)vif->bss_conf.basic_rates);
 	phy->rcpi = rcpi;
-<<<<<<< HEAD
-=======
 	phy->ampdu = FIELD_PREP(IEEE80211_HT_AMPDU_PARM_FACTOR,
 				sta->ht_cap.ampdu_factor) |
 		     FIELD_PREP(IEEE80211_HT_AMPDU_PARM_DENSITY,
 				sta->ht_cap.ampdu_density);
->>>>>>> 8e0eb2fb
 
 	tlv = mt76_connac_mcu_add_tlv(skb, STA_REC_RA, sizeof(*ra_info));
 	ra_info = (struct sta_rec_ra_info *)tlv;
