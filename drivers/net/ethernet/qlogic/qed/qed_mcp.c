/* QLogic qed NIC Driver
 * Copyright (c) 2015-2017  QLogic Corporation
 *
 * This software is available to you under a choice of one of two
 * licenses.  You may choose to be licensed under the terms of the GNU
 * General Public License (GPL) Version 2, available from the file
 * COPYING in the main directory of this source tree, or the
 * OpenIB.org BSD license below:
 *
 *     Redistribution and use in source and binary forms, with or
 *     without modification, are permitted provided that the following
 *     conditions are met:
 *
 *      - Redistributions of source code must retain the above
 *        copyright notice, this list of conditions and the following
 *        disclaimer.
 *
 *      - Redistributions in binary form must reproduce the above
 *        copyright notice, this list of conditions and the following
 *        disclaimer in the documentation and /or other materials
 *        provided with the distribution.
 *
 * THE SOFTWARE IS PROVIDED "AS IS", WITHOUT WARRANTY OF ANY KIND,
 * EXPRESS OR IMPLIED, INCLUDING BUT NOT LIMITED TO THE WARRANTIES OF
 * MERCHANTABILITY, FITNESS FOR A PARTICULAR PURPOSE AND
 * NONINFRINGEMENT. IN NO EVENT SHALL THE AUTHORS OR COPYRIGHT HOLDERS
 * BE LIABLE FOR ANY CLAIM, DAMAGES OR OTHER LIABILITY, WHETHER IN AN
 * ACTION OF CONTRACT, TORT OR OTHERWISE, ARISING FROM, OUT OF OR IN
 * CONNECTION WITH THE SOFTWARE OR THE USE OR OTHER DEALINGS IN THE
 * SOFTWARE.
 */

#include <linux/types.h>
#include <asm/byteorder.h>
#include <linux/delay.h>
#include <linux/errno.h>
#include <linux/kernel.h>
#include <linux/slab.h>
#include <linux/spinlock.h>
#include <linux/string.h>
#include <linux/etherdevice.h>
#include "qed.h"
#include "qed_cxt.h"
#include "qed_dcbx.h"
#include "qed_hsi.h"
#include "qed_hw.h"
#include "qed_mcp.h"
#include "qed_reg_addr.h"
#include "qed_sriov.h"

#define QED_MCP_RESP_ITER_US	10

#define QED_DRV_MB_MAX_RETRIES	(500 * 1000)	/* Account for 5 sec */
#define QED_MCP_RESET_RETRIES	(50 * 1000)	/* Account for 500 msec */

#define DRV_INNER_WR(_p_hwfn, _p_ptt, _ptr, _offset, _val)	     \
	qed_wr(_p_hwfn, _p_ptt, (_p_hwfn->mcp_info->_ptr + _offset), \
	       _val)

#define DRV_INNER_RD(_p_hwfn, _p_ptt, _ptr, _offset) \
	qed_rd(_p_hwfn, _p_ptt, (_p_hwfn->mcp_info->_ptr + _offset))

#define DRV_MB_WR(_p_hwfn, _p_ptt, _field, _val)  \
	DRV_INNER_WR(p_hwfn, _p_ptt, drv_mb_addr, \
		     offsetof(struct public_drv_mb, _field), _val)

#define DRV_MB_RD(_p_hwfn, _p_ptt, _field)	   \
	DRV_INNER_RD(_p_hwfn, _p_ptt, drv_mb_addr, \
		     offsetof(struct public_drv_mb, _field))

#define PDA_COMP (((FW_MAJOR_VERSION) + (FW_MINOR_VERSION << 8)) << \
		  DRV_ID_PDA_COMP_VER_SHIFT)

#define MCP_BYTES_PER_MBIT_SHIFT 17

bool qed_mcp_is_init(struct qed_hwfn *p_hwfn)
{
	if (!p_hwfn->mcp_info || !p_hwfn->mcp_info->public_base)
		return false;
	return true;
}

void qed_mcp_cmd_port_init(struct qed_hwfn *p_hwfn, struct qed_ptt *p_ptt)
{
	u32 addr = SECTION_OFFSIZE_ADDR(p_hwfn->mcp_info->public_base,
					PUBLIC_PORT);
	u32 mfw_mb_offsize = qed_rd(p_hwfn, p_ptt, addr);

	p_hwfn->mcp_info->port_addr = SECTION_ADDR(mfw_mb_offsize,
						   MFW_PORT(p_hwfn));
	DP_VERBOSE(p_hwfn, QED_MSG_SP,
		   "port_addr = 0x%x, port_id 0x%02x\n",
		   p_hwfn->mcp_info->port_addr, MFW_PORT(p_hwfn));
}

void qed_mcp_read_mb(struct qed_hwfn *p_hwfn, struct qed_ptt *p_ptt)
{
	u32 length = MFW_DRV_MSG_MAX_DWORDS(p_hwfn->mcp_info->mfw_mb_length);
	u32 tmp, i;

	if (!p_hwfn->mcp_info->public_base)
		return;

	for (i = 0; i < length; i++) {
		tmp = qed_rd(p_hwfn, p_ptt,
			     p_hwfn->mcp_info->mfw_mb_addr +
			     (i << 2) + sizeof(u32));

		/* The MB data is actually BE; Need to force it to cpu */
		((u32 *)p_hwfn->mcp_info->mfw_mb_cur)[i] =
			be32_to_cpu((__force __be32)tmp);
	}
}

struct qed_mcp_cmd_elem {
	struct list_head list;
	struct qed_mcp_mb_params *p_mb_params;
	u16 expected_seq_num;
	bool b_is_completed;
};

/* Must be called while cmd_lock is acquired */
static struct qed_mcp_cmd_elem *
qed_mcp_cmd_add_elem(struct qed_hwfn *p_hwfn,
		     struct qed_mcp_mb_params *p_mb_params,
		     u16 expected_seq_num)
{
	struct qed_mcp_cmd_elem *p_cmd_elem = NULL;

	p_cmd_elem = kzalloc(sizeof(*p_cmd_elem), GFP_ATOMIC);
	if (!p_cmd_elem)
		goto out;

	p_cmd_elem->p_mb_params = p_mb_params;
	p_cmd_elem->expected_seq_num = expected_seq_num;
	list_add(&p_cmd_elem->list, &p_hwfn->mcp_info->cmd_list);
out:
	return p_cmd_elem;
}

/* Must be called while cmd_lock is acquired */
static void qed_mcp_cmd_del_elem(struct qed_hwfn *p_hwfn,
				 struct qed_mcp_cmd_elem *p_cmd_elem)
{
	list_del(&p_cmd_elem->list);
	kfree(p_cmd_elem);
}

/* Must be called while cmd_lock is acquired */
static struct qed_mcp_cmd_elem *qed_mcp_cmd_get_elem(struct qed_hwfn *p_hwfn,
						     u16 seq_num)
{
	struct qed_mcp_cmd_elem *p_cmd_elem = NULL;

	list_for_each_entry(p_cmd_elem, &p_hwfn->mcp_info->cmd_list, list) {
		if (p_cmd_elem->expected_seq_num == seq_num)
			return p_cmd_elem;
	}

	return NULL;
}

int qed_mcp_free(struct qed_hwfn *p_hwfn)
{
	if (p_hwfn->mcp_info) {
		struct qed_mcp_cmd_elem *p_cmd_elem, *p_tmp;

		kfree(p_hwfn->mcp_info->mfw_mb_cur);
		kfree(p_hwfn->mcp_info->mfw_mb_shadow);

		spin_lock_bh(&p_hwfn->mcp_info->cmd_lock);
		list_for_each_entry_safe(p_cmd_elem,
					 p_tmp,
					 &p_hwfn->mcp_info->cmd_list, list) {
			qed_mcp_cmd_del_elem(p_hwfn, p_cmd_elem);
		}
		spin_unlock_bh(&p_hwfn->mcp_info->cmd_lock);
	}

	kfree(p_hwfn->mcp_info);
	p_hwfn->mcp_info = NULL;

	return 0;
}

/* Maximum of 1 sec to wait for the SHMEM ready indication */
#define QED_MCP_SHMEM_RDY_MAX_RETRIES	20
#define QED_MCP_SHMEM_RDY_ITER_MS	50

static int qed_load_mcp_offsets(struct qed_hwfn *p_hwfn, struct qed_ptt *p_ptt)
{
	struct qed_mcp_info *p_info = p_hwfn->mcp_info;
	u8 cnt = QED_MCP_SHMEM_RDY_MAX_RETRIES;
	u8 msec = QED_MCP_SHMEM_RDY_ITER_MS;
	u32 drv_mb_offsize, mfw_mb_offsize;
	u32 mcp_pf_id = MCP_PF_ID(p_hwfn);

	p_info->public_base = qed_rd(p_hwfn, p_ptt, MISC_REG_SHARED_MEM_ADDR);
	if (!p_info->public_base) {
		DP_NOTICE(p_hwfn,
			  "The address of the MCP scratch-pad is not configured\n");
		return -EINVAL;
	}

	p_info->public_base |= GRCBASE_MCP;

	/* Get the MFW MB address and number of supported messages */
	mfw_mb_offsize = qed_rd(p_hwfn, p_ptt,
				SECTION_OFFSIZE_ADDR(p_info->public_base,
						     PUBLIC_MFW_MB));
	p_info->mfw_mb_addr = SECTION_ADDR(mfw_mb_offsize, mcp_pf_id);
	p_info->mfw_mb_length = (u16)qed_rd(p_hwfn, p_ptt,
					    p_info->mfw_mb_addr +
					    offsetof(struct public_mfw_mb,
						     sup_msgs));

	/* The driver can notify that there was an MCP reset, and might read the
	 * SHMEM values before the MFW has completed initializing them.
	 * To avoid this, the "sup_msgs" field in the MFW mailbox is used as a
	 * data ready indication.
	 */
	while (!p_info->mfw_mb_length && --cnt) {
		msleep(msec);
		p_info->mfw_mb_length =
			(u16)qed_rd(p_hwfn, p_ptt,
				    p_info->mfw_mb_addr +
				    offsetof(struct public_mfw_mb, sup_msgs));
	}

	if (!cnt) {
		DP_NOTICE(p_hwfn,
			  "Failed to get the SHMEM ready notification after %d msec\n",
			  QED_MCP_SHMEM_RDY_MAX_RETRIES * msec);
		return -EBUSY;
	}

	/* Calculate the driver and MFW mailbox address */
	drv_mb_offsize = qed_rd(p_hwfn, p_ptt,
				SECTION_OFFSIZE_ADDR(p_info->public_base,
						     PUBLIC_DRV_MB));
	p_info->drv_mb_addr = SECTION_ADDR(drv_mb_offsize, mcp_pf_id);
	DP_VERBOSE(p_hwfn, QED_MSG_SP,
		   "drv_mb_offsiz = 0x%x, drv_mb_addr = 0x%x mcp_pf_id = 0x%x\n",
		   drv_mb_offsize, p_info->drv_mb_addr, mcp_pf_id);

	/* Get the current driver mailbox sequence before sending
	 * the first command
	 */
	p_info->drv_mb_seq = DRV_MB_RD(p_hwfn, p_ptt, drv_mb_header) &
			     DRV_MSG_SEQ_NUMBER_MASK;

	/* Get current FW pulse sequence */
	p_info->drv_pulse_seq = DRV_MB_RD(p_hwfn, p_ptt, drv_pulse_mb) &
				DRV_PULSE_SEQ_MASK;

	p_info->mcp_hist = qed_rd(p_hwfn, p_ptt, MISCS_REG_GENERIC_POR_0);

	return 0;
}

int qed_mcp_cmd_init(struct qed_hwfn *p_hwfn, struct qed_ptt *p_ptt)
{
	struct qed_mcp_info *p_info;
	u32 size;

	/* Allocate mcp_info structure */
	p_hwfn->mcp_info = kzalloc(sizeof(*p_hwfn->mcp_info), GFP_KERNEL);
	if (!p_hwfn->mcp_info)
		goto err;
	p_info = p_hwfn->mcp_info;

	/* Initialize the MFW spinlock */
	spin_lock_init(&p_info->cmd_lock);
	spin_lock_init(&p_info->link_lock);

	INIT_LIST_HEAD(&p_info->cmd_list);

	if (qed_load_mcp_offsets(p_hwfn, p_ptt) != 0) {
		DP_NOTICE(p_hwfn, "MCP is not initialized\n");
		/* Do not free mcp_info here, since public_base indicate that
		 * the MCP is not initialized
		 */
		return 0;
	}

	size = MFW_DRV_MSG_MAX_DWORDS(p_info->mfw_mb_length) * sizeof(u32);
	p_info->mfw_mb_cur = kzalloc(size, GFP_KERNEL);
	p_info->mfw_mb_shadow = kzalloc(size, GFP_KERNEL);
	if (!p_info->mfw_mb_cur || !p_info->mfw_mb_shadow)
		goto err;

	return 0;

err:
	qed_mcp_free(p_hwfn);
	return -ENOMEM;
}

static void qed_mcp_reread_offsets(struct qed_hwfn *p_hwfn,
				   struct qed_ptt *p_ptt)
{
	u32 generic_por_0 = qed_rd(p_hwfn, p_ptt, MISCS_REG_GENERIC_POR_0);

	/* Use MCP history register to check if MCP reset occurred between init
	 * time and now.
	 */
	if (p_hwfn->mcp_info->mcp_hist != generic_por_0) {
		DP_VERBOSE(p_hwfn,
			   QED_MSG_SP,
			   "Rereading MCP offsets [mcp_hist 0x%08x, generic_por_0 0x%08x]\n",
			   p_hwfn->mcp_info->mcp_hist, generic_por_0);

		qed_load_mcp_offsets(p_hwfn, p_ptt);
		qed_mcp_cmd_port_init(p_hwfn, p_ptt);
	}
}

int qed_mcp_reset(struct qed_hwfn *p_hwfn, struct qed_ptt *p_ptt)
{
	u32 org_mcp_reset_seq, seq, delay = QED_MCP_RESP_ITER_US, cnt = 0;
	int rc = 0;

	if (p_hwfn->mcp_info->b_block_cmd) {
		DP_NOTICE(p_hwfn,
			  "The MFW is not responsive. Avoid sending MCP_RESET mailbox command.\n");
		return -EBUSY;
	}

	/* Ensure that only a single thread is accessing the mailbox */
	spin_lock_bh(&p_hwfn->mcp_info->cmd_lock);

	org_mcp_reset_seq = qed_rd(p_hwfn, p_ptt, MISCS_REG_GENERIC_POR_0);

	/* Set drv command along with the updated sequence */
	qed_mcp_reread_offsets(p_hwfn, p_ptt);
	seq = ++p_hwfn->mcp_info->drv_mb_seq;
	DRV_MB_WR(p_hwfn, p_ptt, drv_mb_header, (DRV_MSG_CODE_MCP_RESET | seq));

	do {
		/* Wait for MFW response */
		udelay(delay);
		/* Give the FW up to 500 second (50*1000*10usec) */
	} while ((org_mcp_reset_seq == qed_rd(p_hwfn, p_ptt,
					      MISCS_REG_GENERIC_POR_0)) &&
		 (cnt++ < QED_MCP_RESET_RETRIES));

	if (org_mcp_reset_seq !=
	    qed_rd(p_hwfn, p_ptt, MISCS_REG_GENERIC_POR_0)) {
		DP_VERBOSE(p_hwfn, QED_MSG_SP,
			   "MCP was reset after %d usec\n", cnt * delay);
	} else {
		DP_ERR(p_hwfn, "Failed to reset MCP\n");
		rc = -EAGAIN;
	}

	spin_unlock_bh(&p_hwfn->mcp_info->cmd_lock);

	return rc;
}

/* Must be called while cmd_lock is acquired */
static bool qed_mcp_has_pending_cmd(struct qed_hwfn *p_hwfn)
{
	struct qed_mcp_cmd_elem *p_cmd_elem;

	/* There is at most one pending command at a certain time, and if it
	 * exists - it is placed at the HEAD of the list.
	 */
	if (!list_empty(&p_hwfn->mcp_info->cmd_list)) {
		p_cmd_elem = list_first_entry(&p_hwfn->mcp_info->cmd_list,
					      struct qed_mcp_cmd_elem, list);
		return !p_cmd_elem->b_is_completed;
	}

	return false;
}

/* Must be called while cmd_lock is acquired */
static int
qed_mcp_update_pending_cmd(struct qed_hwfn *p_hwfn, struct qed_ptt *p_ptt)
{
	struct qed_mcp_mb_params *p_mb_params;
	struct qed_mcp_cmd_elem *p_cmd_elem;
	u32 mcp_resp;
	u16 seq_num;

	mcp_resp = DRV_MB_RD(p_hwfn, p_ptt, fw_mb_header);
	seq_num = (u16)(mcp_resp & FW_MSG_SEQ_NUMBER_MASK);

	/* Return if no new non-handled response has been received */
	if (seq_num != p_hwfn->mcp_info->drv_mb_seq)
		return -EAGAIN;

	p_cmd_elem = qed_mcp_cmd_get_elem(p_hwfn, seq_num);
	if (!p_cmd_elem) {
		DP_ERR(p_hwfn,
		       "Failed to find a pending mailbox cmd that expects sequence number %d\n",
		       seq_num);
		return -EINVAL;
	}

	p_mb_params = p_cmd_elem->p_mb_params;

	/* Get the MFW response along with the sequence number */
	p_mb_params->mcp_resp = mcp_resp;

	/* Get the MFW param */
	p_mb_params->mcp_param = DRV_MB_RD(p_hwfn, p_ptt, fw_mb_param);

	/* Get the union data */
	if (p_mb_params->p_data_dst != NULL && p_mb_params->data_dst_size) {
		u32 union_data_addr = p_hwfn->mcp_info->drv_mb_addr +
				      offsetof(struct public_drv_mb,
					       union_data);
		qed_memcpy_from(p_hwfn, p_ptt, p_mb_params->p_data_dst,
				union_data_addr, p_mb_params->data_dst_size);
	}

	p_cmd_elem->b_is_completed = true;

	return 0;
}

/* Must be called while cmd_lock is acquired */
static void __qed_mcp_cmd_and_union(struct qed_hwfn *p_hwfn,
				    struct qed_ptt *p_ptt,
				    struct qed_mcp_mb_params *p_mb_params,
				    u16 seq_num)
{
	union drv_union_data union_data;
	u32 union_data_addr;

	/* Set the union data */
	union_data_addr = p_hwfn->mcp_info->drv_mb_addr +
			  offsetof(struct public_drv_mb, union_data);
	memset(&union_data, 0, sizeof(union_data));
	if (p_mb_params->p_data_src != NULL && p_mb_params->data_src_size)
		memcpy(&union_data, p_mb_params->p_data_src,
		       p_mb_params->data_src_size);
	qed_memcpy_to(p_hwfn, p_ptt, union_data_addr, &union_data,
		      sizeof(union_data));

	/* Set the drv param */
	DRV_MB_WR(p_hwfn, p_ptt, drv_mb_param, p_mb_params->param);

	/* Set the drv command along with the sequence number */
	DRV_MB_WR(p_hwfn, p_ptt, drv_mb_header, (p_mb_params->cmd | seq_num));

	DP_VERBOSE(p_hwfn, QED_MSG_SP,
		   "MFW mailbox: command 0x%08x param 0x%08x\n",
		   (p_mb_params->cmd | seq_num), p_mb_params->param);
}

static void qed_mcp_cmd_set_blocking(struct qed_hwfn *p_hwfn, bool block_cmd)
{
	p_hwfn->mcp_info->b_block_cmd = block_cmd;

	DP_INFO(p_hwfn, "%s sending of mailbox commands to the MFW\n",
		block_cmd ? "Block" : "Unblock");
}

static void qed_mcp_print_cpu_info(struct qed_hwfn *p_hwfn,
				   struct qed_ptt *p_ptt)
{
	u32 cpu_mode, cpu_state, cpu_pc_0, cpu_pc_1, cpu_pc_2;
	u32 delay = QED_MCP_RESP_ITER_US;

	cpu_mode = qed_rd(p_hwfn, p_ptt, MCP_REG_CPU_MODE);
	cpu_state = qed_rd(p_hwfn, p_ptt, MCP_REG_CPU_STATE);
	cpu_pc_0 = qed_rd(p_hwfn, p_ptt, MCP_REG_CPU_PROGRAM_COUNTER);
	udelay(delay);
	cpu_pc_1 = qed_rd(p_hwfn, p_ptt, MCP_REG_CPU_PROGRAM_COUNTER);
	udelay(delay);
	cpu_pc_2 = qed_rd(p_hwfn, p_ptt, MCP_REG_CPU_PROGRAM_COUNTER);

	DP_NOTICE(p_hwfn,
		  "MCP CPU info: mode 0x%08x, state 0x%08x, pc {0x%08x, 0x%08x, 0x%08x}\n",
		  cpu_mode, cpu_state, cpu_pc_0, cpu_pc_1, cpu_pc_2);
}

static int
_qed_mcp_cmd_and_union(struct qed_hwfn *p_hwfn,
		       struct qed_ptt *p_ptt,
		       struct qed_mcp_mb_params *p_mb_params,
		       u32 max_retries, u32 usecs)
{
	u32 cnt = 0, msecs = DIV_ROUND_UP(usecs, 1000);
	struct qed_mcp_cmd_elem *p_cmd_elem;
	u16 seq_num;
	int rc = 0;

	/* Wait until the mailbox is non-occupied */
	do {
		/* Exit the loop if there is no pending command, or if the
		 * pending command is completed during this iteration.
		 * The spinlock stays locked until the command is sent.
		 */

		spin_lock_bh(&p_hwfn->mcp_info->cmd_lock);

		if (!qed_mcp_has_pending_cmd(p_hwfn))
			break;

		rc = qed_mcp_update_pending_cmd(p_hwfn, p_ptt);
		if (!rc)
			break;
		else if (rc != -EAGAIN)
			goto err;

		spin_unlock_bh(&p_hwfn->mcp_info->cmd_lock);

		if (QED_MB_FLAGS_IS_SET(p_mb_params, CAN_SLEEP))
			msleep(msecs);
		else
			udelay(usecs);
	} while (++cnt < max_retries);

	if (cnt >= max_retries) {
		DP_NOTICE(p_hwfn,
			  "The MFW mailbox is occupied by an uncompleted command. Failed to send command 0x%08x [param 0x%08x].\n",
			  p_mb_params->cmd, p_mb_params->param);
		return -EAGAIN;
	}

	/* Send the mailbox command */
	qed_mcp_reread_offsets(p_hwfn, p_ptt);
	seq_num = ++p_hwfn->mcp_info->drv_mb_seq;
	p_cmd_elem = qed_mcp_cmd_add_elem(p_hwfn, p_mb_params, seq_num);
	if (!p_cmd_elem) {
		rc = -ENOMEM;
		goto err;
	}

	__qed_mcp_cmd_and_union(p_hwfn, p_ptt, p_mb_params, seq_num);
	spin_unlock_bh(&p_hwfn->mcp_info->cmd_lock);

	/* Wait for the MFW response */
	do {
		/* Exit the loop if the command is already completed, or if the
		 * command is completed during this iteration.
		 * The spinlock stays locked until the list element is removed.
		 */

		if (QED_MB_FLAGS_IS_SET(p_mb_params, CAN_SLEEP))
			msleep(msecs);
		else
			udelay(usecs);

		spin_lock_bh(&p_hwfn->mcp_info->cmd_lock);

		if (p_cmd_elem->b_is_completed)
			break;

		rc = qed_mcp_update_pending_cmd(p_hwfn, p_ptt);
		if (!rc)
			break;
		else if (rc != -EAGAIN)
			goto err;

		spin_unlock_bh(&p_hwfn->mcp_info->cmd_lock);
	} while (++cnt < max_retries);

	if (cnt >= max_retries) {
		DP_NOTICE(p_hwfn,
			  "The MFW failed to respond to command 0x%08x [param 0x%08x].\n",
			  p_mb_params->cmd, p_mb_params->param);
		qed_mcp_print_cpu_info(p_hwfn, p_ptt);

		spin_lock_bh(&p_hwfn->mcp_info->cmd_lock);
		qed_mcp_cmd_del_elem(p_hwfn, p_cmd_elem);
		spin_unlock_bh(&p_hwfn->mcp_info->cmd_lock);

		if (!QED_MB_FLAGS_IS_SET(p_mb_params, AVOID_BLOCK))
			qed_mcp_cmd_set_blocking(p_hwfn, true);

		return -EAGAIN;
	}

	qed_mcp_cmd_del_elem(p_hwfn, p_cmd_elem);
	spin_unlock_bh(&p_hwfn->mcp_info->cmd_lock);

	DP_VERBOSE(p_hwfn,
		   QED_MSG_SP,
		   "MFW mailbox: response 0x%08x param 0x%08x [after %d.%03d ms]\n",
		   p_mb_params->mcp_resp,
		   p_mb_params->mcp_param,
		   (cnt * usecs) / 1000, (cnt * usecs) % 1000);

	/* Clear the sequence number from the MFW response */
	p_mb_params->mcp_resp &= FW_MSG_CODE_MASK;

	return 0;

err:
	spin_unlock_bh(&p_hwfn->mcp_info->cmd_lock);
	return rc;
}

static int qed_mcp_cmd_and_union(struct qed_hwfn *p_hwfn,
				 struct qed_ptt *p_ptt,
				 struct qed_mcp_mb_params *p_mb_params)
{
	size_t union_data_size = sizeof(union drv_union_data);
	u32 max_retries = QED_DRV_MB_MAX_RETRIES;
	u32 usecs = QED_MCP_RESP_ITER_US;

	/* MCP not initialized */
	if (!qed_mcp_is_init(p_hwfn)) {
		DP_NOTICE(p_hwfn, "MFW is not initialized!\n");
		return -EBUSY;
	}

	if (p_hwfn->mcp_info->b_block_cmd) {
		DP_NOTICE(p_hwfn,
			  "The MFW is not responsive. Avoid sending mailbox command 0x%08x [param 0x%08x].\n",
			  p_mb_params->cmd, p_mb_params->param);
		return -EBUSY;
	}

	if (p_mb_params->data_src_size > union_data_size ||
	    p_mb_params->data_dst_size > union_data_size) {
		DP_ERR(p_hwfn,
		       "The provided size is larger than the union data size [src_size %u, dst_size %u, union_data_size %zu]\n",
		       p_mb_params->data_src_size,
		       p_mb_params->data_dst_size, union_data_size);
		return -EINVAL;
	}

	if (QED_MB_FLAGS_IS_SET(p_mb_params, CAN_SLEEP)) {
		max_retries = DIV_ROUND_UP(max_retries, 1000);
		usecs *= 1000;
	}

	return _qed_mcp_cmd_and_union(p_hwfn, p_ptt, p_mb_params, max_retries,
				      usecs);
}

int qed_mcp_cmd(struct qed_hwfn *p_hwfn,
		struct qed_ptt *p_ptt,
		u32 cmd,
		u32 param,
		u32 *o_mcp_resp,
		u32 *o_mcp_param)
{
	struct qed_mcp_mb_params mb_params;
	int rc;

	memset(&mb_params, 0, sizeof(mb_params));
	mb_params.cmd = cmd;
	mb_params.param = param;

	rc = qed_mcp_cmd_and_union(p_hwfn, p_ptt, &mb_params);
	if (rc)
		return rc;

	*o_mcp_resp = mb_params.mcp_resp;
	*o_mcp_param = mb_params.mcp_param;

	return 0;
}

static int
qed_mcp_nvm_wr_cmd(struct qed_hwfn *p_hwfn,
		   struct qed_ptt *p_ptt,
		   u32 cmd,
		   u32 param,
		   u32 *o_mcp_resp,
		   u32 *o_mcp_param, u32 i_txn_size, u32 *i_buf)
{
	struct qed_mcp_mb_params mb_params;
	int rc;

	memset(&mb_params, 0, sizeof(mb_params));
	mb_params.cmd = cmd;
	mb_params.param = param;
	mb_params.p_data_src = i_buf;
	mb_params.data_src_size = (u8)i_txn_size;
	rc = qed_mcp_cmd_and_union(p_hwfn, p_ptt, &mb_params);
	if (rc)
		return rc;

	*o_mcp_resp = mb_params.mcp_resp;
	*o_mcp_param = mb_params.mcp_param;

	/* nvm_info needs to be updated */
	p_hwfn->nvm_info.valid = false;

	return 0;
}

int qed_mcp_nvm_rd_cmd(struct qed_hwfn *p_hwfn,
		       struct qed_ptt *p_ptt,
		       u32 cmd,
		       u32 param,
		       u32 *o_mcp_resp,
		       u32 *o_mcp_param, u32 *o_txn_size, u32 *o_buf)
{
	struct qed_mcp_mb_params mb_params;
	u8 raw_data[MCP_DRV_NVM_BUF_LEN];
	int rc;

	memset(&mb_params, 0, sizeof(mb_params));
	mb_params.cmd = cmd;
	mb_params.param = param;
	mb_params.p_data_dst = raw_data;

	/* Use the maximal value since the actual one is part of the response */
	mb_params.data_dst_size = MCP_DRV_NVM_BUF_LEN;

	rc = qed_mcp_cmd_and_union(p_hwfn, p_ptt, &mb_params);
	if (rc)
		return rc;

	*o_mcp_resp = mb_params.mcp_resp;
	*o_mcp_param = mb_params.mcp_param;

	*o_txn_size = *o_mcp_param;
	memcpy(o_buf, raw_data, *o_txn_size);

	return 0;
}

static bool
qed_mcp_can_force_load(u8 drv_role,
		       u8 exist_drv_role,
		       enum qed_override_force_load override_force_load)
{
	bool can_force_load = false;

	switch (override_force_load) {
	case QED_OVERRIDE_FORCE_LOAD_ALWAYS:
		can_force_load = true;
		break;
	case QED_OVERRIDE_FORCE_LOAD_NEVER:
		can_force_load = false;
		break;
	default:
		can_force_load = (drv_role == DRV_ROLE_OS &&
				  exist_drv_role == DRV_ROLE_PREBOOT) ||
				 (drv_role == DRV_ROLE_KDUMP &&
				  exist_drv_role == DRV_ROLE_OS);
		break;
	}

	return can_force_load;
}

static int qed_mcp_cancel_load_req(struct qed_hwfn *p_hwfn,
				   struct qed_ptt *p_ptt)
{
	u32 resp = 0, param = 0;
	int rc;

	rc = qed_mcp_cmd(p_hwfn, p_ptt, DRV_MSG_CODE_CANCEL_LOAD_REQ, 0,
			 &resp, &param);
	if (rc)
		DP_NOTICE(p_hwfn,
			  "Failed to send cancel load request, rc = %d\n", rc);

	return rc;
}

#define CONFIG_QEDE_BITMAP_IDX		BIT(0)
#define CONFIG_QED_SRIOV_BITMAP_IDX	BIT(1)
#define CONFIG_QEDR_BITMAP_IDX		BIT(2)
#define CONFIG_QEDF_BITMAP_IDX		BIT(4)
#define CONFIG_QEDI_BITMAP_IDX		BIT(5)
#define CONFIG_QED_LL2_BITMAP_IDX	BIT(6)

static u32 qed_get_config_bitmap(void)
{
	u32 config_bitmap = 0x0;

	if (IS_ENABLED(CONFIG_QEDE))
		config_bitmap |= CONFIG_QEDE_BITMAP_IDX;

	if (IS_ENABLED(CONFIG_QED_SRIOV))
		config_bitmap |= CONFIG_QED_SRIOV_BITMAP_IDX;

	if (IS_ENABLED(CONFIG_QED_RDMA))
		config_bitmap |= CONFIG_QEDR_BITMAP_IDX;

	if (IS_ENABLED(CONFIG_QED_FCOE))
		config_bitmap |= CONFIG_QEDF_BITMAP_IDX;

	if (IS_ENABLED(CONFIG_QED_ISCSI))
		config_bitmap |= CONFIG_QEDI_BITMAP_IDX;

	if (IS_ENABLED(CONFIG_QED_LL2))
		config_bitmap |= CONFIG_QED_LL2_BITMAP_IDX;

	return config_bitmap;
}

struct qed_load_req_in_params {
	u8 hsi_ver;
#define QED_LOAD_REQ_HSI_VER_DEFAULT	0
#define QED_LOAD_REQ_HSI_VER_1		1
	u32 drv_ver_0;
	u32 drv_ver_1;
	u32 fw_ver;
	u8 drv_role;
	u8 timeout_val;
	u8 force_cmd;
	bool avoid_eng_reset;
};

struct qed_load_req_out_params {
	u32 load_code;
	u32 exist_drv_ver_0;
	u32 exist_drv_ver_1;
	u32 exist_fw_ver;
	u8 exist_drv_role;
	u8 mfw_hsi_ver;
	bool drv_exists;
};

static int
__qed_mcp_load_req(struct qed_hwfn *p_hwfn,
		   struct qed_ptt *p_ptt,
		   struct qed_load_req_in_params *p_in_params,
		   struct qed_load_req_out_params *p_out_params)
{
	struct qed_mcp_mb_params mb_params;
	struct load_req_stc load_req;
	struct load_rsp_stc load_rsp;
	u32 hsi_ver;
	int rc;

	memset(&load_req, 0, sizeof(load_req));
	load_req.drv_ver_0 = p_in_params->drv_ver_0;
	load_req.drv_ver_1 = p_in_params->drv_ver_1;
	load_req.fw_ver = p_in_params->fw_ver;
	QED_MFW_SET_FIELD(load_req.misc0, LOAD_REQ_ROLE, p_in_params->drv_role);
	QED_MFW_SET_FIELD(load_req.misc0, LOAD_REQ_LOCK_TO,
			  p_in_params->timeout_val);
	QED_MFW_SET_FIELD(load_req.misc0, LOAD_REQ_FORCE,
			  p_in_params->force_cmd);
	QED_MFW_SET_FIELD(load_req.misc0, LOAD_REQ_FLAGS0,
			  p_in_params->avoid_eng_reset);

	hsi_ver = (p_in_params->hsi_ver == QED_LOAD_REQ_HSI_VER_DEFAULT) ?
		  DRV_ID_MCP_HSI_VER_CURRENT :
		  (p_in_params->hsi_ver << DRV_ID_MCP_HSI_VER_SHIFT);

	memset(&mb_params, 0, sizeof(mb_params));
	mb_params.cmd = DRV_MSG_CODE_LOAD_REQ;
	mb_params.param = PDA_COMP | hsi_ver | p_hwfn->cdev->drv_type;
	mb_params.p_data_src = &load_req;
	mb_params.data_src_size = sizeof(load_req);
	mb_params.p_data_dst = &load_rsp;
	mb_params.data_dst_size = sizeof(load_rsp);
	mb_params.flags = QED_MB_FLAG_CAN_SLEEP | QED_MB_FLAG_AVOID_BLOCK;

	DP_VERBOSE(p_hwfn, QED_MSG_SP,
		   "Load Request: param 0x%08x [init_hw %d, drv_type %d, hsi_ver %d, pda 0x%04x]\n",
		   mb_params.param,
		   QED_MFW_GET_FIELD(mb_params.param, DRV_ID_DRV_INIT_HW),
		   QED_MFW_GET_FIELD(mb_params.param, DRV_ID_DRV_TYPE),
		   QED_MFW_GET_FIELD(mb_params.param, DRV_ID_MCP_HSI_VER),
		   QED_MFW_GET_FIELD(mb_params.param, DRV_ID_PDA_COMP_VER));

	if (p_in_params->hsi_ver != QED_LOAD_REQ_HSI_VER_1) {
		DP_VERBOSE(p_hwfn, QED_MSG_SP,
			   "Load Request: drv_ver 0x%08x_0x%08x, fw_ver 0x%08x, misc0 0x%08x [role %d, timeout %d, force %d, flags0 0x%x]\n",
			   load_req.drv_ver_0,
			   load_req.drv_ver_1,
			   load_req.fw_ver,
			   load_req.misc0,
			   QED_MFW_GET_FIELD(load_req.misc0, LOAD_REQ_ROLE),
			   QED_MFW_GET_FIELD(load_req.misc0,
					     LOAD_REQ_LOCK_TO),
			   QED_MFW_GET_FIELD(load_req.misc0, LOAD_REQ_FORCE),
			   QED_MFW_GET_FIELD(load_req.misc0, LOAD_REQ_FLAGS0));
	}

	rc = qed_mcp_cmd_and_union(p_hwfn, p_ptt, &mb_params);
	if (rc) {
		DP_NOTICE(p_hwfn, "Failed to send load request, rc = %d\n", rc);
		return rc;
	}

	DP_VERBOSE(p_hwfn, QED_MSG_SP,
		   "Load Response: resp 0x%08x\n", mb_params.mcp_resp);
	p_out_params->load_code = mb_params.mcp_resp;

	if (p_in_params->hsi_ver != QED_LOAD_REQ_HSI_VER_1 &&
	    p_out_params->load_code != FW_MSG_CODE_DRV_LOAD_REFUSED_HSI_1) {
		DP_VERBOSE(p_hwfn,
			   QED_MSG_SP,
			   "Load Response: exist_drv_ver 0x%08x_0x%08x, exist_fw_ver 0x%08x, misc0 0x%08x [exist_role %d, mfw_hsi %d, flags0 0x%x]\n",
			   load_rsp.drv_ver_0,
			   load_rsp.drv_ver_1,
			   load_rsp.fw_ver,
			   load_rsp.misc0,
			   QED_MFW_GET_FIELD(load_rsp.misc0, LOAD_RSP_ROLE),
			   QED_MFW_GET_FIELD(load_rsp.misc0, LOAD_RSP_HSI),
			   QED_MFW_GET_FIELD(load_rsp.misc0, LOAD_RSP_FLAGS0));

		p_out_params->exist_drv_ver_0 = load_rsp.drv_ver_0;
		p_out_params->exist_drv_ver_1 = load_rsp.drv_ver_1;
		p_out_params->exist_fw_ver = load_rsp.fw_ver;
		p_out_params->exist_drv_role =
		    QED_MFW_GET_FIELD(load_rsp.misc0, LOAD_RSP_ROLE);
		p_out_params->mfw_hsi_ver =
		    QED_MFW_GET_FIELD(load_rsp.misc0, LOAD_RSP_HSI);
		p_out_params->drv_exists =
		    QED_MFW_GET_FIELD(load_rsp.misc0, LOAD_RSP_FLAGS0) &
		    LOAD_RSP_FLAGS0_DRV_EXISTS;
	}

	return 0;
}

static int eocre_get_mfw_drv_role(struct qed_hwfn *p_hwfn,
				  enum qed_drv_role drv_role,
				  u8 *p_mfw_drv_role)
{
	switch (drv_role) {
	case QED_DRV_ROLE_OS:
		*p_mfw_drv_role = DRV_ROLE_OS;
		break;
	case QED_DRV_ROLE_KDUMP:
		*p_mfw_drv_role = DRV_ROLE_KDUMP;
		break;
	default:
		DP_ERR(p_hwfn, "Unexpected driver role %d\n", drv_role);
		return -EINVAL;
	}

	return 0;
}

enum qed_load_req_force {
	QED_LOAD_REQ_FORCE_NONE,
	QED_LOAD_REQ_FORCE_PF,
	QED_LOAD_REQ_FORCE_ALL,
};

static void qed_get_mfw_force_cmd(struct qed_hwfn *p_hwfn,

				  enum qed_load_req_force force_cmd,
				  u8 *p_mfw_force_cmd)
{
	switch (force_cmd) {
	case QED_LOAD_REQ_FORCE_NONE:
		*p_mfw_force_cmd = LOAD_REQ_FORCE_NONE;
		break;
	case QED_LOAD_REQ_FORCE_PF:
		*p_mfw_force_cmd = LOAD_REQ_FORCE_PF;
		break;
	case QED_LOAD_REQ_FORCE_ALL:
		*p_mfw_force_cmd = LOAD_REQ_FORCE_ALL;
		break;
	}
}

int qed_mcp_load_req(struct qed_hwfn *p_hwfn,
		     struct qed_ptt *p_ptt,
		     struct qed_load_req_params *p_params)
{
	struct qed_load_req_out_params out_params;
	struct qed_load_req_in_params in_params;
	u8 mfw_drv_role, mfw_force_cmd;
	int rc;

	memset(&in_params, 0, sizeof(in_params));
	in_params.hsi_ver = QED_LOAD_REQ_HSI_VER_DEFAULT;
	in_params.drv_ver_0 = QED_VERSION;
	in_params.drv_ver_1 = qed_get_config_bitmap();
	in_params.fw_ver = STORM_FW_VERSION;
	rc = eocre_get_mfw_drv_role(p_hwfn, p_params->drv_role, &mfw_drv_role);
	if (rc)
		return rc;

	in_params.drv_role = mfw_drv_role;
	in_params.timeout_val = p_params->timeout_val;
	qed_get_mfw_force_cmd(p_hwfn,
			      QED_LOAD_REQ_FORCE_NONE, &mfw_force_cmd);

	in_params.force_cmd = mfw_force_cmd;
	in_params.avoid_eng_reset = p_params->avoid_eng_reset;

	memset(&out_params, 0, sizeof(out_params));
	rc = __qed_mcp_load_req(p_hwfn, p_ptt, &in_params, &out_params);
	if (rc)
		return rc;

	/* First handle cases where another load request should/might be sent:
	 * - MFW expects the old interface [HSI version = 1]
	 * - MFW responds that a force load request is required
	 */
	if (out_params.load_code == FW_MSG_CODE_DRV_LOAD_REFUSED_HSI_1) {
		DP_INFO(p_hwfn,
			"MFW refused a load request due to HSI > 1. Resending with HSI = 1\n");

		in_params.hsi_ver = QED_LOAD_REQ_HSI_VER_1;
		memset(&out_params, 0, sizeof(out_params));
		rc = __qed_mcp_load_req(p_hwfn, p_ptt, &in_params, &out_params);
		if (rc)
			return rc;
	} else if (out_params.load_code ==
		   FW_MSG_CODE_DRV_LOAD_REFUSED_REQUIRES_FORCE) {
		if (qed_mcp_can_force_load(in_params.drv_role,
					   out_params.exist_drv_role,
					   p_params->override_force_load)) {
			DP_INFO(p_hwfn,
				"A force load is required [{role, fw_ver, drv_ver}: loading={%d, 0x%08x, x%08x_0x%08x}, existing={%d, 0x%08x, 0x%08x_0x%08x}]\n",
				in_params.drv_role, in_params.fw_ver,
				in_params.drv_ver_0, in_params.drv_ver_1,
				out_params.exist_drv_role,
				out_params.exist_fw_ver,
				out_params.exist_drv_ver_0,
				out_params.exist_drv_ver_1);

			qed_get_mfw_force_cmd(p_hwfn,
					      QED_LOAD_REQ_FORCE_ALL,
					      &mfw_force_cmd);

			in_params.force_cmd = mfw_force_cmd;
			memset(&out_params, 0, sizeof(out_params));
			rc = __qed_mcp_load_req(p_hwfn, p_ptt, &in_params,
						&out_params);
			if (rc)
				return rc;
		} else {
			DP_NOTICE(p_hwfn,
				  "A force load is required [{role, fw_ver, drv_ver}: loading={%d, 0x%08x, x%08x_0x%08x}, existing={%d, 0x%08x, 0x%08x_0x%08x}] - Avoid\n",
				  in_params.drv_role, in_params.fw_ver,
				  in_params.drv_ver_0, in_params.drv_ver_1,
				  out_params.exist_drv_role,
				  out_params.exist_fw_ver,
				  out_params.exist_drv_ver_0,
				  out_params.exist_drv_ver_1);
			DP_NOTICE(p_hwfn,
				  "Avoid sending a force load request to prevent disruption of active PFs\n");

			qed_mcp_cancel_load_req(p_hwfn, p_ptt);
			return -EBUSY;
		}
	}

	/* Now handle the other types of responses.
	 * The "REFUSED_HSI_1" and "REFUSED_REQUIRES_FORCE" responses are not
	 * expected here after the additional revised load requests were sent.
	 */
	switch (out_params.load_code) {
	case FW_MSG_CODE_DRV_LOAD_ENGINE:
	case FW_MSG_CODE_DRV_LOAD_PORT:
	case FW_MSG_CODE_DRV_LOAD_FUNCTION:
		if (out_params.mfw_hsi_ver != QED_LOAD_REQ_HSI_VER_1 &&
		    out_params.drv_exists) {
			/* The role and fw/driver version match, but the PF is
			 * already loaded and has not been unloaded gracefully.
			 */
			DP_NOTICE(p_hwfn,
				  "PF is already loaded\n");
			return -EINVAL;
		}
		break;
	default:
		DP_NOTICE(p_hwfn,
			  "Unexpected refusal to load request [resp 0x%08x]. Aborting.\n",
			  out_params.load_code);
		return -EBUSY;
	}

	p_params->load_code = out_params.load_code;

	return 0;
}

int qed_mcp_unload_req(struct qed_hwfn *p_hwfn, struct qed_ptt *p_ptt)
{
	struct qed_mcp_mb_params mb_params;
	u32 wol_param;

	switch (p_hwfn->cdev->wol_config) {
	case QED_OV_WOL_DISABLED:
		wol_param = DRV_MB_PARAM_UNLOAD_WOL_DISABLED;
		break;
	case QED_OV_WOL_ENABLED:
		wol_param = DRV_MB_PARAM_UNLOAD_WOL_ENABLED;
		break;
	default:
		DP_NOTICE(p_hwfn,
			  "Unknown WoL configuration %02x\n",
			  p_hwfn->cdev->wol_config);
		/* Fallthrough */
	case QED_OV_WOL_DEFAULT:
		wol_param = DRV_MB_PARAM_UNLOAD_WOL_MCP;
	}

	memset(&mb_params, 0, sizeof(mb_params));
	mb_params.cmd = DRV_MSG_CODE_UNLOAD_REQ;
	mb_params.param = wol_param;
	mb_params.flags = QED_MB_FLAG_CAN_SLEEP | QED_MB_FLAG_AVOID_BLOCK;

	return qed_mcp_cmd_and_union(p_hwfn, p_ptt, &mb_params);
}

int qed_mcp_unload_done(struct qed_hwfn *p_hwfn, struct qed_ptt *p_ptt)
{
	struct qed_mcp_mb_params mb_params;
	struct mcp_mac wol_mac;

	memset(&mb_params, 0, sizeof(mb_params));
	mb_params.cmd = DRV_MSG_CODE_UNLOAD_DONE;

	/* Set the primary MAC if WoL is enabled */
	if (p_hwfn->cdev->wol_config == QED_OV_WOL_ENABLED) {
		u8 *p_mac = p_hwfn->cdev->wol_mac;

		memset(&wol_mac, 0, sizeof(wol_mac));
		wol_mac.mac_upper = p_mac[0] << 8 | p_mac[1];
		wol_mac.mac_lower = p_mac[2] << 24 | p_mac[3] << 16 |
				    p_mac[4] << 8 | p_mac[5];

		DP_VERBOSE(p_hwfn,
			   (QED_MSG_SP | NETIF_MSG_IFDOWN),
			   "Setting WoL MAC: %pM --> [%08x,%08x]\n",
			   p_mac, wol_mac.mac_upper, wol_mac.mac_lower);

		mb_params.p_data_src = &wol_mac;
		mb_params.data_src_size = sizeof(wol_mac);
	}

	return qed_mcp_cmd_and_union(p_hwfn, p_ptt, &mb_params);
}

static void qed_mcp_handle_vf_flr(struct qed_hwfn *p_hwfn,
				  struct qed_ptt *p_ptt)
{
	u32 addr = SECTION_OFFSIZE_ADDR(p_hwfn->mcp_info->public_base,
					PUBLIC_PATH);
	u32 mfw_path_offsize = qed_rd(p_hwfn, p_ptt, addr);
	u32 path_addr = SECTION_ADDR(mfw_path_offsize,
				     QED_PATH_ID(p_hwfn));
	u32 disabled_vfs[VF_MAX_STATIC / 32];
	int i;

	DP_VERBOSE(p_hwfn,
		   QED_MSG_SP,
		   "Reading Disabled VF information from [offset %08x], path_addr %08x\n",
		   mfw_path_offsize, path_addr);

	for (i = 0; i < (VF_MAX_STATIC / 32); i++) {
		disabled_vfs[i] = qed_rd(p_hwfn, p_ptt,
					 path_addr +
					 offsetof(struct public_path,
						  mcp_vf_disabled) +
					 sizeof(u32) * i);
		DP_VERBOSE(p_hwfn, (QED_MSG_SP | QED_MSG_IOV),
			   "FLR-ed VFs [%08x,...,%08x] - %08x\n",
			   i * 32, (i + 1) * 32 - 1, disabled_vfs[i]);
	}

	if (qed_iov_mark_vf_flr(p_hwfn, disabled_vfs))
		qed_schedule_iov(p_hwfn, QED_IOV_WQ_FLR_FLAG);
}

int qed_mcp_ack_vf_flr(struct qed_hwfn *p_hwfn,
		       struct qed_ptt *p_ptt, u32 *vfs_to_ack)
{
	u32 addr = SECTION_OFFSIZE_ADDR(p_hwfn->mcp_info->public_base,
					PUBLIC_FUNC);
	u32 mfw_func_offsize = qed_rd(p_hwfn, p_ptt, addr);
	u32 func_addr = SECTION_ADDR(mfw_func_offsize,
				     MCP_PF_ID(p_hwfn));
	struct qed_mcp_mb_params mb_params;
	int rc;
	int i;

	for (i = 0; i < (VF_MAX_STATIC / 32); i++)
		DP_VERBOSE(p_hwfn, (QED_MSG_SP | QED_MSG_IOV),
			   "Acking VFs [%08x,...,%08x] - %08x\n",
			   i * 32, (i + 1) * 32 - 1, vfs_to_ack[i]);

	memset(&mb_params, 0, sizeof(mb_params));
	mb_params.cmd = DRV_MSG_CODE_VF_DISABLED_DONE;
	mb_params.p_data_src = vfs_to_ack;
	mb_params.data_src_size = VF_MAX_STATIC / 8;
	rc = qed_mcp_cmd_and_union(p_hwfn, p_ptt, &mb_params);
	if (rc) {
		DP_NOTICE(p_hwfn, "Failed to pass ACK for VF flr to MFW\n");
		return -EBUSY;
	}

	/* Clear the ACK bits */
	for (i = 0; i < (VF_MAX_STATIC / 32); i++)
		qed_wr(p_hwfn, p_ptt,
		       func_addr +
		       offsetof(struct public_func, drv_ack_vf_disabled) +
		       i * sizeof(u32), 0);

	return rc;
}

static void qed_mcp_handle_transceiver_change(struct qed_hwfn *p_hwfn,
					      struct qed_ptt *p_ptt)
{
	u32 transceiver_state;

	transceiver_state = qed_rd(p_hwfn, p_ptt,
				   p_hwfn->mcp_info->port_addr +
				   offsetof(struct public_port,
					    transceiver_data));

	DP_VERBOSE(p_hwfn,
		   (NETIF_MSG_HW | QED_MSG_SP),
		   "Received transceiver state update [0x%08x] from mfw [Addr 0x%x]\n",
		   transceiver_state,
		   (u32)(p_hwfn->mcp_info->port_addr +
			  offsetof(struct public_port, transceiver_data)));

	transceiver_state = GET_FIELD(transceiver_state,
				      ETH_TRANSCEIVER_STATE);

	if (transceiver_state == ETH_TRANSCEIVER_STATE_PRESENT)
		DP_NOTICE(p_hwfn, "Transceiver is present.\n");
	else
		DP_NOTICE(p_hwfn, "Transceiver is unplugged.\n");
}

static void qed_mcp_read_eee_config(struct qed_hwfn *p_hwfn,
				    struct qed_ptt *p_ptt,
				    struct qed_mcp_link_state *p_link)
{
	u32 eee_status, val;

	p_link->eee_adv_caps = 0;
	p_link->eee_lp_adv_caps = 0;
	eee_status = qed_rd(p_hwfn,
			    p_ptt,
			    p_hwfn->mcp_info->port_addr +
			    offsetof(struct public_port, eee_status));
	p_link->eee_active = !!(eee_status & EEE_ACTIVE_BIT);
	val = (eee_status & EEE_LD_ADV_STATUS_MASK) >> EEE_LD_ADV_STATUS_OFFSET;
	if (val & EEE_1G_ADV)
		p_link->eee_adv_caps |= QED_EEE_1G_ADV;
	if (val & EEE_10G_ADV)
		p_link->eee_adv_caps |= QED_EEE_10G_ADV;
	val = (eee_status & EEE_LP_ADV_STATUS_MASK) >> EEE_LP_ADV_STATUS_OFFSET;
	if (val & EEE_1G_ADV)
		p_link->eee_lp_adv_caps |= QED_EEE_1G_ADV;
	if (val & EEE_10G_ADV)
		p_link->eee_lp_adv_caps |= QED_EEE_10G_ADV;
}

static void qed_mcp_handle_link_change(struct qed_hwfn *p_hwfn,
				       struct qed_ptt *p_ptt, bool b_reset)
{
	struct qed_mcp_link_state *p_link;
	u8 max_bw, min_bw;
	u32 status = 0;

	/* Prevent SW/attentions from doing this at the same time */
	spin_lock_bh(&p_hwfn->mcp_info->link_lock);

	p_link = &p_hwfn->mcp_info->link_output;
	memset(p_link, 0, sizeof(*p_link));
	if (!b_reset) {
		status = qed_rd(p_hwfn, p_ptt,
				p_hwfn->mcp_info->port_addr +
				offsetof(struct public_port, link_status));
		DP_VERBOSE(p_hwfn, (NETIF_MSG_LINK | QED_MSG_SP),
			   "Received link update [0x%08x] from mfw [Addr 0x%x]\n",
			   status,
			   (u32)(p_hwfn->mcp_info->port_addr +
				 offsetof(struct public_port, link_status)));
	} else {
		DP_VERBOSE(p_hwfn, NETIF_MSG_LINK,
			   "Resetting link indications\n");
		goto out;
	}

	if (p_hwfn->b_drv_link_init)
		p_link->link_up = !!(status & LINK_STATUS_LINK_UP);
	else
		p_link->link_up = false;

	p_link->full_duplex = true;
	switch ((status & LINK_STATUS_SPEED_AND_DUPLEX_MASK)) {
	case LINK_STATUS_SPEED_AND_DUPLEX_100G:
		p_link->speed = 100000;
		break;
	case LINK_STATUS_SPEED_AND_DUPLEX_50G:
		p_link->speed = 50000;
		break;
	case LINK_STATUS_SPEED_AND_DUPLEX_40G:
		p_link->speed = 40000;
		break;
	case LINK_STATUS_SPEED_AND_DUPLEX_25G:
		p_link->speed = 25000;
		break;
	case LINK_STATUS_SPEED_AND_DUPLEX_20G:
		p_link->speed = 20000;
		break;
	case LINK_STATUS_SPEED_AND_DUPLEX_10G:
		p_link->speed = 10000;
		break;
	case LINK_STATUS_SPEED_AND_DUPLEX_1000THD:
		p_link->full_duplex = false;
	/* Fall-through */
	case LINK_STATUS_SPEED_AND_DUPLEX_1000TFD:
		p_link->speed = 1000;
		break;
	default:
		p_link->speed = 0;
		p_link->link_up = 0;
	}

	if (p_link->link_up && p_link->speed)
		p_link->line_speed = p_link->speed;
	else
		p_link->line_speed = 0;

	max_bw = p_hwfn->mcp_info->func_info.bandwidth_max;
	min_bw = p_hwfn->mcp_info->func_info.bandwidth_min;

	/* Max bandwidth configuration */
	__qed_configure_pf_max_bandwidth(p_hwfn, p_ptt, p_link, max_bw);

	/* Min bandwidth configuration */
	__qed_configure_pf_min_bandwidth(p_hwfn, p_ptt, p_link, min_bw);
	qed_configure_vp_wfq_on_link_change(p_hwfn->cdev, p_ptt,
					    p_link->min_pf_rate);

	p_link->an = !!(status & LINK_STATUS_AUTO_NEGOTIATE_ENABLED);
	p_link->an_complete = !!(status &
				 LINK_STATUS_AUTO_NEGOTIATE_COMPLETE);
	p_link->parallel_detection = !!(status &
					LINK_STATUS_PARALLEL_DETECTION_USED);
	p_link->pfc_enabled = !!(status & LINK_STATUS_PFC_ENABLED);

	p_link->partner_adv_speed |=
		(status & LINK_STATUS_LINK_PARTNER_1000TFD_CAPABLE) ?
		QED_LINK_PARTNER_SPEED_1G_FD : 0;
	p_link->partner_adv_speed |=
		(status & LINK_STATUS_LINK_PARTNER_1000THD_CAPABLE) ?
		QED_LINK_PARTNER_SPEED_1G_HD : 0;
	p_link->partner_adv_speed |=
		(status & LINK_STATUS_LINK_PARTNER_10G_CAPABLE) ?
		QED_LINK_PARTNER_SPEED_10G : 0;
	p_link->partner_adv_speed |=
		(status & LINK_STATUS_LINK_PARTNER_20G_CAPABLE) ?
		QED_LINK_PARTNER_SPEED_20G : 0;
	p_link->partner_adv_speed |=
		(status & LINK_STATUS_LINK_PARTNER_25G_CAPABLE) ?
		QED_LINK_PARTNER_SPEED_25G : 0;
	p_link->partner_adv_speed |=
		(status & LINK_STATUS_LINK_PARTNER_40G_CAPABLE) ?
		QED_LINK_PARTNER_SPEED_40G : 0;
	p_link->partner_adv_speed |=
		(status & LINK_STATUS_LINK_PARTNER_50G_CAPABLE) ?
		QED_LINK_PARTNER_SPEED_50G : 0;
	p_link->partner_adv_speed |=
		(status & LINK_STATUS_LINK_PARTNER_100G_CAPABLE) ?
		QED_LINK_PARTNER_SPEED_100G : 0;

	p_link->partner_tx_flow_ctrl_en =
		!!(status & LINK_STATUS_TX_FLOW_CONTROL_ENABLED);
	p_link->partner_rx_flow_ctrl_en =
		!!(status & LINK_STATUS_RX_FLOW_CONTROL_ENABLED);

	switch (status & LINK_STATUS_LINK_PARTNER_FLOW_CONTROL_MASK) {
	case LINK_STATUS_LINK_PARTNER_SYMMETRIC_PAUSE:
		p_link->partner_adv_pause = QED_LINK_PARTNER_SYMMETRIC_PAUSE;
		break;
	case LINK_STATUS_LINK_PARTNER_ASYMMETRIC_PAUSE:
		p_link->partner_adv_pause = QED_LINK_PARTNER_ASYMMETRIC_PAUSE;
		break;
	case LINK_STATUS_LINK_PARTNER_BOTH_PAUSE:
		p_link->partner_adv_pause = QED_LINK_PARTNER_BOTH_PAUSE;
		break;
	default:
		p_link->partner_adv_pause = 0;
	}

	p_link->sfp_tx_fault = !!(status & LINK_STATUS_SFP_TX_FAULT);

	if (p_hwfn->mcp_info->capabilities & FW_MB_PARAM_FEATURE_SUPPORT_EEE)
		qed_mcp_read_eee_config(p_hwfn, p_ptt, p_link);

	qed_link_update(p_hwfn);
out:
	spin_unlock_bh(&p_hwfn->mcp_info->link_lock);
}

int qed_mcp_set_link(struct qed_hwfn *p_hwfn, struct qed_ptt *p_ptt, bool b_up)
{
	struct qed_mcp_link_params *params = &p_hwfn->mcp_info->link_input;
	struct qed_mcp_mb_params mb_params;
	struct eth_phy_cfg phy_cfg;
	int rc = 0;
	u32 cmd;

	/* Set the shmem configuration according to params */
	memset(&phy_cfg, 0, sizeof(phy_cfg));
	cmd = b_up ? DRV_MSG_CODE_INIT_PHY : DRV_MSG_CODE_LINK_RESET;
	if (!params->speed.autoneg)
		phy_cfg.speed = params->speed.forced_speed;
	phy_cfg.pause |= (params->pause.autoneg) ? ETH_PAUSE_AUTONEG : 0;
	phy_cfg.pause |= (params->pause.forced_rx) ? ETH_PAUSE_RX : 0;
	phy_cfg.pause |= (params->pause.forced_tx) ? ETH_PAUSE_TX : 0;
	phy_cfg.adv_speed = params->speed.advertised_speeds;
	phy_cfg.loopback_mode = params->loopback_mode;

	/* There are MFWs that share this capability regardless of whether
	 * this is feasible or not. And given that at the very least adv_caps
	 * would be set internally by qed, we want to make sure LFA would
	 * still work.
	 */
	if ((p_hwfn->mcp_info->capabilities &
	     FW_MB_PARAM_FEATURE_SUPPORT_EEE) && params->eee.enable) {
		phy_cfg.eee_cfg |= EEE_CFG_EEE_ENABLED;
		if (params->eee.tx_lpi_enable)
			phy_cfg.eee_cfg |= EEE_CFG_TX_LPI;
		if (params->eee.adv_caps & QED_EEE_1G_ADV)
			phy_cfg.eee_cfg |= EEE_CFG_ADV_SPEED_1G;
		if (params->eee.adv_caps & QED_EEE_10G_ADV)
			phy_cfg.eee_cfg |= EEE_CFG_ADV_SPEED_10G;
		phy_cfg.eee_cfg |= (params->eee.tx_lpi_timer <<
				    EEE_TX_TIMER_USEC_OFFSET) &
				   EEE_TX_TIMER_USEC_MASK;
	}

	p_hwfn->b_drv_link_init = b_up;

	if (b_up) {
		DP_VERBOSE(p_hwfn, NETIF_MSG_LINK,
			   "Configuring Link: Speed 0x%08x, Pause 0x%08x, adv_speed 0x%08x, loopback 0x%08x, features 0x%08x\n",
			   phy_cfg.speed,
			   phy_cfg.pause,
			   phy_cfg.adv_speed,
			   phy_cfg.loopback_mode,
			   phy_cfg.feature_config_flags);
	} else {
		DP_VERBOSE(p_hwfn, NETIF_MSG_LINK,
			   "Resetting link\n");
	}

	memset(&mb_params, 0, sizeof(mb_params));
	mb_params.cmd = cmd;
	mb_params.p_data_src = &phy_cfg;
	mb_params.data_src_size = sizeof(phy_cfg);
	rc = qed_mcp_cmd_and_union(p_hwfn, p_ptt, &mb_params);

	/* if mcp fails to respond we must abort */
	if (rc) {
		DP_ERR(p_hwfn, "MCP response failure, aborting\n");
		return rc;
	}

	/* Mimic link-change attention, done for several reasons:
	 *  - On reset, there's no guarantee MFW would trigger
	 *    an attention.
	 *  - On initialization, older MFWs might not indicate link change
	 *    during LFA, so we'll never get an UP indication.
	 */
	qed_mcp_handle_link_change(p_hwfn, p_ptt, !b_up);

	return 0;
}

static void qed_mcp_send_protocol_stats(struct qed_hwfn *p_hwfn,
					struct qed_ptt *p_ptt,
					enum MFW_DRV_MSG_TYPE type)
{
	enum qed_mcp_protocol_type stats_type;
	union qed_mcp_protocol_stats stats;
	struct qed_mcp_mb_params mb_params;
	u32 hsi_param;

	switch (type) {
	case MFW_DRV_MSG_GET_LAN_STATS:
		stats_type = QED_MCP_LAN_STATS;
		hsi_param = DRV_MSG_CODE_STATS_TYPE_LAN;
		break;
	case MFW_DRV_MSG_GET_FCOE_STATS:
		stats_type = QED_MCP_FCOE_STATS;
		hsi_param = DRV_MSG_CODE_STATS_TYPE_FCOE;
		break;
	case MFW_DRV_MSG_GET_ISCSI_STATS:
		stats_type = QED_MCP_ISCSI_STATS;
		hsi_param = DRV_MSG_CODE_STATS_TYPE_ISCSI;
		break;
	case MFW_DRV_MSG_GET_RDMA_STATS:
		stats_type = QED_MCP_RDMA_STATS;
		hsi_param = DRV_MSG_CODE_STATS_TYPE_RDMA;
		break;
	default:
		DP_NOTICE(p_hwfn, "Invalid protocol type %d\n", type);
		return;
	}

	qed_get_protocol_stats(p_hwfn->cdev, stats_type, &stats);

	memset(&mb_params, 0, sizeof(mb_params));
	mb_params.cmd = DRV_MSG_CODE_GET_STATS;
	mb_params.param = hsi_param;
	mb_params.p_data_src = &stats;
	mb_params.data_src_size = sizeof(stats);
	qed_mcp_cmd_and_union(p_hwfn, p_ptt, &mb_params);
}

static void qed_read_pf_bandwidth(struct qed_hwfn *p_hwfn,
				  struct public_func *p_shmem_info)
{
	struct qed_mcp_function_info *p_info;

	p_info = &p_hwfn->mcp_info->func_info;

	p_info->bandwidth_min = (p_shmem_info->config &
				 FUNC_MF_CFG_MIN_BW_MASK) >>
					FUNC_MF_CFG_MIN_BW_SHIFT;
	if (p_info->bandwidth_min < 1 || p_info->bandwidth_min > 100) {
		DP_INFO(p_hwfn,
			"bandwidth minimum out of bounds [%02x]. Set to 1\n",
			p_info->bandwidth_min);
		p_info->bandwidth_min = 1;
	}

	p_info->bandwidth_max = (p_shmem_info->config &
				 FUNC_MF_CFG_MAX_BW_MASK) >>
					FUNC_MF_CFG_MAX_BW_SHIFT;
	if (p_info->bandwidth_max < 1 || p_info->bandwidth_max > 100) {
		DP_INFO(p_hwfn,
			"bandwidth maximum out of bounds [%02x]. Set to 100\n",
			p_info->bandwidth_max);
		p_info->bandwidth_max = 100;
	}
}

static u32 qed_mcp_get_shmem_func(struct qed_hwfn *p_hwfn,
				  struct qed_ptt *p_ptt,
				  struct public_func *p_data, int pfid)
{
	u32 addr = SECTION_OFFSIZE_ADDR(p_hwfn->mcp_info->public_base,
					PUBLIC_FUNC);
	u32 mfw_path_offsize = qed_rd(p_hwfn, p_ptt, addr);
	u32 func_addr = SECTION_ADDR(mfw_path_offsize, pfid);
	u32 i, size;

	memset(p_data, 0, sizeof(*p_data));

	size = min_t(u32, sizeof(*p_data), QED_SECTION_SIZE(mfw_path_offsize));
	for (i = 0; i < size / sizeof(u32); i++)
		((u32 *)p_data)[i] = qed_rd(p_hwfn, p_ptt,
					    func_addr + (i << 2));
	return size;
}

static void qed_mcp_update_bw(struct qed_hwfn *p_hwfn, struct qed_ptt *p_ptt)
{
	struct qed_mcp_function_info *p_info;
	struct public_func shmem_info;
	u32 resp = 0, param = 0;

	qed_mcp_get_shmem_func(p_hwfn, p_ptt, &shmem_info, MCP_PF_ID(p_hwfn));

	qed_read_pf_bandwidth(p_hwfn, &shmem_info);

	p_info = &p_hwfn->mcp_info->func_info;

	qed_configure_pf_min_bandwidth(p_hwfn->cdev, p_info->bandwidth_min);
	qed_configure_pf_max_bandwidth(p_hwfn->cdev, p_info->bandwidth_max);

	/* Acknowledge the MFW */
	qed_mcp_cmd(p_hwfn, p_ptt, DRV_MSG_CODE_BW_UPDATE_ACK, 0, &resp,
		    &param);
}

static void qed_mcp_update_stag(struct qed_hwfn *p_hwfn, struct qed_ptt *p_ptt)
{
	struct public_func shmem_info;
	u32 resp = 0, param = 0;

	qed_mcp_get_shmem_func(p_hwfn, p_ptt, &shmem_info, MCP_PF_ID(p_hwfn));

	p_hwfn->mcp_info->func_info.ovlan = (u16)shmem_info.ovlan_stag &
						 FUNC_MF_CFG_OV_STAG_MASK;
	p_hwfn->hw_info.ovlan = p_hwfn->mcp_info->func_info.ovlan;
	if (test_bit(QED_MF_OVLAN_CLSS, &p_hwfn->cdev->mf_bits)) {
		if (p_hwfn->hw_info.ovlan != QED_MCP_VLAN_UNSET) {
			qed_wr(p_hwfn, p_ptt, NIG_REG_LLH_FUNC_TAG_VALUE,
			       p_hwfn->hw_info.ovlan);
			qed_wr(p_hwfn, p_ptt, NIG_REG_LLH_FUNC_TAG_EN, 1);

			/* Configure DB to add external vlan to EDPM packets */
			qed_wr(p_hwfn, p_ptt, DORQ_REG_TAG1_OVRD_MODE, 1);
			qed_wr(p_hwfn, p_ptt, DORQ_REG_PF_EXT_VID_BB_K2,
			       p_hwfn->hw_info.ovlan);
		} else {
			qed_wr(p_hwfn, p_ptt, NIG_REG_LLH_FUNC_TAG_EN, 0);
			qed_wr(p_hwfn, p_ptt, NIG_REG_LLH_FUNC_TAG_VALUE, 0);
			qed_wr(p_hwfn, p_ptt, DORQ_REG_TAG1_OVRD_MODE, 0);
			qed_wr(p_hwfn, p_ptt, DORQ_REG_PF_EXT_VID_BB_K2, 0);
		}

		qed_sp_pf_update_stag(p_hwfn);
	}

	DP_VERBOSE(p_hwfn, QED_MSG_SP, "ovlan  = %d hw_mode = 0x%x\n",
		   p_hwfn->mcp_info->func_info.ovlan, p_hwfn->hw_info.hw_mode);

	/* Acknowledge the MFW */
	qed_mcp_cmd(p_hwfn, p_ptt, DRV_MSG_CODE_S_TAG_UPDATE_ACK, 0,
		    &resp, &param);
}

void qed_mcp_read_ufp_config(struct qed_hwfn *p_hwfn, struct qed_ptt *p_ptt)
{
	struct public_func shmem_info;
	u32 port_cfg, val;

	if (!test_bit(QED_MF_UFP_SPECIFIC, &p_hwfn->cdev->mf_bits))
		return;

	memset(&p_hwfn->ufp_info, 0, sizeof(p_hwfn->ufp_info));
	port_cfg = qed_rd(p_hwfn, p_ptt, p_hwfn->mcp_info->port_addr +
			  offsetof(struct public_port, oem_cfg_port));
	val = (port_cfg & OEM_CFG_CHANNEL_TYPE_MASK) >>
		OEM_CFG_CHANNEL_TYPE_OFFSET;
	if (val != OEM_CFG_CHANNEL_TYPE_STAGGED)
		DP_NOTICE(p_hwfn, "Incorrect UFP Channel type  %d\n", val);

	val = (port_cfg & OEM_CFG_SCHED_TYPE_MASK) >> OEM_CFG_SCHED_TYPE_OFFSET;
	if (val == OEM_CFG_SCHED_TYPE_ETS) {
		p_hwfn->ufp_info.mode = QED_UFP_MODE_ETS;
	} else if (val == OEM_CFG_SCHED_TYPE_VNIC_BW) {
		p_hwfn->ufp_info.mode = QED_UFP_MODE_VNIC_BW;
	} else {
		p_hwfn->ufp_info.mode = QED_UFP_MODE_UNKNOWN;
		DP_NOTICE(p_hwfn, "Unknown UFP scheduling mode %d\n", val);
	}

	qed_mcp_get_shmem_func(p_hwfn, p_ptt, &shmem_info, MCP_PF_ID(p_hwfn));
	val = (shmem_info.oem_cfg_func & OEM_CFG_FUNC_TC_MASK) >>
		OEM_CFG_FUNC_TC_OFFSET;
	p_hwfn->ufp_info.tc = (u8)val;
	val = (shmem_info.oem_cfg_func & OEM_CFG_FUNC_HOST_PRI_CTRL_MASK) >>
		OEM_CFG_FUNC_HOST_PRI_CTRL_OFFSET;
	if (val == OEM_CFG_FUNC_HOST_PRI_CTRL_VNIC) {
		p_hwfn->ufp_info.pri_type = QED_UFP_PRI_VNIC;
	} else if (val == OEM_CFG_FUNC_HOST_PRI_CTRL_OS) {
		p_hwfn->ufp_info.pri_type = QED_UFP_PRI_OS;
	} else {
		p_hwfn->ufp_info.pri_type = QED_UFP_PRI_UNKNOWN;
		DP_NOTICE(p_hwfn, "Unknown Host priority control %d\n", val);
	}

	DP_NOTICE(p_hwfn,
		  "UFP shmem config: mode = %d tc = %d pri_type = %d\n",
		  p_hwfn->ufp_info.mode,
		  p_hwfn->ufp_info.tc, p_hwfn->ufp_info.pri_type);
}

static int
qed_mcp_handle_ufp_event(struct qed_hwfn *p_hwfn, struct qed_ptt *p_ptt)
{
	qed_mcp_read_ufp_config(p_hwfn, p_ptt);

	if (p_hwfn->ufp_info.mode == QED_UFP_MODE_VNIC_BW) {
		p_hwfn->qm_info.ooo_tc = p_hwfn->ufp_info.tc;
		qed_hw_info_set_offload_tc(&p_hwfn->hw_info,
					   p_hwfn->ufp_info.tc);

		qed_qm_reconf(p_hwfn, p_ptt);
	} else if (p_hwfn->ufp_info.mode == QED_UFP_MODE_ETS) {
		/* Merge UFP TC with the dcbx TC data */
		qed_dcbx_mib_update_event(p_hwfn, p_ptt,
					  QED_DCBX_OPERATIONAL_MIB);
	} else {
		DP_ERR(p_hwfn, "Invalid sched type, discard the UFP config\n");
		return -EINVAL;
	}

	/* update storm FW with negotiation results */
	qed_sp_pf_update_ufp(p_hwfn);

	/* update stag pcp value */
	qed_sp_pf_update_stag(p_hwfn);

	return 0;
}

int qed_mcp_handle_events(struct qed_hwfn *p_hwfn,
			  struct qed_ptt *p_ptt)
{
	struct qed_mcp_info *info = p_hwfn->mcp_info;
	int rc = 0;
	bool found = false;
	u16 i;

	DP_VERBOSE(p_hwfn, QED_MSG_SP, "Received message from MFW\n");

	/* Read Messages from MFW */
	qed_mcp_read_mb(p_hwfn, p_ptt);

	/* Compare current messages to old ones */
	for (i = 0; i < info->mfw_mb_length; i++) {
		if (info->mfw_mb_cur[i] == info->mfw_mb_shadow[i])
			continue;

		found = true;

		DP_VERBOSE(p_hwfn, NETIF_MSG_LINK,
			   "Msg [%d] - old CMD 0x%02x, new CMD 0x%02x\n",
			   i, info->mfw_mb_shadow[i], info->mfw_mb_cur[i]);

		switch (i) {
		case MFW_DRV_MSG_LINK_CHANGE:
			qed_mcp_handle_link_change(p_hwfn, p_ptt, false);
			break;
		case MFW_DRV_MSG_VF_DISABLED:
			qed_mcp_handle_vf_flr(p_hwfn, p_ptt);
			break;
		case MFW_DRV_MSG_LLDP_DATA_UPDATED:
			qed_dcbx_mib_update_event(p_hwfn, p_ptt,
						  QED_DCBX_REMOTE_LLDP_MIB);
			break;
		case MFW_DRV_MSG_DCBX_REMOTE_MIB_UPDATED:
			qed_dcbx_mib_update_event(p_hwfn, p_ptt,
						  QED_DCBX_REMOTE_MIB);
			break;
		case MFW_DRV_MSG_DCBX_OPERATIONAL_MIB_UPDATED:
			qed_dcbx_mib_update_event(p_hwfn, p_ptt,
						  QED_DCBX_OPERATIONAL_MIB);
			break;
		case MFW_DRV_MSG_OEM_CFG_UPDATE:
			qed_mcp_handle_ufp_event(p_hwfn, p_ptt);
			break;
		case MFW_DRV_MSG_TRANSCEIVER_STATE_CHANGE:
			qed_mcp_handle_transceiver_change(p_hwfn, p_ptt);
			break;
		case MFW_DRV_MSG_GET_LAN_STATS:
		case MFW_DRV_MSG_GET_FCOE_STATS:
		case MFW_DRV_MSG_GET_ISCSI_STATS:
		case MFW_DRV_MSG_GET_RDMA_STATS:
			qed_mcp_send_protocol_stats(p_hwfn, p_ptt, i);
			break;
		case MFW_DRV_MSG_BW_UPDATE:
			qed_mcp_update_bw(p_hwfn, p_ptt);
			break;
		case MFW_DRV_MSG_S_TAG_UPDATE:
			qed_mcp_update_stag(p_hwfn, p_ptt);
			break;
		case MFW_DRV_MSG_GET_TLV_REQ:
			qed_mfw_tlv_req(p_hwfn);
			break;
		default:
			DP_INFO(p_hwfn, "Unimplemented MFW message %d\n", i);
			rc = -EINVAL;
		}
	}

	/* ACK everything */
	for (i = 0; i < MFW_DRV_MSG_MAX_DWORDS(info->mfw_mb_length); i++) {
		__be32 val = cpu_to_be32(((u32 *)info->mfw_mb_cur)[i]);

		/* MFW expect answer in BE, so we force write in that format */
		qed_wr(p_hwfn, p_ptt,
		       info->mfw_mb_addr + sizeof(u32) +
		       MFW_DRV_MSG_MAX_DWORDS(info->mfw_mb_length) *
		       sizeof(u32) + i * sizeof(u32),
		       (__force u32)val);
	}

	if (!found) {
		DP_NOTICE(p_hwfn,
			  "Received an MFW message indication but no new message!\n");
		rc = -EINVAL;
	}

	/* Copy the new mfw messages into the shadow */
	memcpy(info->mfw_mb_shadow, info->mfw_mb_cur, info->mfw_mb_length);

	return rc;
}

int qed_mcp_get_mfw_ver(struct qed_hwfn *p_hwfn,
			struct qed_ptt *p_ptt,
			u32 *p_mfw_ver, u32 *p_running_bundle_id)
{
	u32 global_offsize;

	if (IS_VF(p_hwfn->cdev)) {
		if (p_hwfn->vf_iov_info) {
			struct pfvf_acquire_resp_tlv *p_resp;

			p_resp = &p_hwfn->vf_iov_info->acquire_resp;
			*p_mfw_ver = p_resp->pfdev_info.mfw_ver;
			return 0;
		} else {
			DP_VERBOSE(p_hwfn,
				   QED_MSG_IOV,
				   "VF requested MFW version prior to ACQUIRE\n");
			return -EINVAL;
		}
	}

	global_offsize = qed_rd(p_hwfn, p_ptt,
				SECTION_OFFSIZE_ADDR(p_hwfn->
						     mcp_info->public_base,
						     PUBLIC_GLOBAL));
	*p_mfw_ver =
	    qed_rd(p_hwfn, p_ptt,
		   SECTION_ADDR(global_offsize,
				0) + offsetof(struct public_global, mfw_ver));

	if (p_running_bundle_id != NULL) {
		*p_running_bundle_id = qed_rd(p_hwfn, p_ptt,
					      SECTION_ADDR(global_offsize, 0) +
					      offsetof(struct public_global,
						       running_bundle_id));
	}

	return 0;
}

int qed_mcp_get_mbi_ver(struct qed_hwfn *p_hwfn,
			struct qed_ptt *p_ptt, u32 *p_mbi_ver)
{
	u32 nvm_cfg_addr, nvm_cfg1_offset, mbi_ver_addr;

	if (IS_VF(p_hwfn->cdev))
		return -EINVAL;

	/* Read the address of the nvm_cfg */
	nvm_cfg_addr = qed_rd(p_hwfn, p_ptt, MISC_REG_GEN_PURP_CR0);
	if (!nvm_cfg_addr) {
		DP_NOTICE(p_hwfn, "Shared memory not initialized\n");
		return -EINVAL;
	}

	/* Read the offset of nvm_cfg1 */
	nvm_cfg1_offset = qed_rd(p_hwfn, p_ptt, nvm_cfg_addr + 4);

	mbi_ver_addr = MCP_REG_SCRATCH + nvm_cfg1_offset +
		       offsetof(struct nvm_cfg1, glob) +
		       offsetof(struct nvm_cfg1_glob, mbi_version);
	*p_mbi_ver = qed_rd(p_hwfn, p_ptt,
			    mbi_ver_addr) &
		     (NVM_CFG1_GLOB_MBI_VERSION_0_MASK |
		      NVM_CFG1_GLOB_MBI_VERSION_1_MASK |
		      NVM_CFG1_GLOB_MBI_VERSION_2_MASK);

	return 0;
}

int qed_mcp_get_media_type(struct qed_dev *cdev, u32 *p_media_type)
{
	struct qed_hwfn *p_hwfn = &cdev->hwfns[0];
	struct qed_ptt  *p_ptt;

	if (IS_VF(cdev))
		return -EINVAL;

	if (!qed_mcp_is_init(p_hwfn)) {
		DP_NOTICE(p_hwfn, "MFW is not initialized!\n");
		return -EBUSY;
	}

	*p_media_type = MEDIA_UNSPECIFIED;

	p_ptt = qed_ptt_acquire(p_hwfn);
	if (!p_ptt)
		return -EBUSY;

	*p_media_type = qed_rd(p_hwfn, p_ptt, p_hwfn->mcp_info->port_addr +
			       offsetof(struct public_port, media_type));

	qed_ptt_release(p_hwfn, p_ptt);

	return 0;
}

/* Old MFW has a global configuration for all PFs regarding RDMA support */
static void
qed_mcp_get_shmem_proto_legacy(struct qed_hwfn *p_hwfn,
			       enum qed_pci_personality *p_proto)
{
	/* There wasn't ever a legacy MFW that published iwarp.
	 * So at this point, this is either plain l2 or RoCE.
	 */
	if (test_bit(QED_DEV_CAP_ROCE, &p_hwfn->hw_info.device_capabilities))
		*p_proto = QED_PCI_ETH_ROCE;
	else
		*p_proto = QED_PCI_ETH;

	DP_VERBOSE(p_hwfn, NETIF_MSG_IFUP,
		   "According to Legacy capabilities, L2 personality is %08x\n",
		   (u32) *p_proto);
}

static int
qed_mcp_get_shmem_proto_mfw(struct qed_hwfn *p_hwfn,
			    struct qed_ptt *p_ptt,
			    enum qed_pci_personality *p_proto)
{
	u32 resp = 0, param = 0;
	int rc;

	rc = qed_mcp_cmd(p_hwfn, p_ptt,
			 DRV_MSG_CODE_GET_PF_RDMA_PROTOCOL, 0, &resp, &param);
	if (rc)
		return rc;
	if (resp != FW_MSG_CODE_OK) {
		DP_VERBOSE(p_hwfn, NETIF_MSG_IFUP,
			   "MFW lacks support for command; Returns %08x\n",
			   resp);
		return -EINVAL;
	}

	switch (param) {
	case FW_MB_PARAM_GET_PF_RDMA_NONE:
		*p_proto = QED_PCI_ETH;
		break;
	case FW_MB_PARAM_GET_PF_RDMA_ROCE:
		*p_proto = QED_PCI_ETH_ROCE;
		break;
	case FW_MB_PARAM_GET_PF_RDMA_IWARP:
		*p_proto = QED_PCI_ETH_IWARP;
		break;
	case FW_MB_PARAM_GET_PF_RDMA_BOTH:
		*p_proto = QED_PCI_ETH_RDMA;
		break;
	default:
		DP_NOTICE(p_hwfn,
			  "MFW answers GET_PF_RDMA_PROTOCOL but param is %08x\n",
			  param);
		return -EINVAL;
	}

	DP_VERBOSE(p_hwfn,
		   NETIF_MSG_IFUP,
		   "According to capabilities, L2 personality is %08x [resp %08x param %08x]\n",
		   (u32) *p_proto, resp, param);
	return 0;
}

static int
qed_mcp_get_shmem_proto(struct qed_hwfn *p_hwfn,
			struct public_func *p_info,
			struct qed_ptt *p_ptt,
			enum qed_pci_personality *p_proto)
{
	int rc = 0;

	switch (p_info->config & FUNC_MF_CFG_PROTOCOL_MASK) {
	case FUNC_MF_CFG_PROTOCOL_ETHERNET:
		if (!IS_ENABLED(CONFIG_QED_RDMA))
			*p_proto = QED_PCI_ETH;
		else if (qed_mcp_get_shmem_proto_mfw(p_hwfn, p_ptt, p_proto))
			qed_mcp_get_shmem_proto_legacy(p_hwfn, p_proto);
		break;
	case FUNC_MF_CFG_PROTOCOL_ISCSI:
		*p_proto = QED_PCI_ISCSI;
		break;
	case FUNC_MF_CFG_PROTOCOL_FCOE:
		*p_proto = QED_PCI_FCOE;
		break;
	case FUNC_MF_CFG_PROTOCOL_ROCE:
		DP_NOTICE(p_hwfn, "RoCE personality is not a valid value!\n");
	/* Fallthrough */
	default:
		rc = -EINVAL;
	}

	return rc;
}

int qed_mcp_fill_shmem_func_info(struct qed_hwfn *p_hwfn,
				 struct qed_ptt *p_ptt)
{
	struct qed_mcp_function_info *info;
	struct public_func shmem_info;

	qed_mcp_get_shmem_func(p_hwfn, p_ptt, &shmem_info, MCP_PF_ID(p_hwfn));
	info = &p_hwfn->mcp_info->func_info;

	info->pause_on_host = (shmem_info.config &
			       FUNC_MF_CFG_PAUSE_ON_HOST_RING) ? 1 : 0;

	if (qed_mcp_get_shmem_proto(p_hwfn, &shmem_info, p_ptt,
				    &info->protocol)) {
		DP_ERR(p_hwfn, "Unknown personality %08x\n",
		       (u32)(shmem_info.config & FUNC_MF_CFG_PROTOCOL_MASK));
		return -EINVAL;
	}

	qed_read_pf_bandwidth(p_hwfn, &shmem_info);

	if (shmem_info.mac_upper || shmem_info.mac_lower) {
		info->mac[0] = (u8)(shmem_info.mac_upper >> 8);
		info->mac[1] = (u8)(shmem_info.mac_upper);
		info->mac[2] = (u8)(shmem_info.mac_lower >> 24);
		info->mac[3] = (u8)(shmem_info.mac_lower >> 16);
		info->mac[4] = (u8)(shmem_info.mac_lower >> 8);
		info->mac[5] = (u8)(shmem_info.mac_lower);

		/* Store primary MAC for later possible WoL */
		memcpy(&p_hwfn->cdev->wol_mac, info->mac, ETH_ALEN);
	} else {
		DP_NOTICE(p_hwfn, "MAC is 0 in shmem\n");
	}

	info->wwn_port = (u64)shmem_info.fcoe_wwn_port_name_lower |
			 (((u64)shmem_info.fcoe_wwn_port_name_upper) << 32);
	info->wwn_node = (u64)shmem_info.fcoe_wwn_node_name_lower |
			 (((u64)shmem_info.fcoe_wwn_node_name_upper) << 32);

	info->ovlan = (u16)(shmem_info.ovlan_stag & FUNC_MF_CFG_OV_STAG_MASK);

	info->mtu = (u16)shmem_info.mtu_size;

	p_hwfn->hw_info.b_wol_support = QED_WOL_SUPPORT_NONE;
	p_hwfn->cdev->wol_config = (u8)QED_OV_WOL_DEFAULT;
	if (qed_mcp_is_init(p_hwfn)) {
		u32 resp = 0, param = 0;
		int rc;

		rc = qed_mcp_cmd(p_hwfn, p_ptt,
				 DRV_MSG_CODE_OS_WOL, 0, &resp, &param);
		if (rc)
			return rc;
		if (resp == FW_MSG_CODE_OS_WOL_SUPPORTED)
			p_hwfn->hw_info.b_wol_support = QED_WOL_SUPPORT_PME;
	}

	DP_VERBOSE(p_hwfn, (QED_MSG_SP | NETIF_MSG_IFUP),
		   "Read configuration from shmem: pause_on_host %02x protocol %02x BW [%02x - %02x] MAC %02x:%02x:%02x:%02x:%02x:%02x wwn port %llx node %llx ovlan %04x wol %02x\n",
		info->pause_on_host, info->protocol,
		info->bandwidth_min, info->bandwidth_max,
		info->mac[0], info->mac[1], info->mac[2],
		info->mac[3], info->mac[4], info->mac[5],
		info->wwn_port, info->wwn_node,
		info->ovlan, (u8)p_hwfn->hw_info.b_wol_support);

	return 0;
}

struct qed_mcp_link_params
*qed_mcp_get_link_params(struct qed_hwfn *p_hwfn)
{
	if (!p_hwfn || !p_hwfn->mcp_info)
		return NULL;
	return &p_hwfn->mcp_info->link_input;
}

struct qed_mcp_link_state
*qed_mcp_get_link_state(struct qed_hwfn *p_hwfn)
{
	if (!p_hwfn || !p_hwfn->mcp_info)
		return NULL;
	return &p_hwfn->mcp_info->link_output;
}

struct qed_mcp_link_capabilities
*qed_mcp_get_link_capabilities(struct qed_hwfn *p_hwfn)
{
	if (!p_hwfn || !p_hwfn->mcp_info)
		return NULL;
	return &p_hwfn->mcp_info->link_capabilities;
}

int qed_mcp_drain(struct qed_hwfn *p_hwfn, struct qed_ptt *p_ptt)
{
	u32 resp = 0, param = 0;
	int rc;

	rc = qed_mcp_cmd(p_hwfn, p_ptt,
			 DRV_MSG_CODE_NIG_DRAIN, 1000, &resp, &param);

	/* Wait for the drain to complete before returning */
	msleep(1020);

	return rc;
}

int qed_mcp_get_flash_size(struct qed_hwfn *p_hwfn,
			   struct qed_ptt *p_ptt, u32 *p_flash_size)
{
	u32 flash_size;

	if (IS_VF(p_hwfn->cdev))
		return -EINVAL;

	flash_size = qed_rd(p_hwfn, p_ptt, MCP_REG_NVM_CFG4);
	flash_size = (flash_size & MCP_REG_NVM_CFG4_FLASH_SIZE) >>
		      MCP_REG_NVM_CFG4_FLASH_SIZE_SHIFT;
	flash_size = (1 << (flash_size + MCP_BYTES_PER_MBIT_SHIFT));

	*p_flash_size = flash_size;

	return 0;
}

static int
qed_mcp_config_vf_msix_bb(struct qed_hwfn *p_hwfn,
			  struct qed_ptt *p_ptt, u8 vf_id, u8 num)
{
	u32 resp = 0, param = 0, rc_param = 0;
	int rc;

	/* Only Leader can configure MSIX, and need to take CMT into account */
	if (!IS_LEAD_HWFN(p_hwfn))
		return 0;
	num *= p_hwfn->cdev->num_hwfns;

	param |= (vf_id << DRV_MB_PARAM_CFG_VF_MSIX_VF_ID_SHIFT) &
		 DRV_MB_PARAM_CFG_VF_MSIX_VF_ID_MASK;
	param |= (num << DRV_MB_PARAM_CFG_VF_MSIX_SB_NUM_SHIFT) &
		 DRV_MB_PARAM_CFG_VF_MSIX_SB_NUM_MASK;

	rc = qed_mcp_cmd(p_hwfn, p_ptt, DRV_MSG_CODE_CFG_VF_MSIX, param,
			 &resp, &rc_param);

	if (resp != FW_MSG_CODE_DRV_CFG_VF_MSIX_DONE) {
		DP_NOTICE(p_hwfn, "VF[%d]: MFW failed to set MSI-X\n", vf_id);
		rc = -EINVAL;
	} else {
		DP_VERBOSE(p_hwfn, QED_MSG_IOV,
			   "Requested 0x%02x MSI-x interrupts from VF 0x%02x\n",
			   num, vf_id);
	}

	return rc;
}

static int
qed_mcp_config_vf_msix_ah(struct qed_hwfn *p_hwfn,
			  struct qed_ptt *p_ptt, u8 num)
{
	u32 resp = 0, param = num, rc_param = 0;
	int rc;

	rc = qed_mcp_cmd(p_hwfn, p_ptt, DRV_MSG_CODE_CFG_PF_VFS_MSIX,
			 param, &resp, &rc_param);

	if (resp != FW_MSG_CODE_DRV_CFG_PF_VFS_MSIX_DONE) {
		DP_NOTICE(p_hwfn, "MFW failed to set MSI-X for VFs\n");
		rc = -EINVAL;
	} else {
		DP_VERBOSE(p_hwfn, QED_MSG_IOV,
			   "Requested 0x%02x MSI-x interrupts for VFs\n", num);
	}

	return rc;
}

int qed_mcp_config_vf_msix(struct qed_hwfn *p_hwfn,
			   struct qed_ptt *p_ptt, u8 vf_id, u8 num)
{
	if (QED_IS_BB(p_hwfn->cdev))
		return qed_mcp_config_vf_msix_bb(p_hwfn, p_ptt, vf_id, num);
	else
		return qed_mcp_config_vf_msix_ah(p_hwfn, p_ptt, num);
}

int
qed_mcp_send_drv_version(struct qed_hwfn *p_hwfn,
			 struct qed_ptt *p_ptt,
			 struct qed_mcp_drv_version *p_ver)
{
	struct qed_mcp_mb_params mb_params;
	struct drv_version_stc drv_version;
	__be32 val;
	u32 i;
	int rc;

	memset(&drv_version, 0, sizeof(drv_version));
	drv_version.version = p_ver->version;
	for (i = 0; i < (MCP_DRV_VER_STR_SIZE - 4) / sizeof(u32); i++) {
		val = cpu_to_be32(*((u32 *)&p_ver->name[i * sizeof(u32)]));
		*(__be32 *)&drv_version.name[i * sizeof(u32)] = val;
	}

	memset(&mb_params, 0, sizeof(mb_params));
	mb_params.cmd = DRV_MSG_CODE_SET_VERSION;
	mb_params.p_data_src = &drv_version;
	mb_params.data_src_size = sizeof(drv_version);
	rc = qed_mcp_cmd_and_union(p_hwfn, p_ptt, &mb_params);
	if (rc)
		DP_ERR(p_hwfn, "MCP response failure, aborting\n");

	return rc;
}

/* A maximal 100 msec waiting time for the MCP to halt */
#define QED_MCP_HALT_SLEEP_MS		10
#define QED_MCP_HALT_MAX_RETRIES	10

int qed_mcp_halt(struct qed_hwfn *p_hwfn, struct qed_ptt *p_ptt)
{
	u32 resp = 0, param = 0, cpu_state, cnt = 0;
	int rc;

	rc = qed_mcp_cmd(p_hwfn, p_ptt, DRV_MSG_CODE_MCP_HALT, 0, &resp,
			 &param);
	if (rc) {
		DP_ERR(p_hwfn, "MCP response failure, aborting\n");
		return rc;
	}

	do {
		msleep(QED_MCP_HALT_SLEEP_MS);
		cpu_state = qed_rd(p_hwfn, p_ptt, MCP_REG_CPU_STATE);
		if (cpu_state & MCP_REG_CPU_STATE_SOFT_HALTED)
			break;
	} while (++cnt < QED_MCP_HALT_MAX_RETRIES);

	if (cnt == QED_MCP_HALT_MAX_RETRIES) {
		DP_NOTICE(p_hwfn,
			  "Failed to halt the MCP [CPU_MODE = 0x%08x, CPU_STATE = 0x%08x]\n",
			  qed_rd(p_hwfn, p_ptt, MCP_REG_CPU_MODE), cpu_state);
		return -EBUSY;
	}

	qed_mcp_cmd_set_blocking(p_hwfn, true);

	return 0;
}

#define QED_MCP_RESUME_SLEEP_MS	10

int qed_mcp_resume(struct qed_hwfn *p_hwfn, struct qed_ptt *p_ptt)
{
	u32 cpu_mode, cpu_state;

	qed_wr(p_hwfn, p_ptt, MCP_REG_CPU_STATE, 0xffffffff);

	cpu_mode = qed_rd(p_hwfn, p_ptt, MCP_REG_CPU_MODE);
	cpu_mode &= ~MCP_REG_CPU_MODE_SOFT_HALT;
	qed_wr(p_hwfn, p_ptt, MCP_REG_CPU_MODE, cpu_mode);
	msleep(QED_MCP_RESUME_SLEEP_MS);
	cpu_state = qed_rd(p_hwfn, p_ptt, MCP_REG_CPU_STATE);
<<<<<<< HEAD

	if (cpu_state & MCP_REG_CPU_STATE_SOFT_HALTED) {
		DP_NOTICE(p_hwfn,
			  "Failed to resume the MCP [CPU_MODE = 0x%08x, CPU_STATE = 0x%08x]\n",
			  cpu_mode, cpu_state);
		return -EBUSY;
	}

=======

	if (cpu_state & MCP_REG_CPU_STATE_SOFT_HALTED) {
		DP_NOTICE(p_hwfn,
			  "Failed to resume the MCP [CPU_MODE = 0x%08x, CPU_STATE = 0x%08x]\n",
			  cpu_mode, cpu_state);
		return -EBUSY;
	}

>>>>>>> 23e542e5
	qed_mcp_cmd_set_blocking(p_hwfn, false);

	return 0;
}

int qed_mcp_ov_update_current_config(struct qed_hwfn *p_hwfn,
				     struct qed_ptt *p_ptt,
				     enum qed_ov_client client)
{
	u32 resp = 0, param = 0;
	u32 drv_mb_param;
	int rc;

	switch (client) {
	case QED_OV_CLIENT_DRV:
		drv_mb_param = DRV_MB_PARAM_OV_CURR_CFG_OS;
		break;
	case QED_OV_CLIENT_USER:
		drv_mb_param = DRV_MB_PARAM_OV_CURR_CFG_OTHER;
		break;
	case QED_OV_CLIENT_VENDOR_SPEC:
		drv_mb_param = DRV_MB_PARAM_OV_CURR_CFG_VENDOR_SPEC;
		break;
	default:
		DP_NOTICE(p_hwfn, "Invalid client type %d\n", client);
		return -EINVAL;
	}

	rc = qed_mcp_cmd(p_hwfn, p_ptt, DRV_MSG_CODE_OV_UPDATE_CURR_CFG,
			 drv_mb_param, &resp, &param);
	if (rc)
		DP_ERR(p_hwfn, "MCP response failure, aborting\n");

	return rc;
}

int qed_mcp_ov_update_driver_state(struct qed_hwfn *p_hwfn,
				   struct qed_ptt *p_ptt,
				   enum qed_ov_driver_state drv_state)
{
	u32 resp = 0, param = 0;
	u32 drv_mb_param;
	int rc;

	switch (drv_state) {
	case QED_OV_DRIVER_STATE_NOT_LOADED:
		drv_mb_param = DRV_MSG_CODE_OV_UPDATE_DRIVER_STATE_NOT_LOADED;
		break;
	case QED_OV_DRIVER_STATE_DISABLED:
		drv_mb_param = DRV_MSG_CODE_OV_UPDATE_DRIVER_STATE_DISABLED;
		break;
	case QED_OV_DRIVER_STATE_ACTIVE:
		drv_mb_param = DRV_MSG_CODE_OV_UPDATE_DRIVER_STATE_ACTIVE;
		break;
	default:
		DP_NOTICE(p_hwfn, "Invalid driver state %d\n", drv_state);
		return -EINVAL;
	}

	rc = qed_mcp_cmd(p_hwfn, p_ptt, DRV_MSG_CODE_OV_UPDATE_DRIVER_STATE,
			 drv_mb_param, &resp, &param);
	if (rc)
		DP_ERR(p_hwfn, "Failed to send driver state\n");

	return rc;
}

int qed_mcp_ov_update_mtu(struct qed_hwfn *p_hwfn,
			  struct qed_ptt *p_ptt, u16 mtu)
{
	u32 resp = 0, param = 0;
	u32 drv_mb_param;
	int rc;

	drv_mb_param = (u32)mtu << DRV_MB_PARAM_OV_MTU_SIZE_SHIFT;
	rc = qed_mcp_cmd(p_hwfn, p_ptt, DRV_MSG_CODE_OV_UPDATE_MTU,
			 drv_mb_param, &resp, &param);
	if (rc)
		DP_ERR(p_hwfn, "Failed to send mtu value, rc = %d\n", rc);

	return rc;
}

int qed_mcp_ov_update_mac(struct qed_hwfn *p_hwfn,
			  struct qed_ptt *p_ptt, u8 *mac)
{
	struct qed_mcp_mb_params mb_params;
	u32 mfw_mac[2];
	int rc;

	memset(&mb_params, 0, sizeof(mb_params));
	mb_params.cmd = DRV_MSG_CODE_SET_VMAC;
	mb_params.param = DRV_MSG_CODE_VMAC_TYPE_MAC <<
			  DRV_MSG_CODE_VMAC_TYPE_SHIFT;
	mb_params.param |= MCP_PF_ID(p_hwfn);

	/* MCP is BE, and on LE platforms PCI would swap access to SHMEM
	 * in 32-bit granularity.
	 * So the MAC has to be set in native order [and not byte order],
	 * otherwise it would be read incorrectly by MFW after swap.
	 */
	mfw_mac[0] = mac[0] << 24 | mac[1] << 16 | mac[2] << 8 | mac[3];
	mfw_mac[1] = mac[4] << 24 | mac[5] << 16;

	mb_params.p_data_src = (u8 *)mfw_mac;
	mb_params.data_src_size = 8;
	rc = qed_mcp_cmd_and_union(p_hwfn, p_ptt, &mb_params);
	if (rc)
		DP_ERR(p_hwfn, "Failed to send mac address, rc = %d\n", rc);

	/* Store primary MAC for later possible WoL */
	memcpy(p_hwfn->cdev->wol_mac, mac, ETH_ALEN);

	return rc;
}

int qed_mcp_ov_update_wol(struct qed_hwfn *p_hwfn,
			  struct qed_ptt *p_ptt, enum qed_ov_wol wol)
{
	u32 resp = 0, param = 0;
	u32 drv_mb_param;
	int rc;

	if (p_hwfn->hw_info.b_wol_support == QED_WOL_SUPPORT_NONE) {
		DP_VERBOSE(p_hwfn, QED_MSG_SP,
			   "Can't change WoL configuration when WoL isn't supported\n");
		return -EINVAL;
	}

	switch (wol) {
	case QED_OV_WOL_DEFAULT:
		drv_mb_param = DRV_MB_PARAM_WOL_DEFAULT;
		break;
	case QED_OV_WOL_DISABLED:
		drv_mb_param = DRV_MB_PARAM_WOL_DISABLED;
		break;
	case QED_OV_WOL_ENABLED:
		drv_mb_param = DRV_MB_PARAM_WOL_ENABLED;
		break;
	default:
		DP_ERR(p_hwfn, "Invalid wol state %d\n", wol);
		return -EINVAL;
	}

	rc = qed_mcp_cmd(p_hwfn, p_ptt, DRV_MSG_CODE_OV_UPDATE_WOL,
			 drv_mb_param, &resp, &param);
	if (rc)
		DP_ERR(p_hwfn, "Failed to send wol mode, rc = %d\n", rc);

	/* Store the WoL update for a future unload */
	p_hwfn->cdev->wol_config = (u8)wol;

	return rc;
}

int qed_mcp_ov_update_eswitch(struct qed_hwfn *p_hwfn,
			      struct qed_ptt *p_ptt,
			      enum qed_ov_eswitch eswitch)
{
	u32 resp = 0, param = 0;
	u32 drv_mb_param;
	int rc;

	switch (eswitch) {
	case QED_OV_ESWITCH_NONE:
		drv_mb_param = DRV_MB_PARAM_ESWITCH_MODE_NONE;
		break;
	case QED_OV_ESWITCH_VEB:
		drv_mb_param = DRV_MB_PARAM_ESWITCH_MODE_VEB;
		break;
	case QED_OV_ESWITCH_VEPA:
		drv_mb_param = DRV_MB_PARAM_ESWITCH_MODE_VEPA;
		break;
	default:
		DP_ERR(p_hwfn, "Invalid eswitch mode %d\n", eswitch);
		return -EINVAL;
	}

	rc = qed_mcp_cmd(p_hwfn, p_ptt, DRV_MSG_CODE_OV_UPDATE_ESWITCH_MODE,
			 drv_mb_param, &resp, &param);
	if (rc)
		DP_ERR(p_hwfn, "Failed to send eswitch mode, rc = %d\n", rc);

	return rc;
}

int qed_mcp_set_led(struct qed_hwfn *p_hwfn,
		    struct qed_ptt *p_ptt, enum qed_led_mode mode)
{
	u32 resp = 0, param = 0, drv_mb_param;
	int rc;

	switch (mode) {
	case QED_LED_MODE_ON:
		drv_mb_param = DRV_MB_PARAM_SET_LED_MODE_ON;
		break;
	case QED_LED_MODE_OFF:
		drv_mb_param = DRV_MB_PARAM_SET_LED_MODE_OFF;
		break;
	case QED_LED_MODE_RESTORE:
		drv_mb_param = DRV_MB_PARAM_SET_LED_MODE_OPER;
		break;
	default:
		DP_NOTICE(p_hwfn, "Invalid LED mode %d\n", mode);
		return -EINVAL;
	}

	rc = qed_mcp_cmd(p_hwfn, p_ptt, DRV_MSG_CODE_SET_LED_MODE,
			 drv_mb_param, &resp, &param);

	return rc;
}

int qed_mcp_mask_parities(struct qed_hwfn *p_hwfn,
			  struct qed_ptt *p_ptt, u32 mask_parities)
{
	u32 resp = 0, param = 0;
	int rc;

	rc = qed_mcp_cmd(p_hwfn, p_ptt, DRV_MSG_CODE_MASK_PARITIES,
			 mask_parities, &resp, &param);

	if (rc) {
		DP_ERR(p_hwfn,
		       "MCP response failure for mask parities, aborting\n");
	} else if (resp != FW_MSG_CODE_OK) {
		DP_ERR(p_hwfn,
		       "MCP did not acknowledge mask parity request. Old MFW?\n");
		rc = -EINVAL;
	}

	return rc;
}

int qed_mcp_nvm_read(struct qed_dev *cdev, u32 addr, u8 *p_buf, u32 len)
{
	u32 bytes_left = len, offset = 0, bytes_to_copy, read_len = 0;
	struct qed_hwfn *p_hwfn = QED_LEADING_HWFN(cdev);
	u32 resp = 0, resp_param = 0;
	struct qed_ptt *p_ptt;
	int rc = 0;

	p_ptt = qed_ptt_acquire(p_hwfn);
	if (!p_ptt)
		return -EBUSY;

	while (bytes_left > 0) {
		bytes_to_copy = min_t(u32, bytes_left, MCP_DRV_NVM_BUF_LEN);

		rc = qed_mcp_nvm_rd_cmd(p_hwfn, p_ptt,
					DRV_MSG_CODE_NVM_READ_NVRAM,
					addr + offset +
					(bytes_to_copy <<
					 DRV_MB_PARAM_NVM_LEN_OFFSET),
					&resp, &resp_param,
					&read_len,
					(u32 *)(p_buf + offset));

		if (rc || (resp != FW_MSG_CODE_NVM_OK)) {
			DP_NOTICE(cdev, "MCP command rc = %d\n", rc);
			break;
		}

		/* This can be a lengthy process, and it's possible scheduler
		 * isn't preemptable. Sleep a bit to prevent CPU hogging.
		 */
		if (bytes_left % 0x1000 <
		    (bytes_left - read_len) % 0x1000)
			usleep_range(1000, 2000);

		offset += read_len;
		bytes_left -= read_len;
	}

	cdev->mcp_nvm_resp = resp;
	qed_ptt_release(p_hwfn, p_ptt);

	return rc;
}

int qed_mcp_nvm_resp(struct qed_dev *cdev, u8 *p_buf)
{
	struct qed_hwfn *p_hwfn = QED_LEADING_HWFN(cdev);
	struct qed_ptt *p_ptt;

	p_ptt = qed_ptt_acquire(p_hwfn);
	if (!p_ptt)
		return -EBUSY;

	memcpy(p_buf, &cdev->mcp_nvm_resp, sizeof(cdev->mcp_nvm_resp));
	qed_ptt_release(p_hwfn, p_ptt);

	return 0;
}

int qed_mcp_nvm_put_file_begin(struct qed_dev *cdev, u32 addr)
{
	struct qed_hwfn *p_hwfn = QED_LEADING_HWFN(cdev);
	struct qed_ptt *p_ptt;
	u32 resp, param;
	int rc;

	p_ptt = qed_ptt_acquire(p_hwfn);
	if (!p_ptt)
		return -EBUSY;
	rc = qed_mcp_cmd(p_hwfn, p_ptt, DRV_MSG_CODE_NVM_PUT_FILE_BEGIN, addr,
			 &resp, &param);
	cdev->mcp_nvm_resp = resp;
	qed_ptt_release(p_hwfn, p_ptt);

	return rc;
}

int qed_mcp_nvm_write(struct qed_dev *cdev,
		      u32 cmd, u32 addr, u8 *p_buf, u32 len)
{
	u32 buf_idx = 0, buf_size, nvm_cmd, nvm_offset, resp = 0, param;
	struct qed_hwfn *p_hwfn = QED_LEADING_HWFN(cdev);
	struct qed_ptt *p_ptt;
	int rc = -EINVAL;

	p_ptt = qed_ptt_acquire(p_hwfn);
	if (!p_ptt)
		return -EBUSY;

	switch (cmd) {
	case QED_PUT_FILE_DATA:
		nvm_cmd = DRV_MSG_CODE_NVM_PUT_FILE_DATA;
		break;
	case QED_NVM_WRITE_NVRAM:
		nvm_cmd = DRV_MSG_CODE_NVM_WRITE_NVRAM;
		break;
	default:
		DP_NOTICE(p_hwfn, "Invalid nvm write command 0x%x\n", cmd);
		rc = -EINVAL;
		goto out;
	}

	while (buf_idx < len) {
		buf_size = min_t(u32, (len - buf_idx), MCP_DRV_NVM_BUF_LEN);
		nvm_offset = ((buf_size << DRV_MB_PARAM_NVM_LEN_OFFSET) |
			      addr) + buf_idx;
		rc = qed_mcp_nvm_wr_cmd(p_hwfn, p_ptt, nvm_cmd, nvm_offset,
					&resp, &param, buf_size,
					(u32 *)&p_buf[buf_idx]);
		if (rc) {
			DP_NOTICE(cdev, "nvm write failed, rc = %d\n", rc);
			resp = FW_MSG_CODE_ERROR;
			break;
		}

		if (resp != FW_MSG_CODE_OK &&
		    resp != FW_MSG_CODE_NVM_OK &&
		    resp != FW_MSG_CODE_NVM_PUT_FILE_FINISH_OK) {
			DP_NOTICE(cdev,
				  "nvm write failed, resp = 0x%08x\n", resp);
			rc = -EINVAL;
			break;
		}

		/* This can be a lengthy process, and it's possible scheduler
		 * isn't pre-emptable. Sleep a bit to prevent CPU hogging.
		 */
		if (buf_idx % 0x1000 > (buf_idx + buf_size) % 0x1000)
			usleep_range(1000, 2000);

		buf_idx += buf_size;
	}

	cdev->mcp_nvm_resp = resp;
out:
	qed_ptt_release(p_hwfn, p_ptt);

	return rc;
}

int qed_mcp_phy_sfp_read(struct qed_hwfn *p_hwfn, struct qed_ptt *p_ptt,
			 u32 port, u32 addr, u32 offset, u32 len, u8 *p_buf)
{
	u32 bytes_left, bytes_to_copy, buf_size, nvm_offset = 0;
	u32 resp, param;
	int rc;

	nvm_offset |= (port << DRV_MB_PARAM_TRANSCEIVER_PORT_OFFSET) &
		       DRV_MB_PARAM_TRANSCEIVER_PORT_MASK;
	nvm_offset |= (addr << DRV_MB_PARAM_TRANSCEIVER_I2C_ADDRESS_OFFSET) &
		       DRV_MB_PARAM_TRANSCEIVER_I2C_ADDRESS_MASK;

	addr = offset;
	offset = 0;
	bytes_left = len;
	while (bytes_left > 0) {
		bytes_to_copy = min_t(u32, bytes_left,
				      MAX_I2C_TRANSACTION_SIZE);
		nvm_offset &= (DRV_MB_PARAM_TRANSCEIVER_I2C_ADDRESS_MASK |
			       DRV_MB_PARAM_TRANSCEIVER_PORT_MASK);
		nvm_offset |= ((addr + offset) <<
			       DRV_MB_PARAM_TRANSCEIVER_OFFSET_OFFSET) &
			       DRV_MB_PARAM_TRANSCEIVER_OFFSET_MASK;
		nvm_offset |= (bytes_to_copy <<
			       DRV_MB_PARAM_TRANSCEIVER_SIZE_OFFSET) &
			       DRV_MB_PARAM_TRANSCEIVER_SIZE_MASK;
		rc = qed_mcp_nvm_rd_cmd(p_hwfn, p_ptt,
					DRV_MSG_CODE_TRANSCEIVER_READ,
					nvm_offset, &resp, &param, &buf_size,
					(u32 *)(p_buf + offset));
		if (rc) {
			DP_NOTICE(p_hwfn,
				  "Failed to send a transceiver read command to the MFW. rc = %d.\n",
				  rc);
			return rc;
		}

		if (resp == FW_MSG_CODE_TRANSCEIVER_NOT_PRESENT)
			return -ENODEV;
		else if (resp != FW_MSG_CODE_TRANSCEIVER_DIAG_OK)
			return -EINVAL;

		offset += buf_size;
		bytes_left -= buf_size;
	}

	return 0;
}

int qed_mcp_bist_register_test(struct qed_hwfn *p_hwfn, struct qed_ptt *p_ptt)
{
	u32 drv_mb_param = 0, rsp, param;
	int rc = 0;

	drv_mb_param = (DRV_MB_PARAM_BIST_REGISTER_TEST <<
			DRV_MB_PARAM_BIST_TEST_INDEX_SHIFT);

	rc = qed_mcp_cmd(p_hwfn, p_ptt, DRV_MSG_CODE_BIST_TEST,
			 drv_mb_param, &rsp, &param);

	if (rc)
		return rc;

	if (((rsp & FW_MSG_CODE_MASK) != FW_MSG_CODE_OK) ||
	    (param != DRV_MB_PARAM_BIST_RC_PASSED))
		rc = -EAGAIN;

	return rc;
}

int qed_mcp_bist_clock_test(struct qed_hwfn *p_hwfn, struct qed_ptt *p_ptt)
{
	u32 drv_mb_param, rsp, param;
	int rc = 0;

	drv_mb_param = (DRV_MB_PARAM_BIST_CLOCK_TEST <<
			DRV_MB_PARAM_BIST_TEST_INDEX_SHIFT);

	rc = qed_mcp_cmd(p_hwfn, p_ptt, DRV_MSG_CODE_BIST_TEST,
			 drv_mb_param, &rsp, &param);

	if (rc)
		return rc;

	if (((rsp & FW_MSG_CODE_MASK) != FW_MSG_CODE_OK) ||
	    (param != DRV_MB_PARAM_BIST_RC_PASSED))
		rc = -EAGAIN;

	return rc;
}

int qed_mcp_bist_nvm_get_num_images(struct qed_hwfn *p_hwfn,
				    struct qed_ptt *p_ptt,
				    u32 *num_images)
{
	u32 drv_mb_param = 0, rsp;
	int rc = 0;

	drv_mb_param = (DRV_MB_PARAM_BIST_NVM_TEST_NUM_IMAGES <<
			DRV_MB_PARAM_BIST_TEST_INDEX_SHIFT);

	rc = qed_mcp_cmd(p_hwfn, p_ptt, DRV_MSG_CODE_BIST_TEST,
			 drv_mb_param, &rsp, num_images);
	if (rc)
		return rc;

	if (((rsp & FW_MSG_CODE_MASK) != FW_MSG_CODE_OK))
		rc = -EINVAL;

	return rc;
}

int qed_mcp_bist_nvm_get_image_att(struct qed_hwfn *p_hwfn,
				   struct qed_ptt *p_ptt,
				   struct bist_nvm_image_att *p_image_att,
				   u32 image_index)
{
	u32 buf_size = 0, param, resp = 0, resp_param = 0;
	int rc;

	param = DRV_MB_PARAM_BIST_NVM_TEST_IMAGE_BY_INDEX <<
		DRV_MB_PARAM_BIST_TEST_INDEX_SHIFT;
	param |= image_index << DRV_MB_PARAM_BIST_TEST_IMAGE_INDEX_SHIFT;

	rc = qed_mcp_nvm_rd_cmd(p_hwfn, p_ptt,
				DRV_MSG_CODE_BIST_TEST, param,
				&resp, &resp_param,
				&buf_size,
				(u32 *)p_image_att);
	if (rc)
		return rc;

	if (((resp & FW_MSG_CODE_MASK) != FW_MSG_CODE_OK) ||
	    (p_image_att->return_code != 1))
		rc = -EINVAL;

	return rc;
}

int qed_mcp_nvm_info_populate(struct qed_hwfn *p_hwfn)
{
	struct qed_nvm_image_info nvm_info;
	struct qed_ptt *p_ptt;
	int rc;
	u32 i;

	if (p_hwfn->nvm_info.valid)
		return 0;

	p_ptt = qed_ptt_acquire(p_hwfn);
	if (!p_ptt) {
		DP_ERR(p_hwfn, "failed to acquire ptt\n");
		return -EBUSY;
	}

	/* Acquire from MFW the amount of available images */
	nvm_info.num_images = 0;
	rc = qed_mcp_bist_nvm_get_num_images(p_hwfn,
					     p_ptt, &nvm_info.num_images);
	if (rc == -EOPNOTSUPP) {
		DP_INFO(p_hwfn, "DRV_MSG_CODE_BIST_TEST is not supported\n");
		goto out;
	} else if (rc || !nvm_info.num_images) {
		DP_ERR(p_hwfn, "Failed getting number of images\n");
		goto err0;
	}

	nvm_info.image_att = kmalloc_array(nvm_info.num_images,
					   sizeof(struct bist_nvm_image_att),
					   GFP_KERNEL);
	if (!nvm_info.image_att) {
		rc = -ENOMEM;
		goto err0;
	}

	/* Iterate over images and get their attributes */
	for (i = 0; i < nvm_info.num_images; i++) {
		rc = qed_mcp_bist_nvm_get_image_att(p_hwfn, p_ptt,
						    &nvm_info.image_att[i], i);
		if (rc) {
			DP_ERR(p_hwfn,
			       "Failed getting image index %d attributes\n", i);
			goto err1;
		}

		DP_VERBOSE(p_hwfn, QED_MSG_SP, "image index %d, size %x\n", i,
			   nvm_info.image_att[i].len);
	}
out:
	/* Update hwfn's nvm_info */
	if (nvm_info.num_images) {
		p_hwfn->nvm_info.num_images = nvm_info.num_images;
		kfree(p_hwfn->nvm_info.image_att);
		p_hwfn->nvm_info.image_att = nvm_info.image_att;
		p_hwfn->nvm_info.valid = true;
	}

	qed_ptt_release(p_hwfn, p_ptt);
	return 0;

err1:
	kfree(nvm_info.image_att);
err0:
	qed_ptt_release(p_hwfn, p_ptt);
	return rc;
}

int
qed_mcp_get_nvm_image_att(struct qed_hwfn *p_hwfn,
			  enum qed_nvm_images image_id,
			  struct qed_nvm_image_att *p_image_att)
{
	enum nvm_image_type type;
	u32 i;

	/* Translate image_id into MFW definitions */
	switch (image_id) {
	case QED_NVM_IMAGE_ISCSI_CFG:
		type = NVM_TYPE_ISCSI_CFG;
		break;
	case QED_NVM_IMAGE_FCOE_CFG:
		type = NVM_TYPE_FCOE_CFG;
		break;
	case QED_NVM_IMAGE_NVM_CFG1:
		type = NVM_TYPE_NVM_CFG1;
		break;
	case QED_NVM_IMAGE_DEFAULT_CFG:
		type = NVM_TYPE_DEFAULT_CFG;
		break;
	case QED_NVM_IMAGE_NVM_META:
		type = NVM_TYPE_META;
		break;
	default:
		DP_NOTICE(p_hwfn, "Unknown request of image_id %08x\n",
			  image_id);
		return -EINVAL;
	}

	qed_mcp_nvm_info_populate(p_hwfn);
	for (i = 0; i < p_hwfn->nvm_info.num_images; i++)
		if (type == p_hwfn->nvm_info.image_att[i].image_type)
			break;
	if (i == p_hwfn->nvm_info.num_images) {
		DP_VERBOSE(p_hwfn, QED_MSG_STORAGE,
			   "Failed to find nvram image of type %08x\n",
			   image_id);
		return -ENOENT;
	}

	p_image_att->start_addr = p_hwfn->nvm_info.image_att[i].nvm_start_addr;
	p_image_att->length = p_hwfn->nvm_info.image_att[i].len;

	return 0;
}

int qed_mcp_get_nvm_image(struct qed_hwfn *p_hwfn,
			  enum qed_nvm_images image_id,
			  u8 *p_buffer, u32 buffer_len)
{
	struct qed_nvm_image_att image_att;
	int rc;

	memset(p_buffer, 0, buffer_len);

	rc = qed_mcp_get_nvm_image_att(p_hwfn, image_id, &image_att);
	if (rc)
		return rc;

	/* Validate sizes - both the image's and the supplied buffer's */
	if (image_att.length <= 4) {
		DP_VERBOSE(p_hwfn, QED_MSG_STORAGE,
			   "Image [%d] is too small - only %d bytes\n",
			   image_id, image_att.length);
		return -EINVAL;
	}

	if (image_att.length > buffer_len) {
		DP_VERBOSE(p_hwfn,
			   QED_MSG_STORAGE,
			   "Image [%d] is too big - %08x bytes where only %08x are available\n",
			   image_id, image_att.length, buffer_len);
		return -ENOMEM;
	}

	return qed_mcp_nvm_read(p_hwfn->cdev, image_att.start_addr,
				p_buffer, image_att.length);
}

static enum resource_id_enum qed_mcp_get_mfw_res_id(enum qed_resources res_id)
{
	enum resource_id_enum mfw_res_id = RESOURCE_NUM_INVALID;

	switch (res_id) {
	case QED_SB:
		mfw_res_id = RESOURCE_NUM_SB_E;
		break;
	case QED_L2_QUEUE:
		mfw_res_id = RESOURCE_NUM_L2_QUEUE_E;
		break;
	case QED_VPORT:
		mfw_res_id = RESOURCE_NUM_VPORT_E;
		break;
	case QED_RSS_ENG:
		mfw_res_id = RESOURCE_NUM_RSS_ENGINES_E;
		break;
	case QED_PQ:
		mfw_res_id = RESOURCE_NUM_PQ_E;
		break;
	case QED_RL:
		mfw_res_id = RESOURCE_NUM_RL_E;
		break;
	case QED_MAC:
	case QED_VLAN:
		/* Each VFC resource can accommodate both a MAC and a VLAN */
		mfw_res_id = RESOURCE_VFC_FILTER_E;
		break;
	case QED_ILT:
		mfw_res_id = RESOURCE_ILT_E;
		break;
	case QED_LL2_QUEUE:
		mfw_res_id = RESOURCE_LL2_QUEUE_E;
		break;
	case QED_RDMA_CNQ_RAM:
	case QED_CMDQS_CQS:
		/* CNQ/CMDQS are the same resource */
		mfw_res_id = RESOURCE_CQS_E;
		break;
	case QED_RDMA_STATS_QUEUE:
		mfw_res_id = RESOURCE_RDMA_STATS_QUEUE_E;
		break;
	case QED_BDQ:
		mfw_res_id = RESOURCE_BDQ_E;
		break;
	default:
		break;
	}

	return mfw_res_id;
}

#define QED_RESC_ALLOC_VERSION_MAJOR    2
#define QED_RESC_ALLOC_VERSION_MINOR    0
#define QED_RESC_ALLOC_VERSION				     \
	((QED_RESC_ALLOC_VERSION_MAJOR <<		     \
	  DRV_MB_PARAM_RESOURCE_ALLOC_VERSION_MAJOR_SHIFT) | \
	 (QED_RESC_ALLOC_VERSION_MINOR <<		     \
	  DRV_MB_PARAM_RESOURCE_ALLOC_VERSION_MINOR_SHIFT))

struct qed_resc_alloc_in_params {
	u32 cmd;
	enum qed_resources res_id;
	u32 resc_max_val;
};

struct qed_resc_alloc_out_params {
	u32 mcp_resp;
	u32 mcp_param;
	u32 resc_num;
	u32 resc_start;
	u32 vf_resc_num;
	u32 vf_resc_start;
	u32 flags;
};

static int
qed_mcp_resc_allocation_msg(struct qed_hwfn *p_hwfn,
			    struct qed_ptt *p_ptt,
			    struct qed_resc_alloc_in_params *p_in_params,
			    struct qed_resc_alloc_out_params *p_out_params)
{
	struct qed_mcp_mb_params mb_params;
	struct resource_info mfw_resc_info;
	int rc;

	memset(&mfw_resc_info, 0, sizeof(mfw_resc_info));

	mfw_resc_info.res_id = qed_mcp_get_mfw_res_id(p_in_params->res_id);
	if (mfw_resc_info.res_id == RESOURCE_NUM_INVALID) {
		DP_ERR(p_hwfn,
		       "Failed to match resource %d [%s] with the MFW resources\n",
		       p_in_params->res_id,
		       qed_hw_get_resc_name(p_in_params->res_id));
		return -EINVAL;
	}

	switch (p_in_params->cmd) {
	case DRV_MSG_SET_RESOURCE_VALUE_MSG:
		mfw_resc_info.size = p_in_params->resc_max_val;
		/* Fallthrough */
	case DRV_MSG_GET_RESOURCE_ALLOC_MSG:
		break;
	default:
		DP_ERR(p_hwfn, "Unexpected resource alloc command [0x%08x]\n",
		       p_in_params->cmd);
		return -EINVAL;
	}

	memset(&mb_params, 0, sizeof(mb_params));
	mb_params.cmd = p_in_params->cmd;
	mb_params.param = QED_RESC_ALLOC_VERSION;
	mb_params.p_data_src = &mfw_resc_info;
	mb_params.data_src_size = sizeof(mfw_resc_info);
	mb_params.p_data_dst = mb_params.p_data_src;
	mb_params.data_dst_size = mb_params.data_src_size;

	DP_VERBOSE(p_hwfn,
		   QED_MSG_SP,
		   "Resource message request: cmd 0x%08x, res_id %d [%s], hsi_version %d.%d, val 0x%x\n",
		   p_in_params->cmd,
		   p_in_params->res_id,
		   qed_hw_get_resc_name(p_in_params->res_id),
		   QED_MFW_GET_FIELD(mb_params.param,
				     DRV_MB_PARAM_RESOURCE_ALLOC_VERSION_MAJOR),
		   QED_MFW_GET_FIELD(mb_params.param,
				     DRV_MB_PARAM_RESOURCE_ALLOC_VERSION_MINOR),
		   p_in_params->resc_max_val);

	rc = qed_mcp_cmd_and_union(p_hwfn, p_ptt, &mb_params);
	if (rc)
		return rc;

	p_out_params->mcp_resp = mb_params.mcp_resp;
	p_out_params->mcp_param = mb_params.mcp_param;
	p_out_params->resc_num = mfw_resc_info.size;
	p_out_params->resc_start = mfw_resc_info.offset;
	p_out_params->vf_resc_num = mfw_resc_info.vf_size;
	p_out_params->vf_resc_start = mfw_resc_info.vf_offset;
	p_out_params->flags = mfw_resc_info.flags;

	DP_VERBOSE(p_hwfn,
		   QED_MSG_SP,
		   "Resource message response: mfw_hsi_version %d.%d, num 0x%x, start 0x%x, vf_num 0x%x, vf_start 0x%x, flags 0x%08x\n",
		   QED_MFW_GET_FIELD(p_out_params->mcp_param,
				     FW_MB_PARAM_RESOURCE_ALLOC_VERSION_MAJOR),
		   QED_MFW_GET_FIELD(p_out_params->mcp_param,
				     FW_MB_PARAM_RESOURCE_ALLOC_VERSION_MINOR),
		   p_out_params->resc_num,
		   p_out_params->resc_start,
		   p_out_params->vf_resc_num,
		   p_out_params->vf_resc_start, p_out_params->flags);

	return 0;
}

int
qed_mcp_set_resc_max_val(struct qed_hwfn *p_hwfn,
			 struct qed_ptt *p_ptt,
			 enum qed_resources res_id,
			 u32 resc_max_val, u32 *p_mcp_resp)
{
	struct qed_resc_alloc_out_params out_params;
	struct qed_resc_alloc_in_params in_params;
	int rc;

	memset(&in_params, 0, sizeof(in_params));
	in_params.cmd = DRV_MSG_SET_RESOURCE_VALUE_MSG;
	in_params.res_id = res_id;
	in_params.resc_max_val = resc_max_val;
	memset(&out_params, 0, sizeof(out_params));
	rc = qed_mcp_resc_allocation_msg(p_hwfn, p_ptt, &in_params,
					 &out_params);
	if (rc)
		return rc;

	*p_mcp_resp = out_params.mcp_resp;

	return 0;
}

int
qed_mcp_get_resc_info(struct qed_hwfn *p_hwfn,
		      struct qed_ptt *p_ptt,
		      enum qed_resources res_id,
		      u32 *p_mcp_resp, u32 *p_resc_num, u32 *p_resc_start)
{
	struct qed_resc_alloc_out_params out_params;
	struct qed_resc_alloc_in_params in_params;
	int rc;

	memset(&in_params, 0, sizeof(in_params));
	in_params.cmd = DRV_MSG_GET_RESOURCE_ALLOC_MSG;
	in_params.res_id = res_id;
	memset(&out_params, 0, sizeof(out_params));
	rc = qed_mcp_resc_allocation_msg(p_hwfn, p_ptt, &in_params,
					 &out_params);
	if (rc)
		return rc;

	*p_mcp_resp = out_params.mcp_resp;

	if (*p_mcp_resp == FW_MSG_CODE_RESOURCE_ALLOC_OK) {
		*p_resc_num = out_params.resc_num;
		*p_resc_start = out_params.resc_start;
	}

	return 0;
}

int qed_mcp_initiate_pf_flr(struct qed_hwfn *p_hwfn, struct qed_ptt *p_ptt)
{
	u32 mcp_resp, mcp_param;

	return qed_mcp_cmd(p_hwfn, p_ptt, DRV_MSG_CODE_INITIATE_PF_FLR, 0,
			   &mcp_resp, &mcp_param);
}

static int qed_mcp_resource_cmd(struct qed_hwfn *p_hwfn,
				struct qed_ptt *p_ptt,
				u32 param, u32 *p_mcp_resp, u32 *p_mcp_param)
{
	int rc;

	rc = qed_mcp_cmd(p_hwfn, p_ptt, DRV_MSG_CODE_RESOURCE_CMD, param,
			 p_mcp_resp, p_mcp_param);
	if (rc)
		return rc;

	if (*p_mcp_resp == FW_MSG_CODE_UNSUPPORTED) {
		DP_INFO(p_hwfn,
			"The resource command is unsupported by the MFW\n");
		return -EINVAL;
	}

	if (*p_mcp_param == RESOURCE_OPCODE_UNKNOWN_CMD) {
		u8 opcode = QED_MFW_GET_FIELD(param, RESOURCE_CMD_REQ_OPCODE);

		DP_NOTICE(p_hwfn,
			  "The resource command is unknown to the MFW [param 0x%08x, opcode %d]\n",
			  param, opcode);
		return -EINVAL;
	}

	return rc;
}

static int
__qed_mcp_resc_lock(struct qed_hwfn *p_hwfn,
		    struct qed_ptt *p_ptt,
		    struct qed_resc_lock_params *p_params)
{
	u32 param = 0, mcp_resp, mcp_param;
	u8 opcode;
	int rc;

	switch (p_params->timeout) {
	case QED_MCP_RESC_LOCK_TO_DEFAULT:
		opcode = RESOURCE_OPCODE_REQ;
		p_params->timeout = 0;
		break;
	case QED_MCP_RESC_LOCK_TO_NONE:
		opcode = RESOURCE_OPCODE_REQ_WO_AGING;
		p_params->timeout = 0;
		break;
	default:
		opcode = RESOURCE_OPCODE_REQ_W_AGING;
		break;
	}

	QED_MFW_SET_FIELD(param, RESOURCE_CMD_REQ_RESC, p_params->resource);
	QED_MFW_SET_FIELD(param, RESOURCE_CMD_REQ_OPCODE, opcode);
	QED_MFW_SET_FIELD(param, RESOURCE_CMD_REQ_AGE, p_params->timeout);

	DP_VERBOSE(p_hwfn,
		   QED_MSG_SP,
		   "Resource lock request: param 0x%08x [age %d, opcode %d, resource %d]\n",
		   param, p_params->timeout, opcode, p_params->resource);

	/* Attempt to acquire the resource */
	rc = qed_mcp_resource_cmd(p_hwfn, p_ptt, param, &mcp_resp, &mcp_param);
	if (rc)
		return rc;

	/* Analyze the response */
	p_params->owner = QED_MFW_GET_FIELD(mcp_param, RESOURCE_CMD_RSP_OWNER);
	opcode = QED_MFW_GET_FIELD(mcp_param, RESOURCE_CMD_RSP_OPCODE);

	DP_VERBOSE(p_hwfn,
		   QED_MSG_SP,
		   "Resource lock response: mcp_param 0x%08x [opcode %d, owner %d]\n",
		   mcp_param, opcode, p_params->owner);

	switch (opcode) {
	case RESOURCE_OPCODE_GNT:
		p_params->b_granted = true;
		break;
	case RESOURCE_OPCODE_BUSY:
		p_params->b_granted = false;
		break;
	default:
		DP_NOTICE(p_hwfn,
			  "Unexpected opcode in resource lock response [mcp_param 0x%08x, opcode %d]\n",
			  mcp_param, opcode);
		return -EINVAL;
	}

	return 0;
}

int
qed_mcp_resc_lock(struct qed_hwfn *p_hwfn,
		  struct qed_ptt *p_ptt, struct qed_resc_lock_params *p_params)
{
	u32 retry_cnt = 0;
	int rc;

	do {
		/* No need for an interval before the first iteration */
		if (retry_cnt) {
			if (p_params->sleep_b4_retry) {
				u16 retry_interval_in_ms =
				    DIV_ROUND_UP(p_params->retry_interval,
						 1000);

				msleep(retry_interval_in_ms);
			} else {
				udelay(p_params->retry_interval);
			}
		}

		rc = __qed_mcp_resc_lock(p_hwfn, p_ptt, p_params);
		if (rc)
			return rc;

		if (p_params->b_granted)
			break;
	} while (retry_cnt++ < p_params->retry_num);

	return 0;
}

int
qed_mcp_resc_unlock(struct qed_hwfn *p_hwfn,
		    struct qed_ptt *p_ptt,
		    struct qed_resc_unlock_params *p_params)
{
	u32 param = 0, mcp_resp, mcp_param;
	u8 opcode;
	int rc;

	opcode = p_params->b_force ? RESOURCE_OPCODE_FORCE_RELEASE
				   : RESOURCE_OPCODE_RELEASE;
	QED_MFW_SET_FIELD(param, RESOURCE_CMD_REQ_RESC, p_params->resource);
	QED_MFW_SET_FIELD(param, RESOURCE_CMD_REQ_OPCODE, opcode);

	DP_VERBOSE(p_hwfn, QED_MSG_SP,
		   "Resource unlock request: param 0x%08x [opcode %d, resource %d]\n",
		   param, opcode, p_params->resource);

	/* Attempt to release the resource */
	rc = qed_mcp_resource_cmd(p_hwfn, p_ptt, param, &mcp_resp, &mcp_param);
	if (rc)
		return rc;

	/* Analyze the response */
	opcode = QED_MFW_GET_FIELD(mcp_param, RESOURCE_CMD_RSP_OPCODE);

	DP_VERBOSE(p_hwfn, QED_MSG_SP,
		   "Resource unlock response: mcp_param 0x%08x [opcode %d]\n",
		   mcp_param, opcode);

	switch (opcode) {
	case RESOURCE_OPCODE_RELEASED_PREVIOUS:
		DP_INFO(p_hwfn,
			"Resource unlock request for an already released resource [%d]\n",
			p_params->resource);
		/* Fallthrough */
	case RESOURCE_OPCODE_RELEASED:
		p_params->b_released = true;
		break;
	case RESOURCE_OPCODE_WRONG_OWNER:
		p_params->b_released = false;
		break;
	default:
		DP_NOTICE(p_hwfn,
			  "Unexpected opcode in resource unlock response [mcp_param 0x%08x, opcode %d]\n",
			  mcp_param, opcode);
		return -EINVAL;
	}

	return 0;
}

void qed_mcp_resc_lock_default_init(struct qed_resc_lock_params *p_lock,
				    struct qed_resc_unlock_params *p_unlock,
				    enum qed_resc_lock
				    resource, bool b_is_permanent)
{
	if (p_lock) {
		memset(p_lock, 0, sizeof(*p_lock));

		/* Permanent resources don't require aging, and there's no
		 * point in trying to acquire them more than once since it's
		 * unexpected another entity would release them.
		 */
		if (b_is_permanent) {
			p_lock->timeout = QED_MCP_RESC_LOCK_TO_NONE;
		} else {
			p_lock->retry_num = QED_MCP_RESC_LOCK_RETRY_CNT_DFLT;
			p_lock->retry_interval =
			    QED_MCP_RESC_LOCK_RETRY_VAL_DFLT;
			p_lock->sleep_b4_retry = true;
		}

		p_lock->resource = resource;
	}

	if (p_unlock) {
		memset(p_unlock, 0, sizeof(*p_unlock));
		p_unlock->resource = resource;
	}
}

int qed_mcp_get_capabilities(struct qed_hwfn *p_hwfn, struct qed_ptt *p_ptt)
{
	u32 mcp_resp;
	int rc;

	rc = qed_mcp_cmd(p_hwfn, p_ptt, DRV_MSG_CODE_GET_MFW_FEATURE_SUPPORT,
			 0, &mcp_resp, &p_hwfn->mcp_info->capabilities);
	if (!rc)
		DP_VERBOSE(p_hwfn, (QED_MSG_SP | NETIF_MSG_PROBE),
			   "MFW supported features: %08x\n",
			   p_hwfn->mcp_info->capabilities);

	return rc;
}

int qed_mcp_set_capabilities(struct qed_hwfn *p_hwfn, struct qed_ptt *p_ptt)
{
	u32 mcp_resp, mcp_param, features;

	features = DRV_MB_PARAM_FEATURE_SUPPORT_PORT_EEE;

	return qed_mcp_cmd(p_hwfn, p_ptt, DRV_MSG_CODE_FEATURE_SUPPORT,
			   features, &mcp_resp, &mcp_param);
}<|MERGE_RESOLUTION|>--- conflicted
+++ resolved
@@ -2236,7 +2236,6 @@
 	qed_wr(p_hwfn, p_ptt, MCP_REG_CPU_MODE, cpu_mode);
 	msleep(QED_MCP_RESUME_SLEEP_MS);
 	cpu_state = qed_rd(p_hwfn, p_ptt, MCP_REG_CPU_STATE);
-<<<<<<< HEAD
 
 	if (cpu_state & MCP_REG_CPU_STATE_SOFT_HALTED) {
 		DP_NOTICE(p_hwfn,
@@ -2245,16 +2244,6 @@
 		return -EBUSY;
 	}
 
-=======
-
-	if (cpu_state & MCP_REG_CPU_STATE_SOFT_HALTED) {
-		DP_NOTICE(p_hwfn,
-			  "Failed to resume the MCP [CPU_MODE = 0x%08x, CPU_STATE = 0x%08x]\n",
-			  cpu_mode, cpu_state);
-		return -EBUSY;
-	}
-
->>>>>>> 23e542e5
 	qed_mcp_cmd_set_blocking(p_hwfn, false);
 
 	return 0;
