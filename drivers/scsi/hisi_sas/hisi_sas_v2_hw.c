/*
 * Copyright (c) 2016 Linaro Ltd.
 * Copyright (c) 2016 Hisilicon Limited.
 *
 * This program is free software; you can redistribute it and/or modify
 * it under the terms of the GNU General Public License as published by
 * the Free Software Foundation; either version 2 of the License, or
 * (at your option) any later version.
 *
 */

#include "hisi_sas.h"
#define DRV_NAME "hisi_sas_v2_hw"

/* global registers need init*/
#define DLVRY_QUEUE_ENABLE		0x0
#define IOST_BASE_ADDR_LO		0x8
#define IOST_BASE_ADDR_HI		0xc
#define ITCT_BASE_ADDR_LO		0x10
#define ITCT_BASE_ADDR_HI		0x14
#define IO_BROKEN_MSG_ADDR_LO		0x18
#define IO_BROKEN_MSG_ADDR_HI		0x1c
#define PHY_CONTEXT			0x20
#define PHY_STATE			0x24
#define PHY_PORT_NUM_MA			0x28
#define PORT_STATE			0x2c
#define PORT_STATE_PHY8_PORT_NUM_OFF	16
#define PORT_STATE_PHY8_PORT_NUM_MSK	(0xf << PORT_STATE_PHY8_PORT_NUM_OFF)
#define PORT_STATE_PHY8_CONN_RATE_OFF	20
#define PORT_STATE_PHY8_CONN_RATE_MSK	(0xf << PORT_STATE_PHY8_CONN_RATE_OFF)
#define PHY_CONN_RATE			0x30
#define HGC_TRANS_TASK_CNT_LIMIT	0x38
#define AXI_AHB_CLK_CFG			0x3c
#define ITCT_CLR			0x44
#define ITCT_CLR_EN_OFF			16
#define ITCT_CLR_EN_MSK			(0x1 << ITCT_CLR_EN_OFF)
#define ITCT_DEV_OFF			0
#define ITCT_DEV_MSK			(0x7ff << ITCT_DEV_OFF)
#define AXI_USER1			0x48
#define AXI_USER2			0x4c
#define IO_SATA_BROKEN_MSG_ADDR_LO	0x58
#define IO_SATA_BROKEN_MSG_ADDR_HI	0x5c
#define SATA_INITI_D2H_STORE_ADDR_LO	0x60
#define SATA_INITI_D2H_STORE_ADDR_HI	0x64
#define HGC_SAS_TX_OPEN_FAIL_RETRY_CTRL	0x84
#define HGC_SAS_TXFAIL_RETRY_CTRL	0x88
#define HGC_GET_ITV_TIME		0x90
#define DEVICE_MSG_WORK_MODE		0x94
#define OPENA_WT_CONTI_TIME		0x9c
#define I_T_NEXUS_LOSS_TIME		0xa0
#define MAX_CON_TIME_LIMIT_TIME		0xa4
#define BUS_INACTIVE_LIMIT_TIME		0xa8
#define REJECT_TO_OPEN_LIMIT_TIME	0xac
#define CFG_AGING_TIME			0xbc
#define HGC_DFX_CFG2			0xc0
#define HGC_IOMB_PROC1_STATUS	0x104
#define CFG_1US_TIMER_TRSH		0xcc
#define HGC_LM_DFX_STATUS2		0x128
#define HGC_LM_DFX_STATUS2_IOSTLIST_OFF		0
#define HGC_LM_DFX_STATUS2_IOSTLIST_MSK	(0xfff << \
					 HGC_LM_DFX_STATUS2_IOSTLIST_OFF)
#define HGC_LM_DFX_STATUS2_ITCTLIST_OFF		12
#define HGC_LM_DFX_STATUS2_ITCTLIST_MSK	(0x7ff << \
					 HGC_LM_DFX_STATUS2_ITCTLIST_OFF)
#define HGC_CQE_ECC_ADDR		0x13c
#define HGC_CQE_ECC_1B_ADDR_OFF	0
#define HGC_CQE_ECC_1B_ADDR_MSK	(0x3f << HGC_CQE_ECC_1B_ADDR_OFF)
#define HGC_CQE_ECC_MB_ADDR_OFF	8
#define HGC_CQE_ECC_MB_ADDR_MSK (0x3f << HGC_CQE_ECC_MB_ADDR_OFF)
#define HGC_IOST_ECC_ADDR		0x140
#define HGC_IOST_ECC_1B_ADDR_OFF	0
#define HGC_IOST_ECC_1B_ADDR_MSK	(0x3ff << HGC_IOST_ECC_1B_ADDR_OFF)
#define HGC_IOST_ECC_MB_ADDR_OFF	16
#define HGC_IOST_ECC_MB_ADDR_MSK	(0x3ff << HGC_IOST_ECC_MB_ADDR_OFF)
#define HGC_DQE_ECC_ADDR		0x144
#define HGC_DQE_ECC_1B_ADDR_OFF	0
#define HGC_DQE_ECC_1B_ADDR_MSK	(0xfff << HGC_DQE_ECC_1B_ADDR_OFF)
#define HGC_DQE_ECC_MB_ADDR_OFF	16
#define HGC_DQE_ECC_MB_ADDR_MSK (0xfff << HGC_DQE_ECC_MB_ADDR_OFF)
#define HGC_INVLD_DQE_INFO		0x148
#define HGC_INVLD_DQE_INFO_FB_CH0_OFF	9
#define HGC_INVLD_DQE_INFO_FB_CH0_MSK	(0x1 << HGC_INVLD_DQE_INFO_FB_CH0_OFF)
#define HGC_INVLD_DQE_INFO_FB_CH3_OFF	18
#define HGC_ITCT_ECC_ADDR		0x150
#define HGC_ITCT_ECC_1B_ADDR_OFF		0
#define HGC_ITCT_ECC_1B_ADDR_MSK		(0x3ff << \
						 HGC_ITCT_ECC_1B_ADDR_OFF)
#define HGC_ITCT_ECC_MB_ADDR_OFF		16
#define HGC_ITCT_ECC_MB_ADDR_MSK		(0x3ff << \
						 HGC_ITCT_ECC_MB_ADDR_OFF)
#define HGC_AXI_FIFO_ERR_INFO	0x154
#define AXI_ERR_INFO_OFF		0
#define AXI_ERR_INFO_MSK		(0xff << AXI_ERR_INFO_OFF)
#define FIFO_ERR_INFO_OFF		8
#define FIFO_ERR_INFO_MSK		(0xff << FIFO_ERR_INFO_OFF)
#define INT_COAL_EN			0x19c
#define OQ_INT_COAL_TIME		0x1a0
#define OQ_INT_COAL_CNT			0x1a4
#define ENT_INT_COAL_TIME		0x1a8
#define ENT_INT_COAL_CNT		0x1ac
#define OQ_INT_SRC			0x1b0
#define OQ_INT_SRC_MSK			0x1b4
#define ENT_INT_SRC1			0x1b8
#define ENT_INT_SRC1_D2H_FIS_CH0_OFF	0
#define ENT_INT_SRC1_D2H_FIS_CH0_MSK	(0x1 << ENT_INT_SRC1_D2H_FIS_CH0_OFF)
#define ENT_INT_SRC1_D2H_FIS_CH1_OFF	8
#define ENT_INT_SRC1_D2H_FIS_CH1_MSK	(0x1 << ENT_INT_SRC1_D2H_FIS_CH1_OFF)
#define ENT_INT_SRC2			0x1bc
#define ENT_INT_SRC3			0x1c0
#define ENT_INT_SRC3_WP_DEPTH_OFF		8
#define ENT_INT_SRC3_IPTT_SLOT_NOMATCH_OFF	9
#define ENT_INT_SRC3_RP_DEPTH_OFF		10
#define ENT_INT_SRC3_AXI_OFF			11
#define ENT_INT_SRC3_FIFO_OFF			12
#define ENT_INT_SRC3_LM_OFF				14
#define ENT_INT_SRC3_ITC_INT_OFF	15
#define ENT_INT_SRC3_ITC_INT_MSK	(0x1 << ENT_INT_SRC3_ITC_INT_OFF)
#define ENT_INT_SRC3_ABT_OFF		16
#define ENT_INT_SRC_MSK1		0x1c4
#define ENT_INT_SRC_MSK2		0x1c8
#define ENT_INT_SRC_MSK3		0x1cc
#define ENT_INT_SRC_MSK3_ENT95_MSK_OFF	31
#define ENT_INT_SRC_MSK3_ENT95_MSK_MSK	(0x1 << ENT_INT_SRC_MSK3_ENT95_MSK_OFF)
#define SAS_ECC_INTR			0x1e8
#define SAS_ECC_INTR_DQE_ECC_1B_OFF		0
#define SAS_ECC_INTR_DQE_ECC_MB_OFF		1
#define SAS_ECC_INTR_IOST_ECC_1B_OFF	2
#define SAS_ECC_INTR_IOST_ECC_MB_OFF	3
#define SAS_ECC_INTR_ITCT_ECC_MB_OFF	4
#define SAS_ECC_INTR_ITCT_ECC_1B_OFF	5
#define SAS_ECC_INTR_IOSTLIST_ECC_MB_OFF	6
#define SAS_ECC_INTR_IOSTLIST_ECC_1B_OFF	7
#define SAS_ECC_INTR_ITCTLIST_ECC_1B_OFF	8
#define SAS_ECC_INTR_ITCTLIST_ECC_MB_OFF	9
#define SAS_ECC_INTR_CQE_ECC_1B_OFF		10
#define SAS_ECC_INTR_CQE_ECC_MB_OFF		11
#define SAS_ECC_INTR_NCQ_MEM0_ECC_MB_OFF	12
#define SAS_ECC_INTR_NCQ_MEM0_ECC_1B_OFF	13
#define SAS_ECC_INTR_NCQ_MEM1_ECC_MB_OFF	14
#define SAS_ECC_INTR_NCQ_MEM1_ECC_1B_OFF	15
#define SAS_ECC_INTR_NCQ_MEM2_ECC_MB_OFF	16
#define SAS_ECC_INTR_NCQ_MEM2_ECC_1B_OFF	17
#define SAS_ECC_INTR_NCQ_MEM3_ECC_MB_OFF	18
#define SAS_ECC_INTR_NCQ_MEM3_ECC_1B_OFF	19
#define SAS_ECC_INTR_MSK		0x1ec
#define HGC_ERR_STAT_EN			0x238
#define DLVRY_Q_0_BASE_ADDR_LO		0x260
#define DLVRY_Q_0_BASE_ADDR_HI		0x264
#define DLVRY_Q_0_DEPTH			0x268
#define DLVRY_Q_0_WR_PTR		0x26c
#define DLVRY_Q_0_RD_PTR		0x270
#define HYPER_STREAM_ID_EN_CFG		0xc80
#define OQ0_INT_SRC_MSK			0xc90
#define COMPL_Q_0_BASE_ADDR_LO		0x4e0
#define COMPL_Q_0_BASE_ADDR_HI		0x4e4
#define COMPL_Q_0_DEPTH			0x4e8
#define COMPL_Q_0_WR_PTR		0x4ec
#define COMPL_Q_0_RD_PTR		0x4f0
#define HGC_RXM_DFX_STATUS14	0xae8
#define HGC_RXM_DFX_STATUS14_MEM0_OFF		0
#define HGC_RXM_DFX_STATUS14_MEM0_MSK		(0x1ff << \
						 HGC_RXM_DFX_STATUS14_MEM0_OFF)
#define HGC_RXM_DFX_STATUS14_MEM1_OFF		9
#define HGC_RXM_DFX_STATUS14_MEM1_MSK		(0x1ff << \
						 HGC_RXM_DFX_STATUS14_MEM1_OFF)
#define HGC_RXM_DFX_STATUS14_MEM2_OFF		18
#define HGC_RXM_DFX_STATUS14_MEM2_MSK		(0x1ff << \
						 HGC_RXM_DFX_STATUS14_MEM2_OFF)
#define HGC_RXM_DFX_STATUS15	0xaec
#define HGC_RXM_DFX_STATUS15_MEM3_OFF		0
#define HGC_RXM_DFX_STATUS15_MEM3_MSK		(0x1ff << \
						 HGC_RXM_DFX_STATUS15_MEM3_OFF)
/* phy registers need init */
#define PORT_BASE			(0x2000)

#define PHY_CFG				(PORT_BASE + 0x0)
#define HARD_PHY_LINKRATE		(PORT_BASE + 0x4)
#define PHY_CFG_ENA_OFF			0
#define PHY_CFG_ENA_MSK			(0x1 << PHY_CFG_ENA_OFF)
#define PHY_CFG_DC_OPT_OFF		2
#define PHY_CFG_DC_OPT_MSK		(0x1 << PHY_CFG_DC_OPT_OFF)
#define PROG_PHY_LINK_RATE		(PORT_BASE + 0x8)
#define PROG_PHY_LINK_RATE_MAX_OFF	0
#define PROG_PHY_LINK_RATE_MAX_MSK	(0xff << PROG_PHY_LINK_RATE_MAX_OFF)
#define PHY_CTRL			(PORT_BASE + 0x14)
#define PHY_CTRL_RESET_OFF		0
#define PHY_CTRL_RESET_MSK		(0x1 << PHY_CTRL_RESET_OFF)
#define SAS_PHY_CTRL			(PORT_BASE + 0x20)
#define SL_CFG				(PORT_BASE + 0x84)
#define PHY_PCN				(PORT_BASE + 0x44)
#define SL_TOUT_CFG			(PORT_BASE + 0x8c)
#define SL_CONTROL			(PORT_BASE + 0x94)
#define SL_CONTROL_NOTIFY_EN_OFF	0
#define SL_CONTROL_NOTIFY_EN_MSK	(0x1 << SL_CONTROL_NOTIFY_EN_OFF)
#define SL_CONTROL_CTA_OFF		17
#define SL_CONTROL_CTA_MSK		(0x1 << SL_CONTROL_CTA_OFF)
#define RX_PRIMS_STATUS			(PORT_BASE + 0x98)
#define RX_BCAST_CHG_OFF		1
#define RX_BCAST_CHG_MSK		(0x1 << RX_BCAST_CHG_OFF)
#define TX_ID_DWORD0			(PORT_BASE + 0x9c)
#define TX_ID_DWORD1			(PORT_BASE + 0xa0)
#define TX_ID_DWORD2			(PORT_BASE + 0xa4)
#define TX_ID_DWORD3			(PORT_BASE + 0xa8)
#define TX_ID_DWORD4			(PORT_BASE + 0xaC)
#define TX_ID_DWORD5			(PORT_BASE + 0xb0)
#define TX_ID_DWORD6			(PORT_BASE + 0xb4)
#define TXID_AUTO			(PORT_BASE + 0xb8)
#define TXID_AUTO_CT3_OFF		1
#define TXID_AUTO_CT3_MSK		(0x1 << TXID_AUTO_CT3_OFF)
#define TXID_AUTO_CTB_OFF		11
#define TXID_AUTO_CTB_MSK		(0x1 << TXID_AUTO_CTB_OFF)
#define TX_HARDRST_OFF			2
#define TX_HARDRST_MSK			(0x1 << TX_HARDRST_OFF)
#define RX_IDAF_DWORD0			(PORT_BASE + 0xc4)
#define RX_IDAF_DWORD1			(PORT_BASE + 0xc8)
#define RX_IDAF_DWORD2			(PORT_BASE + 0xcc)
#define RX_IDAF_DWORD3			(PORT_BASE + 0xd0)
#define RX_IDAF_DWORD4			(PORT_BASE + 0xd4)
#define RX_IDAF_DWORD5			(PORT_BASE + 0xd8)
#define RX_IDAF_DWORD6			(PORT_BASE + 0xdc)
#define RXOP_CHECK_CFG_H		(PORT_BASE + 0xfc)
#define CON_CONTROL			(PORT_BASE + 0x118)
#define CON_CONTROL_CFG_OPEN_ACC_STP_OFF	0
#define CON_CONTROL_CFG_OPEN_ACC_STP_MSK	\
		(0x01 << CON_CONTROL_CFG_OPEN_ACC_STP_OFF)
#define DONE_RECEIVED_TIME		(PORT_BASE + 0x11c)
#define CHL_INT0			(PORT_BASE + 0x1b4)
#define CHL_INT0_HOTPLUG_TOUT_OFF	0
#define CHL_INT0_HOTPLUG_TOUT_MSK	(0x1 << CHL_INT0_HOTPLUG_TOUT_OFF)
#define CHL_INT0_SL_RX_BCST_ACK_OFF	1
#define CHL_INT0_SL_RX_BCST_ACK_MSK	(0x1 << CHL_INT0_SL_RX_BCST_ACK_OFF)
#define CHL_INT0_SL_PHY_ENABLE_OFF	2
#define CHL_INT0_SL_PHY_ENABLE_MSK	(0x1 << CHL_INT0_SL_PHY_ENABLE_OFF)
#define CHL_INT0_NOT_RDY_OFF		4
#define CHL_INT0_NOT_RDY_MSK		(0x1 << CHL_INT0_NOT_RDY_OFF)
#define CHL_INT0_PHY_RDY_OFF		5
#define CHL_INT0_PHY_RDY_MSK		(0x1 << CHL_INT0_PHY_RDY_OFF)
#define CHL_INT1			(PORT_BASE + 0x1b8)
#define CHL_INT1_DMAC_TX_ECC_ERR_OFF	15
#define CHL_INT1_DMAC_TX_ECC_ERR_MSK	(0x1 << CHL_INT1_DMAC_TX_ECC_ERR_OFF)
#define CHL_INT1_DMAC_RX_ECC_ERR_OFF	17
#define CHL_INT1_DMAC_RX_ECC_ERR_MSK	(0x1 << CHL_INT1_DMAC_RX_ECC_ERR_OFF)
#define CHL_INT2			(PORT_BASE + 0x1bc)
#define CHL_INT0_MSK			(PORT_BASE + 0x1c0)
#define CHL_INT1_MSK			(PORT_BASE + 0x1c4)
#define CHL_INT2_MSK			(PORT_BASE + 0x1c8)
#define CHL_INT_COAL_EN			(PORT_BASE + 0x1d0)
#define DMA_TX_DFX0				(PORT_BASE + 0x200)
#define DMA_TX_DFX1				(PORT_BASE + 0x204)
#define DMA_TX_DFX1_IPTT_OFF		0
#define DMA_TX_DFX1_IPTT_MSK		(0xffff << DMA_TX_DFX1_IPTT_OFF)
#define DMA_TX_FIFO_DFX0		(PORT_BASE + 0x240)
#define PORT_DFX0				(PORT_BASE + 0x258)
#define LINK_DFX2					(PORT_BASE + 0X264)
#define LINK_DFX2_RCVR_HOLD_STS_OFF	9
#define LINK_DFX2_RCVR_HOLD_STS_MSK	(0x1 << LINK_DFX2_RCVR_HOLD_STS_OFF)
#define LINK_DFX2_SEND_HOLD_STS_OFF	10
#define LINK_DFX2_SEND_HOLD_STS_MSK	(0x1 << LINK_DFX2_SEND_HOLD_STS_OFF)
#define SAS_ERR_CNT4_REG		(PORT_BASE + 0x290)
#define SAS_ERR_CNT6_REG		(PORT_BASE + 0x298)
#define PHY_CTRL_RDY_MSK		(PORT_BASE + 0x2b0)
#define PHYCTRL_NOT_RDY_MSK		(PORT_BASE + 0x2b4)
#define PHYCTRL_DWS_RESET_MSK		(PORT_BASE + 0x2b8)
#define PHYCTRL_PHY_ENA_MSK		(PORT_BASE + 0x2bc)
#define SL_RX_BCAST_CHK_MSK		(PORT_BASE + 0x2c0)
#define PHYCTRL_OOB_RESTART_MSK		(PORT_BASE + 0x2c4)
#define DMA_TX_STATUS			(PORT_BASE + 0x2d0)
#define DMA_TX_STATUS_BUSY_OFF		0
#define DMA_TX_STATUS_BUSY_MSK		(0x1 << DMA_TX_STATUS_BUSY_OFF)
#define DMA_RX_STATUS			(PORT_BASE + 0x2e8)
#define DMA_RX_STATUS_BUSY_OFF		0
#define DMA_RX_STATUS_BUSY_MSK		(0x1 << DMA_RX_STATUS_BUSY_OFF)

#define AXI_CFG				(0x5100)
#define AM_CFG_MAX_TRANS		(0x5010)
#define AM_CFG_SINGLE_PORT_MAX_TRANS	(0x5014)

#define AXI_MASTER_CFG_BASE		(0x5000)
#define AM_CTRL_GLOBAL			(0x0)
#define AM_CURR_TRANS_RETURN	(0x150)

/* HW dma structures */
/* Delivery queue header */
/* dw0 */
#define CMD_HDR_ABORT_FLAG_OFF		0
#define CMD_HDR_ABORT_FLAG_MSK		(0x3 << CMD_HDR_ABORT_FLAG_OFF)
#define CMD_HDR_ABORT_DEVICE_TYPE_OFF	2
#define CMD_HDR_ABORT_DEVICE_TYPE_MSK	(0x1 << CMD_HDR_ABORT_DEVICE_TYPE_OFF)
#define CMD_HDR_RESP_REPORT_OFF		5
#define CMD_HDR_RESP_REPORT_MSK		(0x1 << CMD_HDR_RESP_REPORT_OFF)
#define CMD_HDR_TLR_CTRL_OFF		6
#define CMD_HDR_TLR_CTRL_MSK		(0x3 << CMD_HDR_TLR_CTRL_OFF)
#define CMD_HDR_PORT_OFF		18
#define CMD_HDR_PORT_MSK		(0xf << CMD_HDR_PORT_OFF)
#define CMD_HDR_PRIORITY_OFF		27
#define CMD_HDR_PRIORITY_MSK		(0x1 << CMD_HDR_PRIORITY_OFF)
#define CMD_HDR_CMD_OFF			29
#define CMD_HDR_CMD_MSK			(0x7 << CMD_HDR_CMD_OFF)
/* dw1 */
#define CMD_HDR_DIR_OFF			5
#define CMD_HDR_DIR_MSK			(0x3 << CMD_HDR_DIR_OFF)
#define CMD_HDR_RESET_OFF		7
#define CMD_HDR_RESET_MSK		(0x1 << CMD_HDR_RESET_OFF)
#define CMD_HDR_VDTL_OFF		10
#define CMD_HDR_VDTL_MSK		(0x1 << CMD_HDR_VDTL_OFF)
#define CMD_HDR_FRAME_TYPE_OFF		11
#define CMD_HDR_FRAME_TYPE_MSK		(0x1f << CMD_HDR_FRAME_TYPE_OFF)
#define CMD_HDR_DEV_ID_OFF		16
#define CMD_HDR_DEV_ID_MSK		(0xffff << CMD_HDR_DEV_ID_OFF)
/* dw2 */
#define CMD_HDR_CFL_OFF			0
#define CMD_HDR_CFL_MSK			(0x1ff << CMD_HDR_CFL_OFF)
#define CMD_HDR_NCQ_TAG_OFF		10
#define CMD_HDR_NCQ_TAG_MSK		(0x1f << CMD_HDR_NCQ_TAG_OFF)
#define CMD_HDR_MRFL_OFF		15
#define CMD_HDR_MRFL_MSK		(0x1ff << CMD_HDR_MRFL_OFF)
#define CMD_HDR_SG_MOD_OFF		24
#define CMD_HDR_SG_MOD_MSK		(0x3 << CMD_HDR_SG_MOD_OFF)
#define CMD_HDR_FIRST_BURST_OFF		26
#define CMD_HDR_FIRST_BURST_MSK		(0x1 << CMD_HDR_SG_MOD_OFF)
/* dw3 */
#define CMD_HDR_IPTT_OFF		0
#define CMD_HDR_IPTT_MSK		(0xffff << CMD_HDR_IPTT_OFF)
/* dw6 */
#define CMD_HDR_DIF_SGL_LEN_OFF		0
#define CMD_HDR_DIF_SGL_LEN_MSK		(0xffff << CMD_HDR_DIF_SGL_LEN_OFF)
#define CMD_HDR_DATA_SGL_LEN_OFF	16
#define CMD_HDR_DATA_SGL_LEN_MSK	(0xffff << CMD_HDR_DATA_SGL_LEN_OFF)
#define CMD_HDR_ABORT_IPTT_OFF		16
#define CMD_HDR_ABORT_IPTT_MSK		(0xffff << CMD_HDR_ABORT_IPTT_OFF)

/* Completion header */
/* dw0 */
#define CMPLT_HDR_ERR_PHASE_OFF	2
#define CMPLT_HDR_ERR_PHASE_MSK	(0xff << CMPLT_HDR_ERR_PHASE_OFF)
#define CMPLT_HDR_RSPNS_XFRD_OFF	10
#define CMPLT_HDR_RSPNS_XFRD_MSK	(0x1 << CMPLT_HDR_RSPNS_XFRD_OFF)
#define CMPLT_HDR_ERX_OFF		12
#define CMPLT_HDR_ERX_MSK		(0x1 << CMPLT_HDR_ERX_OFF)
#define CMPLT_HDR_ABORT_STAT_OFF	13
#define CMPLT_HDR_ABORT_STAT_MSK	(0x7 << CMPLT_HDR_ABORT_STAT_OFF)
/* abort_stat */
#define STAT_IO_NOT_VALID		0x1
#define STAT_IO_NO_DEVICE		0x2
#define STAT_IO_COMPLETE		0x3
#define STAT_IO_ABORTED			0x4
/* dw1 */
#define CMPLT_HDR_IPTT_OFF		0
#define CMPLT_HDR_IPTT_MSK		(0xffff << CMPLT_HDR_IPTT_OFF)
#define CMPLT_HDR_DEV_ID_OFF		16
#define CMPLT_HDR_DEV_ID_MSK		(0xffff << CMPLT_HDR_DEV_ID_OFF)

/* ITCT header */
/* qw0 */
#define ITCT_HDR_DEV_TYPE_OFF		0
#define ITCT_HDR_DEV_TYPE_MSK		(0x3 << ITCT_HDR_DEV_TYPE_OFF)
#define ITCT_HDR_VALID_OFF		2
#define ITCT_HDR_VALID_MSK		(0x1 << ITCT_HDR_VALID_OFF)
#define ITCT_HDR_MCR_OFF		5
#define ITCT_HDR_MCR_MSK		(0xf << ITCT_HDR_MCR_OFF)
#define ITCT_HDR_VLN_OFF		9
#define ITCT_HDR_VLN_MSK		(0xf << ITCT_HDR_VLN_OFF)
#define ITCT_HDR_SMP_TIMEOUT_OFF	16
#define ITCT_HDR_SMP_TIMEOUT_8US	1
#define ITCT_HDR_SMP_TIMEOUT		(ITCT_HDR_SMP_TIMEOUT_8US * \
					 250) /* 2ms */
#define ITCT_HDR_AWT_CONTINUE_OFF	25
#define ITCT_HDR_PORT_ID_OFF		28
#define ITCT_HDR_PORT_ID_MSK		(0xf << ITCT_HDR_PORT_ID_OFF)
/* qw2 */
#define ITCT_HDR_INLT_OFF		0
#define ITCT_HDR_INLT_MSK		(0xffffULL << ITCT_HDR_INLT_OFF)
#define ITCT_HDR_BITLT_OFF		16
#define ITCT_HDR_BITLT_MSK		(0xffffULL << ITCT_HDR_BITLT_OFF)
#define ITCT_HDR_MCTLT_OFF		32
#define ITCT_HDR_MCTLT_MSK		(0xffffULL << ITCT_HDR_MCTLT_OFF)
#define ITCT_HDR_RTOLT_OFF		48
#define ITCT_HDR_RTOLT_MSK		(0xffffULL << ITCT_HDR_RTOLT_OFF)

#define HISI_SAS_FATAL_INT_NR	2

struct hisi_sas_complete_v2_hdr {
	__le32 dw0;
	__le32 dw1;
	__le32 act;
	__le32 dw3;
};

struct hisi_sas_err_record_v2 {
	/* dw0 */
	__le32 trans_tx_fail_type;

	/* dw1 */
	__le32 trans_rx_fail_type;

	/* dw2 */
	__le16 dma_tx_err_type;
	__le16 sipc_rx_err_type;

	/* dw3 */
	__le32 dma_rx_err_type;
};

static const struct hisi_sas_hw_error one_bit_ecc_errors[] = {
	{
		.irq_msk = BIT(SAS_ECC_INTR_DQE_ECC_1B_OFF),
		.msk = HGC_DQE_ECC_1B_ADDR_MSK,
		.shift = HGC_DQE_ECC_1B_ADDR_OFF,
		.msg = "hgc_dqe_acc1b_intr found: \
				Ram address is 0x%08X\n",
		.reg = HGC_DQE_ECC_ADDR,
	},
	{
		.irq_msk = BIT(SAS_ECC_INTR_IOST_ECC_1B_OFF),
		.msk = HGC_IOST_ECC_1B_ADDR_MSK,
		.shift = HGC_IOST_ECC_1B_ADDR_OFF,
		.msg = "hgc_iost_acc1b_intr found: \
				Ram address is 0x%08X\n",
		.reg = HGC_IOST_ECC_ADDR,
	},
	{
		.irq_msk = BIT(SAS_ECC_INTR_ITCT_ECC_1B_OFF),
		.msk = HGC_ITCT_ECC_1B_ADDR_MSK,
		.shift = HGC_ITCT_ECC_1B_ADDR_OFF,
		.msg = "hgc_itct_acc1b_intr found: \
				Ram address is 0x%08X\n",
		.reg = HGC_ITCT_ECC_ADDR,
	},
	{
		.irq_msk = BIT(SAS_ECC_INTR_IOSTLIST_ECC_1B_OFF),
		.msk = HGC_LM_DFX_STATUS2_IOSTLIST_MSK,
		.shift = HGC_LM_DFX_STATUS2_IOSTLIST_OFF,
		.msg = "hgc_iostl_acc1b_intr found:  \
				memory address is 0x%08X\n",
		.reg = HGC_LM_DFX_STATUS2,
	},
	{
		.irq_msk = BIT(SAS_ECC_INTR_ITCTLIST_ECC_1B_OFF),
		.msk = HGC_LM_DFX_STATUS2_ITCTLIST_MSK,
		.shift = HGC_LM_DFX_STATUS2_ITCTLIST_OFF,
		.msg = "hgc_itctl_acc1b_intr found: \
				memory address is 0x%08X\n",
		.reg = HGC_LM_DFX_STATUS2,
	},
	{
		.irq_msk = BIT(SAS_ECC_INTR_CQE_ECC_1B_OFF),
		.msk = HGC_CQE_ECC_1B_ADDR_MSK,
		.shift = HGC_CQE_ECC_1B_ADDR_OFF,
		.msg = "hgc_cqe_acc1b_intr found: \
				Ram address is 0x%08X\n",
		.reg = HGC_CQE_ECC_ADDR,
	},
	{
		.irq_msk = BIT(SAS_ECC_INTR_NCQ_MEM0_ECC_1B_OFF),
		.msk = HGC_RXM_DFX_STATUS14_MEM0_MSK,
		.shift = HGC_RXM_DFX_STATUS14_MEM0_OFF,
		.msg = "rxm_mem0_acc1b_intr found: \
				memory address is 0x%08X\n",
		.reg = HGC_RXM_DFX_STATUS14,
	},
	{
		.irq_msk = BIT(SAS_ECC_INTR_NCQ_MEM1_ECC_1B_OFF),
		.msk = HGC_RXM_DFX_STATUS14_MEM1_MSK,
		.shift = HGC_RXM_DFX_STATUS14_MEM1_OFF,
		.msg = "rxm_mem1_acc1b_intr found: \
				memory address is 0x%08X\n",
		.reg = HGC_RXM_DFX_STATUS14,
	},
	{
		.irq_msk = BIT(SAS_ECC_INTR_NCQ_MEM2_ECC_1B_OFF),
		.msk = HGC_RXM_DFX_STATUS14_MEM2_MSK,
		.shift = HGC_RXM_DFX_STATUS14_MEM2_OFF,
		.msg = "rxm_mem2_acc1b_intr found: \
				memory address is 0x%08X\n",
		.reg = HGC_RXM_DFX_STATUS14,
	},
	{
		.irq_msk = BIT(SAS_ECC_INTR_NCQ_MEM3_ECC_1B_OFF),
		.msk = HGC_RXM_DFX_STATUS15_MEM3_MSK,
		.shift = HGC_RXM_DFX_STATUS15_MEM3_OFF,
		.msg = "rxm_mem3_acc1b_intr found: \
				memory address is 0x%08X\n",
		.reg = HGC_RXM_DFX_STATUS15,
	},
};

static const struct hisi_sas_hw_error multi_bit_ecc_errors[] = {
	{
		.irq_msk = BIT(SAS_ECC_INTR_DQE_ECC_MB_OFF),
		.msk = HGC_DQE_ECC_MB_ADDR_MSK,
		.shift = HGC_DQE_ECC_MB_ADDR_OFF,
		.msg = "hgc_dqe_accbad_intr (0x%x) found: \
				Ram address is 0x%08X\n",
		.reg = HGC_DQE_ECC_ADDR,
	},
	{
		.irq_msk = BIT(SAS_ECC_INTR_IOST_ECC_MB_OFF),
		.msk = HGC_IOST_ECC_MB_ADDR_MSK,
		.shift = HGC_IOST_ECC_MB_ADDR_OFF,
		.msg = "hgc_iost_accbad_intr (0x%x) found: \
				Ram address is 0x%08X\n",
		.reg = HGC_IOST_ECC_ADDR,
	},
	{
		.irq_msk = BIT(SAS_ECC_INTR_ITCT_ECC_MB_OFF),
		.msk = HGC_ITCT_ECC_MB_ADDR_MSK,
		.shift = HGC_ITCT_ECC_MB_ADDR_OFF,
		.msg = "hgc_itct_accbad_intr (0x%x) found: \
				Ram address is 0x%08X\n",
		.reg = HGC_ITCT_ECC_ADDR,
	},
	{
		.irq_msk = BIT(SAS_ECC_INTR_IOSTLIST_ECC_MB_OFF),
		.msk = HGC_LM_DFX_STATUS2_IOSTLIST_MSK,
		.shift = HGC_LM_DFX_STATUS2_IOSTLIST_OFF,
		.msg = "hgc_iostl_accbad_intr (0x%x) found: \
				memory address is 0x%08X\n",
		.reg = HGC_LM_DFX_STATUS2,
	},
	{
		.irq_msk = BIT(SAS_ECC_INTR_ITCTLIST_ECC_MB_OFF),
		.msk = HGC_LM_DFX_STATUS2_ITCTLIST_MSK,
		.shift = HGC_LM_DFX_STATUS2_ITCTLIST_OFF,
		.msg = "hgc_itctl_accbad_intr (0x%x) found: \
				memory address is 0x%08X\n",
		.reg = HGC_LM_DFX_STATUS2,
	},
	{
		.irq_msk = BIT(SAS_ECC_INTR_CQE_ECC_MB_OFF),
		.msk = HGC_CQE_ECC_MB_ADDR_MSK,
		.shift = HGC_CQE_ECC_MB_ADDR_OFF,
		.msg = "hgc_cqe_accbad_intr (0x%x) found: \
				Ram address is 0x%08X\n",
		.reg = HGC_CQE_ECC_ADDR,
	},
	{
		.irq_msk = BIT(SAS_ECC_INTR_NCQ_MEM0_ECC_MB_OFF),
		.msk = HGC_RXM_DFX_STATUS14_MEM0_MSK,
		.shift = HGC_RXM_DFX_STATUS14_MEM0_OFF,
		.msg = "rxm_mem0_accbad_intr (0x%x) found: \
			memory address is 0x%08X\n",
		.reg = HGC_RXM_DFX_STATUS14,
	},
	{
		.irq_msk = BIT(SAS_ECC_INTR_NCQ_MEM1_ECC_MB_OFF),
		.msk = HGC_RXM_DFX_STATUS14_MEM1_MSK,
		.shift = HGC_RXM_DFX_STATUS14_MEM1_OFF,
		.msg = "rxm_mem1_accbad_intr (0x%x) found: \
			memory address is 0x%08X\n",
		.reg = HGC_RXM_DFX_STATUS14,
	},
	{
		.irq_msk = BIT(SAS_ECC_INTR_NCQ_MEM2_ECC_MB_OFF),
		.msk = HGC_RXM_DFX_STATUS14_MEM2_MSK,
		.shift = HGC_RXM_DFX_STATUS14_MEM2_OFF,
		.msg = "rxm_mem2_accbad_intr (0x%x) found: \
				memory address is 0x%08X\n",
		.reg = HGC_RXM_DFX_STATUS14,
	},
	{
		.irq_msk = BIT(SAS_ECC_INTR_NCQ_MEM3_ECC_MB_OFF),
		.msk = HGC_RXM_DFX_STATUS15_MEM3_MSK,
		.shift = HGC_RXM_DFX_STATUS15_MEM3_OFF,
		.msg = "rxm_mem3_accbad_intr (0x%x) found: \
				memory address is 0x%08X\n",
		.reg = HGC_RXM_DFX_STATUS15,
	},
};

enum {
	HISI_SAS_PHY_PHY_UPDOWN,
	HISI_SAS_PHY_CHNL_INT,
	HISI_SAS_PHY_INT_NR
};

enum {
	TRANS_TX_FAIL_BASE = 0x0, /* dw0 */
	TRANS_RX_FAIL_BASE = 0x20, /* dw1 */
	DMA_TX_ERR_BASE = 0x40, /* dw2 bit 15-0 */
	SIPC_RX_ERR_BASE = 0x50, /* dw2 bit 31-16*/
	DMA_RX_ERR_BASE = 0x60, /* dw3 */

	/* trans tx*/
	TRANS_TX_OPEN_FAIL_WITH_IT_NEXUS_LOSS = TRANS_TX_FAIL_BASE, /* 0x0 */
	TRANS_TX_ERR_PHY_NOT_ENABLE, /* 0x1 */
	TRANS_TX_OPEN_CNX_ERR_WRONG_DESTINATION, /* 0x2 */
	TRANS_TX_OPEN_CNX_ERR_ZONE_VIOLATION, /* 0x3 */
	TRANS_TX_OPEN_CNX_ERR_BY_OTHER, /* 0x4 */
	RESERVED0, /* 0x5 */
	TRANS_TX_OPEN_CNX_ERR_AIP_TIMEOUT, /* 0x6 */
	TRANS_TX_OPEN_CNX_ERR_STP_RESOURCES_BUSY, /* 0x7 */
	TRANS_TX_OPEN_CNX_ERR_PROTOCOL_NOT_SUPPORTED, /* 0x8 */
	TRANS_TX_OPEN_CNX_ERR_CONNECTION_RATE_NOT_SUPPORTED, /* 0x9 */
	TRANS_TX_OPEN_CNX_ERR_BAD_DESTINATION, /* 0xa */
	TRANS_TX_OPEN_CNX_ERR_BREAK_RCVD, /* 0xb */
	TRANS_TX_OPEN_CNX_ERR_LOW_PHY_POWER, /* 0xc */
	TRANS_TX_OPEN_CNX_ERR_PATHWAY_BLOCKED, /* 0xd */
	TRANS_TX_OPEN_CNX_ERR_OPEN_TIMEOUT, /* 0xe */
	TRANS_TX_OPEN_CNX_ERR_NO_DESTINATION, /* 0xf */
	TRANS_TX_OPEN_RETRY_ERR_THRESHOLD_REACHED, /* 0x10 */
	TRANS_TX_ERR_FRAME_TXED, /* 0x11 */
	TRANS_TX_ERR_WITH_BREAK_TIMEOUT, /* 0x12 */
	TRANS_TX_ERR_WITH_BREAK_REQUEST, /* 0x13 */
	TRANS_TX_ERR_WITH_BREAK_RECEVIED, /* 0x14 */
	TRANS_TX_ERR_WITH_CLOSE_TIMEOUT, /* 0x15 */
	TRANS_TX_ERR_WITH_CLOSE_NORMAL, /* 0x16 for ssp*/
	TRANS_TX_ERR_WITH_CLOSE_PHYDISALE, /* 0x17 */
	TRANS_TX_ERR_WITH_CLOSE_DWS_TIMEOUT, /* 0x18 */
	TRANS_TX_ERR_WITH_CLOSE_COMINIT, /* 0x19 */
	TRANS_TX_ERR_WITH_NAK_RECEVIED, /* 0x1a for ssp*/
	TRANS_TX_ERR_WITH_ACK_NAK_TIMEOUT, /* 0x1b for ssp*/
	/*IO_TX_ERR_WITH_R_ERR_RECEVIED, [> 0x1b for sata/stp<] */
	TRANS_TX_ERR_WITH_CREDIT_TIMEOUT, /* 0x1c for ssp */
	/*IO_RX_ERR_WITH_SATA_DEVICE_LOST 0x1c for sata/stp */
	TRANS_TX_ERR_WITH_IPTT_CONFLICT, /* 0x1d for ssp/smp */
	TRANS_TX_ERR_WITH_OPEN_BY_DES_OR_OTHERS, /* 0x1e */
	/*IO_TX_ERR_WITH_SYNC_RXD, [> 0x1e <] for sata/stp */
	TRANS_TX_ERR_WITH_WAIT_RECV_TIMEOUT, /* 0x1f for sata/stp */

	/* trans rx */
	TRANS_RX_ERR_WITH_RXFRAME_CRC_ERR = TRANS_RX_FAIL_BASE, /* 0x20 */
	TRANS_RX_ERR_WITH_RXFIS_8B10B_DISP_ERR, /* 0x21 for sata/stp */
	TRANS_RX_ERR_WITH_RXFRAME_HAVE_ERRPRM, /* 0x22 for ssp/smp */
	/*IO_ERR_WITH_RXFIS_8B10B_CODE_ERR, [> 0x22 <] for sata/stp */
	TRANS_RX_ERR_WITH_RXFIS_DECODE_ERROR, /* 0x23 for sata/stp */
	TRANS_RX_ERR_WITH_RXFIS_CRC_ERR, /* 0x24 for sata/stp */
	TRANS_RX_ERR_WITH_RXFRAME_LENGTH_OVERRUN, /* 0x25 for smp */
	/*IO_ERR_WITH_RXFIS_TX SYNCP, [> 0x25 <] for sata/stp */
	TRANS_RX_ERR_WITH_RXFIS_RX_SYNCP, /* 0x26 for sata/stp*/
	TRANS_RX_ERR_WITH_LINK_BUF_OVERRUN, /* 0x27 */
	TRANS_RX_ERR_WITH_BREAK_TIMEOUT, /* 0x28 */
	TRANS_RX_ERR_WITH_BREAK_REQUEST, /* 0x29 */
	TRANS_RX_ERR_WITH_BREAK_RECEVIED, /* 0x2a */
	RESERVED1, /* 0x2b */
	TRANS_RX_ERR_WITH_CLOSE_NORMAL, /* 0x2c */
	TRANS_RX_ERR_WITH_CLOSE_PHY_DISABLE, /* 0x2d */
	TRANS_RX_ERR_WITH_CLOSE_DWS_TIMEOUT, /* 0x2e */
	TRANS_RX_ERR_WITH_CLOSE_COMINIT, /* 0x2f */
	TRANS_RX_ERR_WITH_DATA_LEN0, /* 0x30 for ssp/smp */
	TRANS_RX_ERR_WITH_BAD_HASH, /* 0x31 for ssp */
	/*IO_RX_ERR_WITH_FIS_TOO_SHORT, [> 0x31 <] for sata/stp */
	TRANS_RX_XRDY_WLEN_ZERO_ERR, /* 0x32 for ssp*/
	/*IO_RX_ERR_WITH_FIS_TOO_LONG, [> 0x32 <] for sata/stp */
	TRANS_RX_SSP_FRM_LEN_ERR, /* 0x33 for ssp */
	/*IO_RX_ERR_WITH_SATA_DEVICE_LOST, [> 0x33 <] for sata */
	RESERVED2, /* 0x34 */
	RESERVED3, /* 0x35 */
	RESERVED4, /* 0x36 */
	RESERVED5, /* 0x37 */
	TRANS_RX_ERR_WITH_BAD_FRM_TYPE, /* 0x38 */
	TRANS_RX_SMP_FRM_LEN_ERR, /* 0x39 */
	TRANS_RX_SMP_RESP_TIMEOUT_ERR, /* 0x3a */
	RESERVED6, /* 0x3b */
	RESERVED7, /* 0x3c */
	RESERVED8, /* 0x3d */
	RESERVED9, /* 0x3e */
	TRANS_RX_R_ERR, /* 0x3f */

	/* dma tx */
	DMA_TX_DIF_CRC_ERR = DMA_TX_ERR_BASE, /* 0x40 */
	DMA_TX_DIF_APP_ERR, /* 0x41 */
	DMA_TX_DIF_RPP_ERR, /* 0x42 */
	DMA_TX_DATA_SGL_OVERFLOW, /* 0x43 */
	DMA_TX_DIF_SGL_OVERFLOW, /* 0x44 */
	DMA_TX_UNEXP_XFER_ERR, /* 0x45 */
	DMA_TX_UNEXP_RETRANS_ERR, /* 0x46 */
	DMA_TX_XFER_LEN_OVERFLOW, /* 0x47 */
	DMA_TX_XFER_OFFSET_ERR, /* 0x48 */
	DMA_TX_RAM_ECC_ERR, /* 0x49 */
	DMA_TX_DIF_LEN_ALIGN_ERR, /* 0x4a */
	DMA_TX_MAX_ERR_CODE,

	/* sipc rx */
	SIPC_RX_FIS_STATUS_ERR_BIT_VLD = SIPC_RX_ERR_BASE, /* 0x50 */
	SIPC_RX_PIO_WRSETUP_STATUS_DRQ_ERR, /* 0x51 */
	SIPC_RX_FIS_STATUS_BSY_BIT_ERR, /* 0x52 */
	SIPC_RX_WRSETUP_LEN_ODD_ERR, /* 0x53 */
	SIPC_RX_WRSETUP_LEN_ZERO_ERR, /* 0x54 */
	SIPC_RX_WRDATA_LEN_NOT_MATCH_ERR, /* 0x55 */
	SIPC_RX_NCQ_WRSETUP_OFFSET_ERR, /* 0x56 */
	SIPC_RX_NCQ_WRSETUP_AUTO_ACTIVE_ERR, /* 0x57 */
	SIPC_RX_SATA_UNEXP_FIS_ERR, /* 0x58 */
	SIPC_RX_WRSETUP_ESTATUS_ERR, /* 0x59 */
	SIPC_RX_DATA_UNDERFLOW_ERR, /* 0x5a */
	SIPC_RX_MAX_ERR_CODE,

	/* dma rx */
	DMA_RX_DIF_CRC_ERR = DMA_RX_ERR_BASE, /* 0x60 */
	DMA_RX_DIF_APP_ERR, /* 0x61 */
	DMA_RX_DIF_RPP_ERR, /* 0x62 */
	DMA_RX_DATA_SGL_OVERFLOW, /* 0x63 */
	DMA_RX_DIF_SGL_OVERFLOW, /* 0x64 */
	DMA_RX_DATA_LEN_OVERFLOW, /* 0x65 */
	DMA_RX_DATA_LEN_UNDERFLOW, /* 0x66 */
	DMA_RX_DATA_OFFSET_ERR, /* 0x67 */
	RESERVED10, /* 0x68 */
	DMA_RX_SATA_FRAME_TYPE_ERR, /* 0x69 */
	DMA_RX_RESP_BUF_OVERFLOW, /* 0x6a */
	DMA_RX_UNEXP_RETRANS_RESP_ERR, /* 0x6b */
	DMA_RX_UNEXP_NORM_RESP_ERR, /* 0x6c */
	DMA_RX_UNEXP_RDFRAME_ERR, /* 0x6d */
	DMA_RX_PIO_DATA_LEN_ERR, /* 0x6e */
	DMA_RX_RDSETUP_STATUS_ERR, /* 0x6f */
	DMA_RX_RDSETUP_STATUS_DRQ_ERR, /* 0x70 */
	DMA_RX_RDSETUP_STATUS_BSY_ERR, /* 0x71 */
	DMA_RX_RDSETUP_LEN_ODD_ERR, /* 0x72 */
	DMA_RX_RDSETUP_LEN_ZERO_ERR, /* 0x73 */
	DMA_RX_RDSETUP_LEN_OVER_ERR, /* 0x74 */
	DMA_RX_RDSETUP_OFFSET_ERR, /* 0x75 */
	DMA_RX_RDSETUP_ACTIVE_ERR, /* 0x76 */
	DMA_RX_RDSETUP_ESTATUS_ERR, /* 0x77 */
	DMA_RX_RAM_ECC_ERR, /* 0x78 */
	DMA_RX_UNKNOWN_FRM_ERR, /* 0x79 */
	DMA_RX_MAX_ERR_CODE,
};

#define HISI_SAS_COMMAND_ENTRIES_V2_HW 4096
#define HISI_MAX_SATA_SUPPORT_V2_HW	(HISI_SAS_COMMAND_ENTRIES_V2_HW/64 - 1)

#define DIR_NO_DATA 0
#define DIR_TO_INI 1
#define DIR_TO_DEVICE 2
#define DIR_RESERVED 3

#define ERR_ON_TX_PHASE(err_phase) (err_phase == 0x2 || \
		err_phase == 0x4 || err_phase == 0x8 ||\
		err_phase == 0x6 || err_phase == 0xa)
#define ERR_ON_RX_PHASE(err_phase) (err_phase == 0x10 || \
		err_phase == 0x20 || err_phase == 0x40)

static void link_timeout_disable_link(unsigned long data);

static u32 hisi_sas_read32(struct hisi_hba *hisi_hba, u32 off)
{
	void __iomem *regs = hisi_hba->regs + off;

	return readl(regs);
}

static u32 hisi_sas_read32_relaxed(struct hisi_hba *hisi_hba, u32 off)
{
	void __iomem *regs = hisi_hba->regs + off;

	return readl_relaxed(regs);
}

static void hisi_sas_write32(struct hisi_hba *hisi_hba, u32 off, u32 val)
{
	void __iomem *regs = hisi_hba->regs + off;

	writel(val, regs);
}

static void hisi_sas_phy_write32(struct hisi_hba *hisi_hba, int phy_no,
				 u32 off, u32 val)
{
	void __iomem *regs = hisi_hba->regs + (0x400 * phy_no) + off;

	writel(val, regs);
}

static u32 hisi_sas_phy_read32(struct hisi_hba *hisi_hba,
				      int phy_no, u32 off)
{
	void __iomem *regs = hisi_hba->regs + (0x400 * phy_no) + off;

	return readl(regs);
}

/* This function needs to be protected from pre-emption. */
static int
slot_index_alloc_quirk_v2_hw(struct hisi_hba *hisi_hba, int *slot_idx,
			     struct domain_device *device)
{
	int sata_dev = dev_is_sata(device);
	void *bitmap = hisi_hba->slot_index_tags;
	struct hisi_sas_device *sas_dev = device->lldd_dev;
	int sata_idx = sas_dev->sata_idx;
	int start, end;

	if (!sata_dev) {
		/*
		 * STP link SoC bug workaround: index starts from 1.
		 * additionally, we can only allocate odd IPTT(1~4095)
		 * for SAS/SMP device.
		 */
		start = 1;
		end = hisi_hba->slot_index_count;
	} else {
		if (sata_idx >= HISI_MAX_SATA_SUPPORT_V2_HW)
			return -EINVAL;

		/*
		 * For SATA device: allocate even IPTT in this interval
		 * [64*(sata_idx+1), 64*(sata_idx+2)], then each SATA device
		 * own 32 IPTTs. IPTT 0 shall not be used duing to STP link
		 * SoC bug workaround. So we ignore the first 32 even IPTTs.
		 */
		start = 64 * (sata_idx + 1);
		end = 64 * (sata_idx + 2);
	}

	while (1) {
		start = find_next_zero_bit(bitmap,
					hisi_hba->slot_index_count, start);
		if (start >= end)
			return -SAS_QUEUE_FULL;
		/*
		  * SAS IPTT bit0 should be 1, and SATA IPTT bit0 should be 0.
		  */
		if (sata_dev ^ (start & 1))
			break;
		start++;
	}

	set_bit(start, bitmap);
	*slot_idx = start;
	return 0;
}

static bool sata_index_alloc_v2_hw(struct hisi_hba *hisi_hba, int *idx)
{
	unsigned int index;
	struct device *dev = hisi_hba->dev;
	void *bitmap = hisi_hba->sata_dev_bitmap;

	index = find_first_zero_bit(bitmap, HISI_MAX_SATA_SUPPORT_V2_HW);
	if (index >= HISI_MAX_SATA_SUPPORT_V2_HW) {
		dev_warn(dev, "alloc sata index failed, index=%d\n", index);
		return false;
	}

	set_bit(index, bitmap);
	*idx = index;
	return true;
}


static struct
hisi_sas_device *alloc_dev_quirk_v2_hw(struct domain_device *device)
{
	struct hisi_hba *hisi_hba = device->port->ha->lldd_ha;
	struct hisi_sas_device *sas_dev = NULL;
	int i, sata_dev = dev_is_sata(device);
	int sata_idx = -1;

	spin_lock(&hisi_hba->lock);

	if (sata_dev)
		if (!sata_index_alloc_v2_hw(hisi_hba, &sata_idx))
			goto out;

	for (i = 0; i < HISI_SAS_MAX_DEVICES; i++) {
		/*
		 * SATA device id bit0 should be 0
		 */
		if (sata_dev && (i & 1))
			continue;
		if (hisi_hba->devices[i].dev_type == SAS_PHY_UNUSED) {
			int queue = i % hisi_hba->queue_count;
			struct hisi_sas_dq *dq = &hisi_hba->dq[queue];

			hisi_hba->devices[i].device_id = i;
			sas_dev = &hisi_hba->devices[i];
			sas_dev->dev_status = HISI_SAS_DEV_NORMAL;
			sas_dev->dev_type = device->dev_type;
			sas_dev->hisi_hba = hisi_hba;
			sas_dev->sas_device = device;
			sas_dev->sata_idx = sata_idx;
			sas_dev->dq = dq;
			INIT_LIST_HEAD(&hisi_hba->devices[i].list);
			break;
		}
	}

out:
	spin_unlock(&hisi_hba->lock);

	return sas_dev;
}

static void config_phy_opt_mode_v2_hw(struct hisi_hba *hisi_hba, int phy_no)
{
	u32 cfg = hisi_sas_phy_read32(hisi_hba, phy_no, PHY_CFG);

	cfg &= ~PHY_CFG_DC_OPT_MSK;
	cfg |= 1 << PHY_CFG_DC_OPT_OFF;
	hisi_sas_phy_write32(hisi_hba, phy_no, PHY_CFG, cfg);
}

static void config_id_frame_v2_hw(struct hisi_hba *hisi_hba, int phy_no)
{
	struct sas_identify_frame identify_frame;
	u32 *identify_buffer;

	memset(&identify_frame, 0, sizeof(identify_frame));
	identify_frame.dev_type = SAS_END_DEVICE;
	identify_frame.frame_type = 0;
	identify_frame._un1 = 1;
	identify_frame.initiator_bits = SAS_PROTOCOL_ALL;
	identify_frame.target_bits = SAS_PROTOCOL_NONE;
	memcpy(&identify_frame._un4_11[0], hisi_hba->sas_addr, SAS_ADDR_SIZE);
	memcpy(&identify_frame.sas_addr[0], hisi_hba->sas_addr,	SAS_ADDR_SIZE);
	identify_frame.phy_id = phy_no;
	identify_buffer = (u32 *)(&identify_frame);

	hisi_sas_phy_write32(hisi_hba, phy_no, TX_ID_DWORD0,
			__swab32(identify_buffer[0]));
	hisi_sas_phy_write32(hisi_hba, phy_no, TX_ID_DWORD1,
			__swab32(identify_buffer[1]));
	hisi_sas_phy_write32(hisi_hba, phy_no, TX_ID_DWORD2,
			__swab32(identify_buffer[2]));
	hisi_sas_phy_write32(hisi_hba, phy_no, TX_ID_DWORD3,
			__swab32(identify_buffer[3]));
	hisi_sas_phy_write32(hisi_hba, phy_no, TX_ID_DWORD4,
			__swab32(identify_buffer[4]));
	hisi_sas_phy_write32(hisi_hba, phy_no, TX_ID_DWORD5,
			__swab32(identify_buffer[5]));
}

static void setup_itct_v2_hw(struct hisi_hba *hisi_hba,
			     struct hisi_sas_device *sas_dev)
{
	struct domain_device *device = sas_dev->sas_device;
	struct device *dev = hisi_hba->dev;
	u64 qw0, device_id = sas_dev->device_id;
	struct hisi_sas_itct *itct = &hisi_hba->itct[device_id];
	struct domain_device *parent_dev = device->parent;
	struct asd_sas_port *sas_port = device->port;
	struct hisi_sas_port *port = to_hisi_sas_port(sas_port);

	memset(itct, 0, sizeof(*itct));

	/* qw0 */
	qw0 = 0;
	switch (sas_dev->dev_type) {
	case SAS_END_DEVICE:
	case SAS_EDGE_EXPANDER_DEVICE:
	case SAS_FANOUT_EXPANDER_DEVICE:
		qw0 = HISI_SAS_DEV_TYPE_SSP << ITCT_HDR_DEV_TYPE_OFF;
		break;
	case SAS_SATA_DEV:
	case SAS_SATA_PENDING:
		if (parent_dev && DEV_IS_EXPANDER(parent_dev->dev_type))
			qw0 = HISI_SAS_DEV_TYPE_STP << ITCT_HDR_DEV_TYPE_OFF;
		else
			qw0 = HISI_SAS_DEV_TYPE_SATA << ITCT_HDR_DEV_TYPE_OFF;
		break;
	default:
		dev_warn(dev, "setup itct: unsupported dev type (%d)\n",
			 sas_dev->dev_type);
	}

	qw0 |= ((1 << ITCT_HDR_VALID_OFF) |
		(device->linkrate << ITCT_HDR_MCR_OFF) |
		(1 << ITCT_HDR_VLN_OFF) |
		(ITCT_HDR_SMP_TIMEOUT << ITCT_HDR_SMP_TIMEOUT_OFF) |
		(1 << ITCT_HDR_AWT_CONTINUE_OFF) |
		(port->id << ITCT_HDR_PORT_ID_OFF));
	itct->qw0 = cpu_to_le64(qw0);

	/* qw1 */
	memcpy(&itct->sas_addr, device->sas_addr, SAS_ADDR_SIZE);
	itct->sas_addr = __swab64(itct->sas_addr);

	/* qw2 */
	if (!dev_is_sata(device))
		itct->qw2 = cpu_to_le64((5000ULL << ITCT_HDR_INLT_OFF) |
					(0x1ULL << ITCT_HDR_BITLT_OFF) |
					(0x32ULL << ITCT_HDR_MCTLT_OFF) |
					(0x1ULL << ITCT_HDR_RTOLT_OFF));
}

static void free_device_v2_hw(struct hisi_hba *hisi_hba,
			      struct hisi_sas_device *sas_dev)
{
	DECLARE_COMPLETION_ONSTACK(completion);
	u64 dev_id = sas_dev->device_id;
<<<<<<< HEAD
	struct device *dev = hisi_hba->dev;
=======
>>>>>>> bb176f67
	struct hisi_sas_itct *itct = &hisi_hba->itct[dev_id];
	u32 reg_val = hisi_sas_read32(hisi_hba, ENT_INT_SRC3);
	int i;

	sas_dev->completion = &completion;

	/* SoC bug workaround */
	if (dev_is_sata(sas_dev->sas_device))
		clear_bit(sas_dev->sata_idx, hisi_hba->sata_dev_bitmap);

	/* clear the itct interrupt state */
	if (ENT_INT_SRC3_ITC_INT_MSK & reg_val)
		hisi_sas_write32(hisi_hba, ENT_INT_SRC3,
				 ENT_INT_SRC3_ITC_INT_MSK);

	for (i = 0; i < 2; i++) {
		reg_val = ITCT_CLR_EN_MSK | (dev_id & ITCT_DEV_MSK);
		hisi_sas_write32(hisi_hba, ITCT_CLR, reg_val);
		wait_for_completion(sas_dev->completion);

		memset(itct, 0, sizeof(struct hisi_sas_itct));
	}
}

static int reset_hw_v2_hw(struct hisi_hba *hisi_hba)
{
	int i, reset_val;
	u32 val;
	unsigned long end_time;
	struct device *dev = hisi_hba->dev;

	/* The mask needs to be set depending on the number of phys */
	if (hisi_hba->n_phy == 9)
		reset_val = 0x1fffff;
	else
		reset_val = 0x7ffff;

	hisi_sas_write32(hisi_hba, DLVRY_QUEUE_ENABLE, 0);

	/* Disable all of the PHYs */
	for (i = 0; i < hisi_hba->n_phy; i++) {
		u32 phy_cfg = hisi_sas_phy_read32(hisi_hba, i, PHY_CFG);

		phy_cfg &= ~PHY_CTRL_RESET_MSK;
		hisi_sas_phy_write32(hisi_hba, i, PHY_CFG, phy_cfg);
	}
	udelay(50);

	/* Ensure DMA tx & rx idle */
	for (i = 0; i < hisi_hba->n_phy; i++) {
		u32 dma_tx_status, dma_rx_status;

		end_time = jiffies + msecs_to_jiffies(1000);

		while (1) {
			dma_tx_status = hisi_sas_phy_read32(hisi_hba, i,
							    DMA_TX_STATUS);
			dma_rx_status = hisi_sas_phy_read32(hisi_hba, i,
							    DMA_RX_STATUS);

			if (!(dma_tx_status & DMA_TX_STATUS_BUSY_MSK) &&
				!(dma_rx_status & DMA_RX_STATUS_BUSY_MSK))
				break;

			msleep(20);
			if (time_after(jiffies, end_time))
				return -EIO;
		}
	}

	/* Ensure axi bus idle */
	end_time = jiffies + msecs_to_jiffies(1000);
	while (1) {
		u32 axi_status =
			hisi_sas_read32(hisi_hba, AXI_CFG);

		if (axi_status == 0)
			break;

		msleep(20);
		if (time_after(jiffies, end_time))
			return -EIO;
	}

	if (ACPI_HANDLE(dev)) {
		acpi_status s;

		s = acpi_evaluate_object(ACPI_HANDLE(dev), "_RST", NULL, NULL);
		if (ACPI_FAILURE(s)) {
			dev_err(dev, "Reset failed\n");
			return -EIO;
		}
	} else if (hisi_hba->ctrl) {
		/* reset and disable clock*/
		regmap_write(hisi_hba->ctrl, hisi_hba->ctrl_reset_reg,
				reset_val);
		regmap_write(hisi_hba->ctrl, hisi_hba->ctrl_clock_ena_reg + 4,
				reset_val);
		msleep(1);
		regmap_read(hisi_hba->ctrl, hisi_hba->ctrl_reset_sts_reg, &val);
		if (reset_val != (val & reset_val)) {
			dev_err(dev, "SAS reset fail.\n");
			return -EIO;
		}

		/* De-reset and enable clock*/
		regmap_write(hisi_hba->ctrl, hisi_hba->ctrl_reset_reg + 4,
				reset_val);
		regmap_write(hisi_hba->ctrl, hisi_hba->ctrl_clock_ena_reg,
				reset_val);
		msleep(1);
		regmap_read(hisi_hba->ctrl, hisi_hba->ctrl_reset_sts_reg,
				&val);
		if (val & reset_val) {
			dev_err(dev, "SAS de-reset fail.\n");
			return -EIO;
		}
	} else
		dev_warn(dev, "no reset method\n");

	return 0;
}

/* This function needs to be called after resetting SAS controller. */
static void phys_reject_stp_links_v2_hw(struct hisi_hba *hisi_hba)
{
	u32 cfg;
	int phy_no;

	hisi_hba->reject_stp_links_msk = (1 << hisi_hba->n_phy) - 1;
	for (phy_no = 0; phy_no < hisi_hba->n_phy; phy_no++) {
		cfg = hisi_sas_phy_read32(hisi_hba, phy_no, CON_CONTROL);
		if (!(cfg & CON_CONTROL_CFG_OPEN_ACC_STP_MSK))
			continue;

		cfg &= ~CON_CONTROL_CFG_OPEN_ACC_STP_MSK;
		hisi_sas_phy_write32(hisi_hba, phy_no, CON_CONTROL, cfg);
	}
}

static void phys_try_accept_stp_links_v2_hw(struct hisi_hba *hisi_hba)
{
	int phy_no;
	u32 dma_tx_dfx1;

	for (phy_no = 0; phy_no < hisi_hba->n_phy; phy_no++) {
		if (!(hisi_hba->reject_stp_links_msk & BIT(phy_no)))
			continue;

		dma_tx_dfx1 = hisi_sas_phy_read32(hisi_hba, phy_no,
						DMA_TX_DFX1);
		if (dma_tx_dfx1 & DMA_TX_DFX1_IPTT_MSK) {
			u32 cfg = hisi_sas_phy_read32(hisi_hba,
				phy_no, CON_CONTROL);

			cfg |= CON_CONTROL_CFG_OPEN_ACC_STP_MSK;
			hisi_sas_phy_write32(hisi_hba, phy_no,
				CON_CONTROL, cfg);
			clear_bit(phy_no, &hisi_hba->reject_stp_links_msk);
		}
	}
}

static void init_reg_v2_hw(struct hisi_hba *hisi_hba)
{
	struct device *dev = hisi_hba->dev;
	int i;

	/* Global registers init */

	/* Deal with am-max-transmissions quirk */
	if (device_property_present(dev, "hip06-sas-v2-quirk-amt")) {
		hisi_sas_write32(hisi_hba, AM_CFG_MAX_TRANS, 0x2020);
		hisi_sas_write32(hisi_hba, AM_CFG_SINGLE_PORT_MAX_TRANS,
				 0x2020);
	} /* Else, use defaults -> do nothing */

	hisi_sas_write32(hisi_hba, DLVRY_QUEUE_ENABLE,
			 (u32)((1ULL << hisi_hba->queue_count) - 1));
	hisi_sas_write32(hisi_hba, AXI_USER1, 0xc0000000);
	hisi_sas_write32(hisi_hba, AXI_USER2, 0x10000);
	hisi_sas_write32(hisi_hba, HGC_SAS_TXFAIL_RETRY_CTRL, 0x0);
	hisi_sas_write32(hisi_hba, HGC_SAS_TX_OPEN_FAIL_RETRY_CTRL, 0x7FF);
	hisi_sas_write32(hisi_hba, OPENA_WT_CONTI_TIME, 0x1);
	hisi_sas_write32(hisi_hba, I_T_NEXUS_LOSS_TIME, 0x1F4);
	hisi_sas_write32(hisi_hba, MAX_CON_TIME_LIMIT_TIME, 0x32);
	hisi_sas_write32(hisi_hba, BUS_INACTIVE_LIMIT_TIME, 0x1);
	hisi_sas_write32(hisi_hba, CFG_AGING_TIME, 0x1);
	hisi_sas_write32(hisi_hba, HGC_ERR_STAT_EN, 0x1);
	hisi_sas_write32(hisi_hba, HGC_GET_ITV_TIME, 0x1);
	hisi_sas_write32(hisi_hba, INT_COAL_EN, 0xc);
	hisi_sas_write32(hisi_hba, OQ_INT_COAL_TIME, 0x60);
	hisi_sas_write32(hisi_hba, OQ_INT_COAL_CNT, 0x3);
	hisi_sas_write32(hisi_hba, ENT_INT_COAL_TIME, 0x1);
	hisi_sas_write32(hisi_hba, ENT_INT_COAL_CNT, 0x1);
	hisi_sas_write32(hisi_hba, OQ_INT_SRC, 0x0);
	hisi_sas_write32(hisi_hba, ENT_INT_SRC1, 0xffffffff);
	hisi_sas_write32(hisi_hba, ENT_INT_SRC2, 0xffffffff);
	hisi_sas_write32(hisi_hba, ENT_INT_SRC3, 0xffffffff);
	hisi_sas_write32(hisi_hba, ENT_INT_SRC_MSK1, 0x7efefefe);
	hisi_sas_write32(hisi_hba, ENT_INT_SRC_MSK2, 0x7efefefe);
	hisi_sas_write32(hisi_hba, ENT_INT_SRC_MSK3, 0x7ffe20fe);
	hisi_sas_write32(hisi_hba, SAS_ECC_INTR_MSK, 0xfff00c30);
	for (i = 0; i < hisi_hba->queue_count; i++)
		hisi_sas_write32(hisi_hba, OQ0_INT_SRC_MSK+0x4*i, 0);

	hisi_sas_write32(hisi_hba, AXI_AHB_CLK_CFG, 1);
	hisi_sas_write32(hisi_hba, HYPER_STREAM_ID_EN_CFG, 1);

	for (i = 0; i < hisi_hba->n_phy; i++) {
		hisi_sas_phy_write32(hisi_hba, i, PROG_PHY_LINK_RATE, 0x855);
		hisi_sas_phy_write32(hisi_hba, i, SAS_PHY_CTRL, 0x30b9908);
		hisi_sas_phy_write32(hisi_hba, i, SL_TOUT_CFG, 0x7d7d7d7d);
		hisi_sas_phy_write32(hisi_hba, i, SL_CONTROL, 0x0);
		hisi_sas_phy_write32(hisi_hba, i, TXID_AUTO, 0x2);
		hisi_sas_phy_write32(hisi_hba, i, DONE_RECEIVED_TIME, 0x8);
		hisi_sas_phy_write32(hisi_hba, i, CHL_INT0, 0xffffffff);
		hisi_sas_phy_write32(hisi_hba, i, CHL_INT1, 0xffffffff);
		hisi_sas_phy_write32(hisi_hba, i, CHL_INT2, 0xfff87fff);
		hisi_sas_phy_write32(hisi_hba, i, RXOP_CHECK_CFG_H, 0x1000);
		hisi_sas_phy_write32(hisi_hba, i, CHL_INT1_MSK, 0xffffffff);
		hisi_sas_phy_write32(hisi_hba, i, CHL_INT2_MSK, 0x8ffffbff);
		hisi_sas_phy_write32(hisi_hba, i, SL_CFG, 0x13f801fc);
		hisi_sas_phy_write32(hisi_hba, i, PHY_CTRL_RDY_MSK, 0x0);
		hisi_sas_phy_write32(hisi_hba, i, PHYCTRL_NOT_RDY_MSK, 0x0);
		hisi_sas_phy_write32(hisi_hba, i, PHYCTRL_DWS_RESET_MSK, 0x0);
		hisi_sas_phy_write32(hisi_hba, i, PHYCTRL_PHY_ENA_MSK, 0x0);
		hisi_sas_phy_write32(hisi_hba, i, SL_RX_BCAST_CHK_MSK, 0x0);
		hisi_sas_phy_write32(hisi_hba, i, CHL_INT_COAL_EN, 0x0);
		hisi_sas_phy_write32(hisi_hba, i, PHYCTRL_OOB_RESTART_MSK, 0x0);
		if (hisi_hba->refclk_frequency_mhz == 66)
			hisi_sas_phy_write32(hisi_hba, i, PHY_CTRL, 0x199B694);
		/* else, do nothing -> leave it how you found it */
	}

	for (i = 0; i < hisi_hba->queue_count; i++) {
		/* Delivery queue */
		hisi_sas_write32(hisi_hba,
				 DLVRY_Q_0_BASE_ADDR_HI + (i * 0x14),
				 upper_32_bits(hisi_hba->cmd_hdr_dma[i]));

		hisi_sas_write32(hisi_hba, DLVRY_Q_0_BASE_ADDR_LO + (i * 0x14),
				 lower_32_bits(hisi_hba->cmd_hdr_dma[i]));

		hisi_sas_write32(hisi_hba, DLVRY_Q_0_DEPTH + (i * 0x14),
				 HISI_SAS_QUEUE_SLOTS);

		/* Completion queue */
		hisi_sas_write32(hisi_hba, COMPL_Q_0_BASE_ADDR_HI + (i * 0x14),
				 upper_32_bits(hisi_hba->complete_hdr_dma[i]));

		hisi_sas_write32(hisi_hba, COMPL_Q_0_BASE_ADDR_LO + (i * 0x14),
				 lower_32_bits(hisi_hba->complete_hdr_dma[i]));

		hisi_sas_write32(hisi_hba, COMPL_Q_0_DEPTH + (i * 0x14),
				 HISI_SAS_QUEUE_SLOTS);
	}

	/* itct */
	hisi_sas_write32(hisi_hba, ITCT_BASE_ADDR_LO,
			 lower_32_bits(hisi_hba->itct_dma));

	hisi_sas_write32(hisi_hba, ITCT_BASE_ADDR_HI,
			 upper_32_bits(hisi_hba->itct_dma));

	/* iost */
	hisi_sas_write32(hisi_hba, IOST_BASE_ADDR_LO,
			 lower_32_bits(hisi_hba->iost_dma));

	hisi_sas_write32(hisi_hba, IOST_BASE_ADDR_HI,
			 upper_32_bits(hisi_hba->iost_dma));

	/* breakpoint */
	hisi_sas_write32(hisi_hba, IO_BROKEN_MSG_ADDR_LO,
			 lower_32_bits(hisi_hba->breakpoint_dma));

	hisi_sas_write32(hisi_hba, IO_BROKEN_MSG_ADDR_HI,
			 upper_32_bits(hisi_hba->breakpoint_dma));

	/* SATA broken msg */
	hisi_sas_write32(hisi_hba, IO_SATA_BROKEN_MSG_ADDR_LO,
			 lower_32_bits(hisi_hba->sata_breakpoint_dma));

	hisi_sas_write32(hisi_hba, IO_SATA_BROKEN_MSG_ADDR_HI,
			 upper_32_bits(hisi_hba->sata_breakpoint_dma));

	/* SATA initial fis */
	hisi_sas_write32(hisi_hba, SATA_INITI_D2H_STORE_ADDR_LO,
			 lower_32_bits(hisi_hba->initial_fis_dma));

	hisi_sas_write32(hisi_hba, SATA_INITI_D2H_STORE_ADDR_HI,
			 upper_32_bits(hisi_hba->initial_fis_dma));
}

static void link_timeout_enable_link(unsigned long data)
{
	struct hisi_hba *hisi_hba = (struct hisi_hba *)data;
	int i, reg_val;

	for (i = 0; i < hisi_hba->n_phy; i++) {
		if (hisi_hba->reject_stp_links_msk & BIT(i))
			continue;

		reg_val = hisi_sas_phy_read32(hisi_hba, i, CON_CONTROL);
		if (!(reg_val & BIT(0))) {
			hisi_sas_phy_write32(hisi_hba, i,
					CON_CONTROL, 0x7);
			break;
		}
	}

	hisi_hba->timer.function = link_timeout_disable_link;
	mod_timer(&hisi_hba->timer, jiffies + msecs_to_jiffies(900));
}

static void link_timeout_disable_link(unsigned long data)
{
	struct hisi_hba *hisi_hba = (struct hisi_hba *)data;
	int i, reg_val;

	reg_val = hisi_sas_read32(hisi_hba, PHY_STATE);
	for (i = 0; i < hisi_hba->n_phy && reg_val; i++) {
		if (hisi_hba->reject_stp_links_msk & BIT(i))
			continue;

		if (reg_val & BIT(i)) {
			hisi_sas_phy_write32(hisi_hba, i,
					CON_CONTROL, 0x6);
			break;
		}
	}

	hisi_hba->timer.function = link_timeout_enable_link;
	mod_timer(&hisi_hba->timer, jiffies + msecs_to_jiffies(100));
}

static void set_link_timer_quirk(struct hisi_hba *hisi_hba)
{
	hisi_hba->timer.data = (unsigned long)hisi_hba;
	hisi_hba->timer.function = link_timeout_disable_link;
	hisi_hba->timer.expires = jiffies + msecs_to_jiffies(1000);
	add_timer(&hisi_hba->timer);
}

static int hw_init_v2_hw(struct hisi_hba *hisi_hba)
{
	struct device *dev = hisi_hba->dev;
	int rc;

	rc = reset_hw_v2_hw(hisi_hba);
	if (rc) {
		dev_err(dev, "hisi_sas_reset_hw failed, rc=%d", rc);
		return rc;
	}

	msleep(100);
	init_reg_v2_hw(hisi_hba);

	return 0;
}

static void enable_phy_v2_hw(struct hisi_hba *hisi_hba, int phy_no)
{
	u32 cfg = hisi_sas_phy_read32(hisi_hba, phy_no, PHY_CFG);

	cfg |= PHY_CFG_ENA_MSK;
	hisi_sas_phy_write32(hisi_hba, phy_no, PHY_CFG, cfg);
}

static bool is_sata_phy_v2_hw(struct hisi_hba *hisi_hba, int phy_no)
{
	u32 context;

	context = hisi_sas_read32(hisi_hba, PHY_CONTEXT);
	if (context & (1 << phy_no))
		return true;

	return false;
}

static bool tx_fifo_is_empty_v2_hw(struct hisi_hba *hisi_hba, int phy_no)
{
	u32 dfx_val;

	dfx_val = hisi_sas_phy_read32(hisi_hba, phy_no, DMA_TX_DFX1);

	if (dfx_val & BIT(16))
		return false;

	return true;
}

static bool axi_bus_is_idle_v2_hw(struct hisi_hba *hisi_hba, int phy_no)
{
	int i, max_loop = 1000;
	struct device *dev = hisi_hba->dev;
	u32 status, axi_status, dfx_val, dfx_tx_val;

	for (i = 0; i < max_loop; i++) {
		status = hisi_sas_read32_relaxed(hisi_hba,
			AXI_MASTER_CFG_BASE + AM_CURR_TRANS_RETURN);

		axi_status = hisi_sas_read32(hisi_hba, AXI_CFG);
		dfx_val = hisi_sas_phy_read32(hisi_hba, phy_no, DMA_TX_DFX1);
		dfx_tx_val = hisi_sas_phy_read32(hisi_hba,
			phy_no, DMA_TX_FIFO_DFX0);

		if ((status == 0x3) && (axi_status == 0x0) &&
		    (dfx_val & BIT(20)) && (dfx_tx_val & BIT(10)))
			return true;
		udelay(10);
	}
	dev_err(dev, "bus is not idle phy%d, axi150:0x%x axi100:0x%x port204:0x%x port240:0x%x\n",
			phy_no, status, axi_status,
			dfx_val, dfx_tx_val);
	return false;
}

static bool wait_io_done_v2_hw(struct hisi_hba *hisi_hba, int phy_no)
{
	int i, max_loop = 1000;
	struct device *dev = hisi_hba->dev;
	u32 status, tx_dfx0;

	for (i = 0; i < max_loop; i++) {
		status = hisi_sas_phy_read32(hisi_hba, phy_no, LINK_DFX2);
		status = (status & 0x3fc0) >> 6;

		if (status != 0x1)
			return true;

		tx_dfx0 = hisi_sas_phy_read32(hisi_hba, phy_no, DMA_TX_DFX0);
		if ((tx_dfx0 & 0x1ff) == 0x2)
			return true;
		udelay(10);
	}
	dev_err(dev, "IO not done phy%d, port264:0x%x port200:0x%x\n",
			phy_no, status, tx_dfx0);
	return false;
}

static bool allowed_disable_phy_v2_hw(struct hisi_hba *hisi_hba, int phy_no)
{
	if (tx_fifo_is_empty_v2_hw(hisi_hba, phy_no))
		return true;

	if (!axi_bus_is_idle_v2_hw(hisi_hba, phy_no))
		return false;

	if (!wait_io_done_v2_hw(hisi_hba, phy_no))
		return false;

	return true;
}


static void disable_phy_v2_hw(struct hisi_hba *hisi_hba, int phy_no)
{
	u32 cfg, axi_val, dfx0_val, txid_auto;
	struct device *dev = hisi_hba->dev;

	/* Close axi bus. */
	axi_val = hisi_sas_read32(hisi_hba, AXI_MASTER_CFG_BASE +
				AM_CTRL_GLOBAL);
	axi_val |= 0x1;
	hisi_sas_write32(hisi_hba, AXI_MASTER_CFG_BASE +
		AM_CTRL_GLOBAL, axi_val);

	if (is_sata_phy_v2_hw(hisi_hba, phy_no)) {
		if (allowed_disable_phy_v2_hw(hisi_hba, phy_no))
			goto do_disable;

		/* Reset host controller. */
		queue_work(hisi_hba->wq, &hisi_hba->rst_work);
		return;
	}

	dfx0_val = hisi_sas_phy_read32(hisi_hba, phy_no, PORT_DFX0);
	dfx0_val = (dfx0_val & 0x1fc0) >> 6;
	if (dfx0_val != 0x4)
		goto do_disable;

	if (!tx_fifo_is_empty_v2_hw(hisi_hba, phy_no)) {
		dev_warn(dev, "phy%d, wait tx fifo need send break\n",
			phy_no);
		txid_auto = hisi_sas_phy_read32(hisi_hba, phy_no,
					TXID_AUTO);
		txid_auto |= TXID_AUTO_CTB_MSK;
		hisi_sas_phy_write32(hisi_hba, phy_no, TXID_AUTO,
					txid_auto);
	}

do_disable:
	cfg = hisi_sas_phy_read32(hisi_hba, phy_no, PHY_CFG);
	cfg &= ~PHY_CFG_ENA_MSK;
	hisi_sas_phy_write32(hisi_hba, phy_no, PHY_CFG, cfg);

	/* Open axi bus. */
	axi_val &= ~0x1;
	hisi_sas_write32(hisi_hba, AXI_MASTER_CFG_BASE +
		AM_CTRL_GLOBAL, axi_val);
}

static void start_phy_v2_hw(struct hisi_hba *hisi_hba, int phy_no)
{
	config_id_frame_v2_hw(hisi_hba, phy_no);
	config_phy_opt_mode_v2_hw(hisi_hba, phy_no);
	enable_phy_v2_hw(hisi_hba, phy_no);
}

static void phy_hard_reset_v2_hw(struct hisi_hba *hisi_hba, int phy_no)
{
	struct hisi_sas_phy *phy = &hisi_hba->phy[phy_no];
	u32 txid_auto;

	disable_phy_v2_hw(hisi_hba, phy_no);
	if (phy->identify.device_type == SAS_END_DEVICE) {
		txid_auto = hisi_sas_phy_read32(hisi_hba, phy_no, TXID_AUTO);
		hisi_sas_phy_write32(hisi_hba, phy_no, TXID_AUTO,
					txid_auto | TX_HARDRST_MSK);
	}
	msleep(100);
	start_phy_v2_hw(hisi_hba, phy_no);
}

static void phy_get_events_v2_hw(struct hisi_hba *hisi_hba, int phy_no)
{
	struct hisi_sas_phy *phy = &hisi_hba->phy[phy_no];
	struct asd_sas_phy *sas_phy = &phy->sas_phy;
	struct sas_phy *sphy = sas_phy->phy;
	u32 err4_reg_val, err6_reg_val;

	/* loss dword syn, phy reset problem */
	err4_reg_val = hisi_sas_phy_read32(hisi_hba, phy_no, SAS_ERR_CNT4_REG);

	/* disparity err, invalid dword */
	err6_reg_val = hisi_sas_phy_read32(hisi_hba, phy_no, SAS_ERR_CNT6_REG);

	sphy->loss_of_dword_sync_count += (err4_reg_val >> 16) & 0xFFFF;
	sphy->phy_reset_problem_count += err4_reg_val & 0xFFFF;
	sphy->invalid_dword_count += (err6_reg_val & 0xFF0000) >> 16;
	sphy->running_disparity_error_count += err6_reg_val & 0xFF;
}

static void phys_init_v2_hw(struct hisi_hba *hisi_hba)
{
	int i;

	for (i = 0; i < hisi_hba->n_phy; i++) {
		struct hisi_sas_phy *phy = &hisi_hba->phy[i];
		struct asd_sas_phy *sas_phy = &phy->sas_phy;

		if (!sas_phy->phy->enabled)
			continue;

		start_phy_v2_hw(hisi_hba, i);
	}
}

static void sl_notify_v2_hw(struct hisi_hba *hisi_hba, int phy_no)
{
	u32 sl_control;

	sl_control = hisi_sas_phy_read32(hisi_hba, phy_no, SL_CONTROL);
	sl_control |= SL_CONTROL_NOTIFY_EN_MSK;
	hisi_sas_phy_write32(hisi_hba, phy_no, SL_CONTROL, sl_control);
	msleep(1);
	sl_control = hisi_sas_phy_read32(hisi_hba, phy_no, SL_CONTROL);
	sl_control &= ~SL_CONTROL_NOTIFY_EN_MSK;
	hisi_sas_phy_write32(hisi_hba, phy_no, SL_CONTROL, sl_control);
}

static enum sas_linkrate phy_get_max_linkrate_v2_hw(void)
{
	return SAS_LINK_RATE_12_0_GBPS;
}

static void phy_set_linkrate_v2_hw(struct hisi_hba *hisi_hba, int phy_no,
		struct sas_phy_linkrates *r)
{
	u32 prog_phy_link_rate =
		hisi_sas_phy_read32(hisi_hba, phy_no, PROG_PHY_LINK_RATE);
	struct hisi_sas_phy *phy = &hisi_hba->phy[phy_no];
	struct asd_sas_phy *sas_phy = &phy->sas_phy;
	int i;
	enum sas_linkrate min, max;
	u32 rate_mask = 0;

	if (r->maximum_linkrate == SAS_LINK_RATE_UNKNOWN) {
		max = sas_phy->phy->maximum_linkrate;
		min = r->minimum_linkrate;
	} else if (r->minimum_linkrate == SAS_LINK_RATE_UNKNOWN) {
		max = r->maximum_linkrate;
		min = sas_phy->phy->minimum_linkrate;
	} else
		return;

	sas_phy->phy->maximum_linkrate = max;
	sas_phy->phy->minimum_linkrate = min;

	min -= SAS_LINK_RATE_1_5_GBPS;
	max -= SAS_LINK_RATE_1_5_GBPS;

	for (i = 0; i <= max; i++)
		rate_mask |= 1 << (i * 2);

	prog_phy_link_rate &= ~0xff;
	prog_phy_link_rate |= rate_mask;

	hisi_sas_phy_write32(hisi_hba, phy_no, PROG_PHY_LINK_RATE,
			prog_phy_link_rate);

	phy_hard_reset_v2_hw(hisi_hba, phy_no);
}

static int get_wideport_bitmap_v2_hw(struct hisi_hba *hisi_hba, int port_id)
{
	int i, bitmap = 0;
	u32 phy_port_num_ma = hisi_sas_read32(hisi_hba, PHY_PORT_NUM_MA);
	u32 phy_state = hisi_sas_read32(hisi_hba, PHY_STATE);

	for (i = 0; i < (hisi_hba->n_phy < 9 ? hisi_hba->n_phy : 8); i++)
		if (phy_state & 1 << i)
			if (((phy_port_num_ma >> (i * 4)) & 0xf) == port_id)
				bitmap |= 1 << i;

	if (hisi_hba->n_phy == 9) {
		u32 port_state = hisi_sas_read32(hisi_hba, PORT_STATE);

		if (phy_state & 1 << 8)
			if (((port_state & PORT_STATE_PHY8_PORT_NUM_MSK) >>
			     PORT_STATE_PHY8_PORT_NUM_OFF) == port_id)
				bitmap |= 1 << 9;
	}

	return bitmap;
}

/*
 * The callpath to this function and upto writing the write
 * queue pointer should be safe from interruption.
 */
static int
get_free_slot_v2_hw(struct hisi_hba *hisi_hba, struct hisi_sas_dq *dq)
{
	struct device *dev = hisi_hba->dev;
	int queue = dq->id;
	u32 r, w;

	w = dq->wr_point;
	r = hisi_sas_read32_relaxed(hisi_hba,
				DLVRY_Q_0_RD_PTR + (queue * 0x14));
	if (r == (w+1) % HISI_SAS_QUEUE_SLOTS) {
		dev_warn(dev, "full queue=%d r=%d w=%d\n\n",
				queue, r, w);
		return -EAGAIN;
	}

	return 0;
}

static void start_delivery_v2_hw(struct hisi_sas_dq *dq)
{
	struct hisi_hba *hisi_hba = dq->hisi_hba;
	int dlvry_queue = dq->slot_prep->dlvry_queue;
	int dlvry_queue_slot = dq->slot_prep->dlvry_queue_slot;

	dq->wr_point = ++dlvry_queue_slot % HISI_SAS_QUEUE_SLOTS;
	hisi_sas_write32(hisi_hba, DLVRY_Q_0_WR_PTR + (dlvry_queue * 0x14),
			 dq->wr_point);
}

static int prep_prd_sge_v2_hw(struct hisi_hba *hisi_hba,
			      struct hisi_sas_slot *slot,
			      struct hisi_sas_cmd_hdr *hdr,
			      struct scatterlist *scatter,
			      int n_elem)
{
	struct hisi_sas_sge_page *sge_page = hisi_sas_sge_addr_mem(slot);
	struct device *dev = hisi_hba->dev;
	struct scatterlist *sg;
	int i;

	if (n_elem > HISI_SAS_SGE_PAGE_CNT) {
		dev_err(dev, "prd err: n_elem(%d) > HISI_SAS_SGE_PAGE_CNT",
			n_elem);
		return -EINVAL;
	}

	for_each_sg(scatter, sg, n_elem, i) {
		struct hisi_sas_sge *entry = &sge_page->sge[i];

		entry->addr = cpu_to_le64(sg_dma_address(sg));
		entry->page_ctrl_0 = entry->page_ctrl_1 = 0;
		entry->data_len = cpu_to_le32(sg_dma_len(sg));
		entry->data_off = 0;
	}

	hdr->prd_table_addr = cpu_to_le64(hisi_sas_sge_addr_dma(slot));

	hdr->sg_len = cpu_to_le32(n_elem << CMD_HDR_DATA_SGL_LEN_OFF);

	return 0;
}

static int prep_smp_v2_hw(struct hisi_hba *hisi_hba,
			  struct hisi_sas_slot *slot)
{
	struct sas_task *task = slot->task;
	struct hisi_sas_cmd_hdr *hdr = slot->cmd_hdr;
	struct domain_device *device = task->dev;
	struct device *dev = hisi_hba->dev;
	struct hisi_sas_port *port = slot->port;
	struct scatterlist *sg_req, *sg_resp;
	struct hisi_sas_device *sas_dev = device->lldd_dev;
	dma_addr_t req_dma_addr;
	unsigned int req_len, resp_len;
	int elem, rc;

	/*
	* DMA-map SMP request, response buffers
	*/
	/* req */
	sg_req = &task->smp_task.smp_req;
	elem = dma_map_sg(dev, sg_req, 1, DMA_TO_DEVICE);
	if (!elem)
		return -ENOMEM;
	req_len = sg_dma_len(sg_req);
	req_dma_addr = sg_dma_address(sg_req);

	/* resp */
	sg_resp = &task->smp_task.smp_resp;
	elem = dma_map_sg(dev, sg_resp, 1, DMA_FROM_DEVICE);
	if (!elem) {
		rc = -ENOMEM;
		goto err_out_req;
	}
	resp_len = sg_dma_len(sg_resp);
	if ((req_len & 0x3) || (resp_len & 0x3)) {
		rc = -EINVAL;
		goto err_out_resp;
	}

	/* create header */
	/* dw0 */
	hdr->dw0 = cpu_to_le32((port->id << CMD_HDR_PORT_OFF) |
			       (1 << CMD_HDR_PRIORITY_OFF) | /* high pri */
			       (2 << CMD_HDR_CMD_OFF)); /* smp */

	/* map itct entry */
	hdr->dw1 = cpu_to_le32((sas_dev->device_id << CMD_HDR_DEV_ID_OFF) |
			       (1 << CMD_HDR_FRAME_TYPE_OFF) |
			       (DIR_NO_DATA << CMD_HDR_DIR_OFF));

	/* dw2 */
	hdr->dw2 = cpu_to_le32((((req_len - 4) / 4) << CMD_HDR_CFL_OFF) |
			       (HISI_SAS_MAX_SMP_RESP_SZ / 4 <<
			       CMD_HDR_MRFL_OFF));

	hdr->transfer_tags = cpu_to_le32(slot->idx << CMD_HDR_IPTT_OFF);

	hdr->cmd_table_addr = cpu_to_le64(req_dma_addr);
	hdr->sts_buffer_addr = cpu_to_le64(hisi_sas_status_buf_addr_dma(slot));

	return 0;

err_out_resp:
	dma_unmap_sg(dev, &slot->task->smp_task.smp_resp, 1,
		     DMA_FROM_DEVICE);
err_out_req:
	dma_unmap_sg(dev, &slot->task->smp_task.smp_req, 1,
		     DMA_TO_DEVICE);
	return rc;
}

static int prep_ssp_v2_hw(struct hisi_hba *hisi_hba,
			  struct hisi_sas_slot *slot, int is_tmf,
			  struct hisi_sas_tmf_task *tmf)
{
	struct sas_task *task = slot->task;
	struct hisi_sas_cmd_hdr *hdr = slot->cmd_hdr;
	struct domain_device *device = task->dev;
	struct hisi_sas_device *sas_dev = device->lldd_dev;
	struct hisi_sas_port *port = slot->port;
	struct sas_ssp_task *ssp_task = &task->ssp_task;
	struct scsi_cmnd *scsi_cmnd = ssp_task->cmd;
	int has_data = 0, rc, priority = is_tmf;
	u8 *buf_cmd;
	u32 dw1 = 0, dw2 = 0;

	hdr->dw0 = cpu_to_le32((1 << CMD_HDR_RESP_REPORT_OFF) |
			       (2 << CMD_HDR_TLR_CTRL_OFF) |
			       (port->id << CMD_HDR_PORT_OFF) |
			       (priority << CMD_HDR_PRIORITY_OFF) |
			       (1 << CMD_HDR_CMD_OFF)); /* ssp */

	dw1 = 1 << CMD_HDR_VDTL_OFF;
	if (is_tmf) {
		dw1 |= 2 << CMD_HDR_FRAME_TYPE_OFF;
		dw1 |= DIR_NO_DATA << CMD_HDR_DIR_OFF;
	} else {
		dw1 |= 1 << CMD_HDR_FRAME_TYPE_OFF;
		switch (scsi_cmnd->sc_data_direction) {
		case DMA_TO_DEVICE:
			has_data = 1;
			dw1 |= DIR_TO_DEVICE << CMD_HDR_DIR_OFF;
			break;
		case DMA_FROM_DEVICE:
			has_data = 1;
			dw1 |= DIR_TO_INI << CMD_HDR_DIR_OFF;
			break;
		default:
			dw1 &= ~CMD_HDR_DIR_MSK;
		}
	}

	/* map itct entry */
	dw1 |= sas_dev->device_id << CMD_HDR_DEV_ID_OFF;
	hdr->dw1 = cpu_to_le32(dw1);

	dw2 = (((sizeof(struct ssp_command_iu) + sizeof(struct ssp_frame_hdr)
	      + 3) / 4) << CMD_HDR_CFL_OFF) |
	      ((HISI_SAS_MAX_SSP_RESP_SZ / 4) << CMD_HDR_MRFL_OFF) |
	      (2 << CMD_HDR_SG_MOD_OFF);
	hdr->dw2 = cpu_to_le32(dw2);

	hdr->transfer_tags = cpu_to_le32(slot->idx);

	if (has_data) {
		rc = prep_prd_sge_v2_hw(hisi_hba, slot, hdr, task->scatter,
					slot->n_elem);
		if (rc)
			return rc;
	}

	hdr->data_transfer_len = cpu_to_le32(task->total_xfer_len);
	hdr->cmd_table_addr = cpu_to_le64(hisi_sas_cmd_hdr_addr_dma(slot));
	hdr->sts_buffer_addr = cpu_to_le64(hisi_sas_status_buf_addr_dma(slot));

	buf_cmd = hisi_sas_cmd_hdr_addr_mem(slot) +
		sizeof(struct ssp_frame_hdr);

	memcpy(buf_cmd, &task->ssp_task.LUN, 8);
	if (!is_tmf) {
		buf_cmd[9] = task->ssp_task.task_attr |
				(task->ssp_task.task_prio << 3);
		memcpy(buf_cmd + 12, task->ssp_task.cmd->cmnd,
				task->ssp_task.cmd->cmd_len);
	} else {
		buf_cmd[10] = tmf->tmf;
		switch (tmf->tmf) {
		case TMF_ABORT_TASK:
		case TMF_QUERY_TASK:
			buf_cmd[12] =
				(tmf->tag_of_task_to_be_managed >> 8) & 0xff;
			buf_cmd[13] =
				tmf->tag_of_task_to_be_managed & 0xff;
			break;
		default:
			break;
		}
	}

	return 0;
}

#define TRANS_TX_ERR	0
#define TRANS_RX_ERR	1
#define DMA_TX_ERR		2
#define SIPC_RX_ERR		3
#define DMA_RX_ERR		4

#define DMA_TX_ERR_OFF	0
#define DMA_TX_ERR_MSK	(0xffff << DMA_TX_ERR_OFF)
#define SIPC_RX_ERR_OFF	16
#define SIPC_RX_ERR_MSK (0xffff << SIPC_RX_ERR_OFF)

static int parse_trans_tx_err_code_v2_hw(u32 err_msk)
{
	static const u8 trans_tx_err_code_prio[] = {
		TRANS_TX_OPEN_FAIL_WITH_IT_NEXUS_LOSS,
		TRANS_TX_ERR_PHY_NOT_ENABLE,
		TRANS_TX_OPEN_CNX_ERR_WRONG_DESTINATION,
		TRANS_TX_OPEN_CNX_ERR_ZONE_VIOLATION,
		TRANS_TX_OPEN_CNX_ERR_BY_OTHER,
		RESERVED0,
		TRANS_TX_OPEN_CNX_ERR_AIP_TIMEOUT,
		TRANS_TX_OPEN_CNX_ERR_STP_RESOURCES_BUSY,
		TRANS_TX_OPEN_CNX_ERR_PROTOCOL_NOT_SUPPORTED,
		TRANS_TX_OPEN_CNX_ERR_CONNECTION_RATE_NOT_SUPPORTED,
		TRANS_TX_OPEN_CNX_ERR_BAD_DESTINATION,
		TRANS_TX_OPEN_CNX_ERR_BREAK_RCVD,
		TRANS_TX_OPEN_CNX_ERR_LOW_PHY_POWER,
		TRANS_TX_OPEN_CNX_ERR_PATHWAY_BLOCKED,
		TRANS_TX_OPEN_CNX_ERR_OPEN_TIMEOUT,
		TRANS_TX_OPEN_CNX_ERR_NO_DESTINATION,
		TRANS_TX_OPEN_RETRY_ERR_THRESHOLD_REACHED,
		TRANS_TX_ERR_WITH_CLOSE_PHYDISALE,
		TRANS_TX_ERR_WITH_CLOSE_DWS_TIMEOUT,
		TRANS_TX_ERR_WITH_CLOSE_COMINIT,
		TRANS_TX_ERR_WITH_BREAK_TIMEOUT,
		TRANS_TX_ERR_WITH_BREAK_REQUEST,
		TRANS_TX_ERR_WITH_BREAK_RECEVIED,
		TRANS_TX_ERR_WITH_CLOSE_TIMEOUT,
		TRANS_TX_ERR_WITH_CLOSE_NORMAL,
		TRANS_TX_ERR_WITH_NAK_RECEVIED,
		TRANS_TX_ERR_WITH_ACK_NAK_TIMEOUT,
		TRANS_TX_ERR_WITH_CREDIT_TIMEOUT,
		TRANS_TX_ERR_WITH_IPTT_CONFLICT,
		TRANS_TX_ERR_WITH_OPEN_BY_DES_OR_OTHERS,
		TRANS_TX_ERR_WITH_WAIT_RECV_TIMEOUT,
	};
	int index, i;

	for (i = 0; i < ARRAY_SIZE(trans_tx_err_code_prio); i++) {
		index = trans_tx_err_code_prio[i] - TRANS_TX_FAIL_BASE;
		if (err_msk & (1 << index))
			return trans_tx_err_code_prio[i];
	}
	return -1;
}

static int parse_trans_rx_err_code_v2_hw(u32 err_msk)
{
	static const u8 trans_rx_err_code_prio[] = {
		TRANS_RX_ERR_WITH_RXFRAME_CRC_ERR,
		TRANS_RX_ERR_WITH_RXFIS_8B10B_DISP_ERR,
		TRANS_RX_ERR_WITH_RXFRAME_HAVE_ERRPRM,
		TRANS_RX_ERR_WITH_RXFIS_DECODE_ERROR,
		TRANS_RX_ERR_WITH_RXFIS_CRC_ERR,
		TRANS_RX_ERR_WITH_RXFRAME_LENGTH_OVERRUN,
		TRANS_RX_ERR_WITH_RXFIS_RX_SYNCP,
		TRANS_RX_ERR_WITH_LINK_BUF_OVERRUN,
		TRANS_RX_ERR_WITH_CLOSE_PHY_DISABLE,
		TRANS_RX_ERR_WITH_CLOSE_DWS_TIMEOUT,
		TRANS_RX_ERR_WITH_CLOSE_COMINIT,
		TRANS_RX_ERR_WITH_BREAK_TIMEOUT,
		TRANS_RX_ERR_WITH_BREAK_REQUEST,
		TRANS_RX_ERR_WITH_BREAK_RECEVIED,
		RESERVED1,
		TRANS_RX_ERR_WITH_CLOSE_NORMAL,
		TRANS_RX_ERR_WITH_DATA_LEN0,
		TRANS_RX_ERR_WITH_BAD_HASH,
		TRANS_RX_XRDY_WLEN_ZERO_ERR,
		TRANS_RX_SSP_FRM_LEN_ERR,
		RESERVED2,
		RESERVED3,
		RESERVED4,
		RESERVED5,
		TRANS_RX_ERR_WITH_BAD_FRM_TYPE,
		TRANS_RX_SMP_FRM_LEN_ERR,
		TRANS_RX_SMP_RESP_TIMEOUT_ERR,
		RESERVED6,
		RESERVED7,
		RESERVED8,
		RESERVED9,
		TRANS_RX_R_ERR,
	};
	int index, i;

	for (i = 0; i < ARRAY_SIZE(trans_rx_err_code_prio); i++) {
		index = trans_rx_err_code_prio[i] - TRANS_RX_FAIL_BASE;
		if (err_msk & (1 << index))
			return trans_rx_err_code_prio[i];
	}
	return -1;
}

static int parse_dma_tx_err_code_v2_hw(u32 err_msk)
{
	static const u8 dma_tx_err_code_prio[] = {
		DMA_TX_UNEXP_XFER_ERR,
		DMA_TX_UNEXP_RETRANS_ERR,
		DMA_TX_XFER_LEN_OVERFLOW,
		DMA_TX_XFER_OFFSET_ERR,
		DMA_TX_RAM_ECC_ERR,
		DMA_TX_DIF_LEN_ALIGN_ERR,
		DMA_TX_DIF_CRC_ERR,
		DMA_TX_DIF_APP_ERR,
		DMA_TX_DIF_RPP_ERR,
		DMA_TX_DATA_SGL_OVERFLOW,
		DMA_TX_DIF_SGL_OVERFLOW,
	};
	int index, i;

	for (i = 0; i < ARRAY_SIZE(dma_tx_err_code_prio); i++) {
		index = dma_tx_err_code_prio[i] - DMA_TX_ERR_BASE;
		err_msk = err_msk & DMA_TX_ERR_MSK;
		if (err_msk & (1 << index))
			return dma_tx_err_code_prio[i];
	}
	return -1;
}

static int parse_sipc_rx_err_code_v2_hw(u32 err_msk)
{
	static const u8 sipc_rx_err_code_prio[] = {
		SIPC_RX_FIS_STATUS_ERR_BIT_VLD,
		SIPC_RX_PIO_WRSETUP_STATUS_DRQ_ERR,
		SIPC_RX_FIS_STATUS_BSY_BIT_ERR,
		SIPC_RX_WRSETUP_LEN_ODD_ERR,
		SIPC_RX_WRSETUP_LEN_ZERO_ERR,
		SIPC_RX_WRDATA_LEN_NOT_MATCH_ERR,
		SIPC_RX_NCQ_WRSETUP_OFFSET_ERR,
		SIPC_RX_NCQ_WRSETUP_AUTO_ACTIVE_ERR,
		SIPC_RX_SATA_UNEXP_FIS_ERR,
		SIPC_RX_WRSETUP_ESTATUS_ERR,
		SIPC_RX_DATA_UNDERFLOW_ERR,
	};
	int index, i;

	for (i = 0; i < ARRAY_SIZE(sipc_rx_err_code_prio); i++) {
		index = sipc_rx_err_code_prio[i] - SIPC_RX_ERR_BASE;
		err_msk = err_msk & SIPC_RX_ERR_MSK;
		if (err_msk & (1 << (index + 0x10)))
			return sipc_rx_err_code_prio[i];
	}
	return -1;
}

static int parse_dma_rx_err_code_v2_hw(u32 err_msk)
{
	static const u8 dma_rx_err_code_prio[] = {
		DMA_RX_UNKNOWN_FRM_ERR,
		DMA_RX_DATA_LEN_OVERFLOW,
		DMA_RX_DATA_LEN_UNDERFLOW,
		DMA_RX_DATA_OFFSET_ERR,
		RESERVED10,
		DMA_RX_SATA_FRAME_TYPE_ERR,
		DMA_RX_RESP_BUF_OVERFLOW,
		DMA_RX_UNEXP_RETRANS_RESP_ERR,
		DMA_RX_UNEXP_NORM_RESP_ERR,
		DMA_RX_UNEXP_RDFRAME_ERR,
		DMA_RX_PIO_DATA_LEN_ERR,
		DMA_RX_RDSETUP_STATUS_ERR,
		DMA_RX_RDSETUP_STATUS_DRQ_ERR,
		DMA_RX_RDSETUP_STATUS_BSY_ERR,
		DMA_RX_RDSETUP_LEN_ODD_ERR,
		DMA_RX_RDSETUP_LEN_ZERO_ERR,
		DMA_RX_RDSETUP_LEN_OVER_ERR,
		DMA_RX_RDSETUP_OFFSET_ERR,
		DMA_RX_RDSETUP_ACTIVE_ERR,
		DMA_RX_RDSETUP_ESTATUS_ERR,
		DMA_RX_RAM_ECC_ERR,
		DMA_RX_DIF_CRC_ERR,
		DMA_RX_DIF_APP_ERR,
		DMA_RX_DIF_RPP_ERR,
		DMA_RX_DATA_SGL_OVERFLOW,
		DMA_RX_DIF_SGL_OVERFLOW,
	};
	int index, i;

	for (i = 0; i < ARRAY_SIZE(dma_rx_err_code_prio); i++) {
		index = dma_rx_err_code_prio[i] - DMA_RX_ERR_BASE;
		if (err_msk & (1 << index))
			return dma_rx_err_code_prio[i];
	}
	return -1;
}

/* by default, task resp is complete */
static void slot_err_v2_hw(struct hisi_hba *hisi_hba,
			   struct sas_task *task,
			   struct hisi_sas_slot *slot,
			   int err_phase)
{
	struct task_status_struct *ts = &task->task_status;
	struct hisi_sas_err_record_v2 *err_record =
			hisi_sas_status_buf_addr_mem(slot);
	u32 trans_tx_fail_type = cpu_to_le32(err_record->trans_tx_fail_type);
	u32 trans_rx_fail_type = cpu_to_le32(err_record->trans_rx_fail_type);
	u16 dma_tx_err_type = cpu_to_le16(err_record->dma_tx_err_type);
	u16 sipc_rx_err_type = cpu_to_le16(err_record->sipc_rx_err_type);
	u32 dma_rx_err_type = cpu_to_le32(err_record->dma_rx_err_type);
	int error = -1;

	if (err_phase == 1) {
		/* error in TX phase, the priority of error is: DW2 > DW0 */
		error = parse_dma_tx_err_code_v2_hw(dma_tx_err_type);
		if (error == -1)
			error = parse_trans_tx_err_code_v2_hw(
					trans_tx_fail_type);
	} else if (err_phase == 2) {
		/* error in RX phase, the priority is: DW1 > DW3 > DW2 */
		error = parse_trans_rx_err_code_v2_hw(
					trans_rx_fail_type);
		if (error == -1) {
			error = parse_dma_rx_err_code_v2_hw(
					dma_rx_err_type);
			if (error == -1)
				error = parse_sipc_rx_err_code_v2_hw(
						sipc_rx_err_type);
		}
	}

	switch (task->task_proto) {
	case SAS_PROTOCOL_SSP:
	{
		switch (error) {
		case TRANS_TX_OPEN_CNX_ERR_NO_DESTINATION:
		{
			ts->stat = SAS_OPEN_REJECT;
			ts->open_rej_reason = SAS_OREJ_NO_DEST;
			break;
		}
		case TRANS_TX_OPEN_CNX_ERR_PROTOCOL_NOT_SUPPORTED:
		{
			ts->stat = SAS_OPEN_REJECT;
			ts->open_rej_reason = SAS_OREJ_EPROTO;
			break;
		}
		case TRANS_TX_OPEN_CNX_ERR_CONNECTION_RATE_NOT_SUPPORTED:
		{
			ts->stat = SAS_OPEN_REJECT;
			ts->open_rej_reason = SAS_OREJ_CONN_RATE;
			break;
		}
		case TRANS_TX_OPEN_CNX_ERR_BAD_DESTINATION:
		{
			ts->stat = SAS_OPEN_REJECT;
			ts->open_rej_reason = SAS_OREJ_BAD_DEST;
			break;
		}
		case TRANS_TX_OPEN_CNX_ERR_WRONG_DESTINATION:
		{
			ts->stat = SAS_OPEN_REJECT;
			ts->open_rej_reason = SAS_OREJ_WRONG_DEST;
			break;
		}
		case DMA_RX_UNEXP_NORM_RESP_ERR:
		case TRANS_TX_OPEN_CNX_ERR_ZONE_VIOLATION:
		case DMA_RX_RESP_BUF_OVERFLOW:
		{
			ts->stat = SAS_OPEN_REJECT;
			ts->open_rej_reason = SAS_OREJ_UNKNOWN;
			break;
		}
		case TRANS_TX_OPEN_CNX_ERR_LOW_PHY_POWER:
		{
			/* not sure */
			ts->stat = SAS_DEV_NO_RESPONSE;
			break;
		}
		case DMA_RX_DATA_LEN_OVERFLOW:
		{
			ts->stat = SAS_DATA_OVERRUN;
			ts->residual = 0;
			break;
		}
		case DMA_RX_DATA_LEN_UNDERFLOW:
		{
			ts->residual = trans_tx_fail_type;
			ts->stat = SAS_DATA_UNDERRUN;
			break;
		}
		case TRANS_TX_OPEN_FAIL_WITH_IT_NEXUS_LOSS:
		case TRANS_TX_ERR_PHY_NOT_ENABLE:
		case TRANS_TX_OPEN_CNX_ERR_BY_OTHER:
		case TRANS_TX_OPEN_CNX_ERR_AIP_TIMEOUT:
		case TRANS_TX_OPEN_CNX_ERR_BREAK_RCVD:
		case TRANS_TX_OPEN_CNX_ERR_PATHWAY_BLOCKED:
		case TRANS_TX_OPEN_CNX_ERR_OPEN_TIMEOUT:
		case TRANS_TX_OPEN_RETRY_ERR_THRESHOLD_REACHED:
		case TRANS_TX_ERR_WITH_BREAK_TIMEOUT:
		case TRANS_TX_ERR_WITH_BREAK_REQUEST:
		case TRANS_TX_ERR_WITH_BREAK_RECEVIED:
		case TRANS_TX_ERR_WITH_CLOSE_TIMEOUT:
		case TRANS_TX_ERR_WITH_CLOSE_NORMAL:
		case TRANS_TX_ERR_WITH_CLOSE_PHYDISALE:
		case TRANS_TX_ERR_WITH_CLOSE_DWS_TIMEOUT:
		case TRANS_TX_ERR_WITH_CLOSE_COMINIT:
		case TRANS_TX_ERR_WITH_NAK_RECEVIED:
		case TRANS_TX_ERR_WITH_ACK_NAK_TIMEOUT:
		case TRANS_TX_ERR_WITH_CREDIT_TIMEOUT:
		case TRANS_TX_ERR_WITH_IPTT_CONFLICT:
		case TRANS_RX_ERR_WITH_RXFRAME_CRC_ERR:
		case TRANS_RX_ERR_WITH_RXFIS_8B10B_DISP_ERR:
		case TRANS_RX_ERR_WITH_RXFRAME_HAVE_ERRPRM:
		case TRANS_RX_ERR_WITH_LINK_BUF_OVERRUN:
		case TRANS_RX_ERR_WITH_BREAK_TIMEOUT:
		case TRANS_RX_ERR_WITH_BREAK_REQUEST:
		case TRANS_RX_ERR_WITH_BREAK_RECEVIED:
		case TRANS_RX_ERR_WITH_CLOSE_NORMAL:
		case TRANS_RX_ERR_WITH_CLOSE_DWS_TIMEOUT:
		case TRANS_RX_ERR_WITH_CLOSE_COMINIT:
		case TRANS_TX_ERR_FRAME_TXED:
		case TRANS_RX_ERR_WITH_CLOSE_PHY_DISABLE:
		case TRANS_RX_ERR_WITH_DATA_LEN0:
		case TRANS_RX_ERR_WITH_BAD_HASH:
		case TRANS_RX_XRDY_WLEN_ZERO_ERR:
		case TRANS_RX_SSP_FRM_LEN_ERR:
		case TRANS_RX_ERR_WITH_BAD_FRM_TYPE:
		case DMA_TX_DATA_SGL_OVERFLOW:
		case DMA_TX_UNEXP_XFER_ERR:
		case DMA_TX_UNEXP_RETRANS_ERR:
		case DMA_TX_XFER_LEN_OVERFLOW:
		case DMA_TX_XFER_OFFSET_ERR:
		case SIPC_RX_DATA_UNDERFLOW_ERR:
		case DMA_RX_DATA_SGL_OVERFLOW:
		case DMA_RX_DATA_OFFSET_ERR:
		case DMA_RX_RDSETUP_LEN_ODD_ERR:
		case DMA_RX_RDSETUP_LEN_ZERO_ERR:
		case DMA_RX_RDSETUP_LEN_OVER_ERR:
		case DMA_RX_SATA_FRAME_TYPE_ERR:
		case DMA_RX_UNKNOWN_FRM_ERR:
		{
			/* This will request a retry */
			ts->stat = SAS_QUEUE_FULL;
			slot->abort = 1;
			break;
		}
		default:
			break;
		}
	}
		break;
	case SAS_PROTOCOL_SMP:
		ts->stat = SAM_STAT_CHECK_CONDITION;
		break;

	case SAS_PROTOCOL_SATA:
	case SAS_PROTOCOL_STP:
	case SAS_PROTOCOL_SATA | SAS_PROTOCOL_STP:
	{
		switch (error) {
		case TRANS_TX_OPEN_CNX_ERR_NO_DESTINATION:
		{
			ts->stat = SAS_OPEN_REJECT;
			ts->open_rej_reason = SAS_OREJ_NO_DEST;
			break;
		}
		case TRANS_TX_OPEN_CNX_ERR_LOW_PHY_POWER:
		{
			ts->resp = SAS_TASK_UNDELIVERED;
			ts->stat = SAS_DEV_NO_RESPONSE;
			break;
		}
		case TRANS_TX_OPEN_CNX_ERR_PROTOCOL_NOT_SUPPORTED:
		{
			ts->stat = SAS_OPEN_REJECT;
			ts->open_rej_reason = SAS_OREJ_EPROTO;
			break;
		}
		case TRANS_TX_OPEN_CNX_ERR_CONNECTION_RATE_NOT_SUPPORTED:
		{
			ts->stat = SAS_OPEN_REJECT;
			ts->open_rej_reason = SAS_OREJ_CONN_RATE;
			break;
		}
		case TRANS_TX_OPEN_CNX_ERR_BAD_DESTINATION:
		{
			ts->stat = SAS_OPEN_REJECT;
			ts->open_rej_reason = SAS_OREJ_CONN_RATE;
			break;
		}
		case TRANS_TX_OPEN_CNX_ERR_WRONG_DESTINATION:
		{
			ts->stat = SAS_OPEN_REJECT;
			ts->open_rej_reason = SAS_OREJ_WRONG_DEST;
			break;
		}
		case DMA_RX_RESP_BUF_OVERFLOW:
		case DMA_RX_UNEXP_NORM_RESP_ERR:
		case TRANS_TX_OPEN_CNX_ERR_ZONE_VIOLATION:
		{
			ts->stat = SAS_OPEN_REJECT;
			ts->open_rej_reason = SAS_OREJ_UNKNOWN;
			break;
		}
		case DMA_RX_DATA_LEN_OVERFLOW:
		{
			ts->stat = SAS_DATA_OVERRUN;
			ts->residual = 0;
			break;
		}
		case DMA_RX_DATA_LEN_UNDERFLOW:
		{
			ts->residual = trans_tx_fail_type;
			ts->stat = SAS_DATA_UNDERRUN;
			break;
		}
		case TRANS_TX_OPEN_FAIL_WITH_IT_NEXUS_LOSS:
		case TRANS_TX_ERR_PHY_NOT_ENABLE:
		case TRANS_TX_OPEN_CNX_ERR_BY_OTHER:
		case TRANS_TX_OPEN_CNX_ERR_AIP_TIMEOUT:
		case TRANS_TX_OPEN_CNX_ERR_BREAK_RCVD:
		case TRANS_TX_OPEN_CNX_ERR_PATHWAY_BLOCKED:
		case TRANS_TX_OPEN_CNX_ERR_OPEN_TIMEOUT:
		case TRANS_TX_OPEN_RETRY_ERR_THRESHOLD_REACHED:
		case TRANS_TX_ERR_WITH_BREAK_TIMEOUT:
		case TRANS_TX_ERR_WITH_BREAK_REQUEST:
		case TRANS_TX_ERR_WITH_BREAK_RECEVIED:
		case TRANS_TX_ERR_WITH_CLOSE_TIMEOUT:
		case TRANS_TX_ERR_WITH_CLOSE_NORMAL:
		case TRANS_TX_ERR_WITH_CLOSE_PHYDISALE:
		case TRANS_TX_ERR_WITH_CLOSE_DWS_TIMEOUT:
		case TRANS_TX_ERR_WITH_CLOSE_COMINIT:
		case TRANS_TX_ERR_WITH_ACK_NAK_TIMEOUT:
		case TRANS_TX_ERR_WITH_CREDIT_TIMEOUT:
		case TRANS_TX_ERR_WITH_OPEN_BY_DES_OR_OTHERS:
		case TRANS_TX_ERR_WITH_WAIT_RECV_TIMEOUT:
		case TRANS_RX_ERR_WITH_RXFRAME_HAVE_ERRPRM:
		case TRANS_RX_ERR_WITH_RXFIS_8B10B_DISP_ERR:
		case TRANS_RX_ERR_WITH_RXFIS_DECODE_ERROR:
		case TRANS_RX_ERR_WITH_RXFIS_CRC_ERR:
		case TRANS_RX_ERR_WITH_RXFRAME_LENGTH_OVERRUN:
		case TRANS_RX_ERR_WITH_RXFIS_RX_SYNCP:
		case TRANS_RX_ERR_WITH_LINK_BUF_OVERRUN:
		case TRANS_RX_ERR_WITH_BREAK_TIMEOUT:
		case TRANS_RX_ERR_WITH_BREAK_REQUEST:
		case TRANS_RX_ERR_WITH_BREAK_RECEVIED:
		case TRANS_RX_ERR_WITH_CLOSE_NORMAL:
		case TRANS_RX_ERR_WITH_CLOSE_PHY_DISABLE:
		case TRANS_RX_ERR_WITH_CLOSE_DWS_TIMEOUT:
		case TRANS_RX_ERR_WITH_CLOSE_COMINIT:
		case TRANS_RX_ERR_WITH_DATA_LEN0:
		case TRANS_RX_ERR_WITH_BAD_HASH:
		case TRANS_RX_XRDY_WLEN_ZERO_ERR:
		case TRANS_RX_ERR_WITH_BAD_FRM_TYPE:
		case DMA_TX_DATA_SGL_OVERFLOW:
		case DMA_TX_UNEXP_XFER_ERR:
		case DMA_TX_UNEXP_RETRANS_ERR:
		case DMA_TX_XFER_LEN_OVERFLOW:
		case DMA_TX_XFER_OFFSET_ERR:
		case SIPC_RX_FIS_STATUS_ERR_BIT_VLD:
		case SIPC_RX_PIO_WRSETUP_STATUS_DRQ_ERR:
		case SIPC_RX_FIS_STATUS_BSY_BIT_ERR:
		case SIPC_RX_WRSETUP_LEN_ODD_ERR:
		case SIPC_RX_WRSETUP_LEN_ZERO_ERR:
		case SIPC_RX_WRDATA_LEN_NOT_MATCH_ERR:
		case SIPC_RX_SATA_UNEXP_FIS_ERR:
		case DMA_RX_DATA_SGL_OVERFLOW:
		case DMA_RX_DATA_OFFSET_ERR:
		case DMA_RX_SATA_FRAME_TYPE_ERR:
		case DMA_RX_UNEXP_RDFRAME_ERR:
		case DMA_RX_PIO_DATA_LEN_ERR:
		case DMA_RX_RDSETUP_STATUS_ERR:
		case DMA_RX_RDSETUP_STATUS_DRQ_ERR:
		case DMA_RX_RDSETUP_STATUS_BSY_ERR:
		case DMA_RX_RDSETUP_LEN_ODD_ERR:
		case DMA_RX_RDSETUP_LEN_ZERO_ERR:
		case DMA_RX_RDSETUP_LEN_OVER_ERR:
		case DMA_RX_RDSETUP_OFFSET_ERR:
		case DMA_RX_RDSETUP_ACTIVE_ERR:
		case DMA_RX_RDSETUP_ESTATUS_ERR:
		case DMA_RX_UNKNOWN_FRM_ERR:
		case TRANS_RX_SSP_FRM_LEN_ERR:
		case TRANS_TX_OPEN_CNX_ERR_STP_RESOURCES_BUSY:
		{
			slot->abort = 1;
			ts->stat = SAS_PHY_DOWN;
			break;
		}
		default:
		{
			ts->stat = SAS_PROTO_RESPONSE;
			break;
		}
		}
		hisi_sas_sata_done(task, slot);
	}
		break;
	default:
		break;
	}
}

static int
slot_complete_v2_hw(struct hisi_hba *hisi_hba, struct hisi_sas_slot *slot)
{
	struct sas_task *task = slot->task;
	struct hisi_sas_device *sas_dev;
	struct device *dev = hisi_hba->dev;
	struct task_status_struct *ts;
	struct domain_device *device;
	enum exec_status sts;
	struct hisi_sas_complete_v2_hdr *complete_queue =
			hisi_hba->complete_hdr[slot->cmplt_queue];
	struct hisi_sas_complete_v2_hdr *complete_hdr =
			&complete_queue[slot->cmplt_queue_slot];
	unsigned long flags;
	int aborted;

	if (unlikely(!task || !task->lldd_task || !task->dev))
		return -EINVAL;

	ts = &task->task_status;
	device = task->dev;
	sas_dev = device->lldd_dev;

	spin_lock_irqsave(&task->task_state_lock, flags);
	aborted = task->task_state_flags & SAS_TASK_STATE_ABORTED;
	task->task_state_flags &=
		~(SAS_TASK_STATE_PENDING | SAS_TASK_AT_INITIATOR);
	spin_unlock_irqrestore(&task->task_state_lock, flags);

	memset(ts, 0, sizeof(*ts));
	ts->resp = SAS_TASK_COMPLETE;

	if (unlikely(aborted)) {
		ts->stat = SAS_ABORTED_TASK;
		hisi_sas_slot_task_free(hisi_hba, task, slot);
		return -1;
	}

	if (unlikely(!sas_dev)) {
		dev_dbg(dev, "slot complete: port has no device\n");
		ts->stat = SAS_PHY_DOWN;
		goto out;
	}

	/* Use SAS+TMF status codes */
	switch ((complete_hdr->dw0 & CMPLT_HDR_ABORT_STAT_MSK)
			>> CMPLT_HDR_ABORT_STAT_OFF) {
	case STAT_IO_ABORTED:
		/* this io has been aborted by abort command */
		ts->stat = SAS_ABORTED_TASK;
		goto out;
	case STAT_IO_COMPLETE:
		/* internal abort command complete */
		ts->stat = TMF_RESP_FUNC_SUCC;
		del_timer(&slot->internal_abort_timer);
		goto out;
	case STAT_IO_NO_DEVICE:
		ts->stat = TMF_RESP_FUNC_COMPLETE;
		del_timer(&slot->internal_abort_timer);
		goto out;
	case STAT_IO_NOT_VALID:
		/* abort single io, controller don't find
		 * the io need to abort
		 */
		ts->stat = TMF_RESP_FUNC_FAILED;
		del_timer(&slot->internal_abort_timer);
		goto out;
	default:
		break;
	}

	if ((complete_hdr->dw0 & CMPLT_HDR_ERX_MSK) &&
		(!(complete_hdr->dw0 & CMPLT_HDR_RSPNS_XFRD_MSK))) {
		u32 err_phase = (complete_hdr->dw0 & CMPLT_HDR_ERR_PHASE_MSK)
				>> CMPLT_HDR_ERR_PHASE_OFF;

		/* Analyse error happens on which phase TX or RX */
		if (ERR_ON_TX_PHASE(err_phase))
			slot_err_v2_hw(hisi_hba, task, slot, 1);
		else if (ERR_ON_RX_PHASE(err_phase))
			slot_err_v2_hw(hisi_hba, task, slot, 2);

		if (unlikely(slot->abort))
			return ts->stat;
		goto out;
	}

	switch (task->task_proto) {
	case SAS_PROTOCOL_SSP:
	{
		struct hisi_sas_status_buffer *status_buffer =
				hisi_sas_status_buf_addr_mem(slot);
		struct ssp_response_iu *iu = (struct ssp_response_iu *)
				&status_buffer->iu[0];

		sas_ssp_task_response(dev, task, iu);
		break;
	}
	case SAS_PROTOCOL_SMP:
	{
		struct scatterlist *sg_resp = &task->smp_task.smp_resp;
		void *to;

		ts->stat = SAM_STAT_GOOD;
		to = kmap_atomic(sg_page(sg_resp));

		dma_unmap_sg(dev, &task->smp_task.smp_resp, 1,
			     DMA_FROM_DEVICE);
		dma_unmap_sg(dev, &task->smp_task.smp_req, 1,
			     DMA_TO_DEVICE);
		memcpy(to + sg_resp->offset,
		       hisi_sas_status_buf_addr_mem(slot) +
		       sizeof(struct hisi_sas_err_record),
		       sg_dma_len(sg_resp));
		kunmap_atomic(to);
		break;
	}
	case SAS_PROTOCOL_SATA:
	case SAS_PROTOCOL_STP:
	case SAS_PROTOCOL_SATA | SAS_PROTOCOL_STP:
	{
		ts->stat = SAM_STAT_GOOD;
		hisi_sas_sata_done(task, slot);
		break;
	}
	default:
		ts->stat = SAM_STAT_CHECK_CONDITION;
		break;
	}

	if (!slot->port->port_attached) {
		dev_err(dev, "slot complete: port %d has removed\n",
			slot->port->sas_port.id);
		ts->stat = SAS_PHY_DOWN;
	}

out:
	spin_lock_irqsave(&task->task_state_lock, flags);
	task->task_state_flags |= SAS_TASK_STATE_DONE;
	spin_unlock_irqrestore(&task->task_state_lock, flags);
	spin_lock_irqsave(&hisi_hba->lock, flags);
	hisi_sas_slot_task_free(hisi_hba, task, slot);
	spin_unlock_irqrestore(&hisi_hba->lock, flags);
	sts = ts->stat;

	if (task->task_done)
		task->task_done(task);

	return sts;
}

static int prep_ata_v2_hw(struct hisi_hba *hisi_hba,
			  struct hisi_sas_slot *slot)
{
	struct sas_task *task = slot->task;
	struct domain_device *device = task->dev;
	struct domain_device *parent_dev = device->parent;
	struct hisi_sas_device *sas_dev = device->lldd_dev;
	struct hisi_sas_cmd_hdr *hdr = slot->cmd_hdr;
	struct asd_sas_port *sas_port = device->port;
	struct hisi_sas_port *port = to_hisi_sas_port(sas_port);
	u8 *buf_cmd;
	int has_data = 0, rc = 0, hdr_tag = 0;
	u32 dw1 = 0, dw2 = 0;

	/* create header */
	/* dw0 */
	hdr->dw0 = cpu_to_le32(port->id << CMD_HDR_PORT_OFF);
	if (parent_dev && DEV_IS_EXPANDER(parent_dev->dev_type))
		hdr->dw0 |= cpu_to_le32(3 << CMD_HDR_CMD_OFF);
	else
		hdr->dw0 |= cpu_to_le32(4 << CMD_HDR_CMD_OFF);

	/* dw1 */
	switch (task->data_dir) {
	case DMA_TO_DEVICE:
		has_data = 1;
		dw1 |= DIR_TO_DEVICE << CMD_HDR_DIR_OFF;
		break;
	case DMA_FROM_DEVICE:
		has_data = 1;
		dw1 |= DIR_TO_INI << CMD_HDR_DIR_OFF;
		break;
	default:
		dw1 &= ~CMD_HDR_DIR_MSK;
	}

	if ((task->ata_task.fis.command == ATA_CMD_DEV_RESET) &&
			(task->ata_task.fis.control & ATA_SRST))
		dw1 |= 1 << CMD_HDR_RESET_OFF;

	dw1 |= (hisi_sas_get_ata_protocol(
		task->ata_task.fis.command, task->data_dir))
		<< CMD_HDR_FRAME_TYPE_OFF;
	dw1 |= sas_dev->device_id << CMD_HDR_DEV_ID_OFF;
	hdr->dw1 = cpu_to_le32(dw1);

	/* dw2 */
	if (task->ata_task.use_ncq && hisi_sas_get_ncq_tag(task, &hdr_tag)) {
		task->ata_task.fis.sector_count |= (u8) (hdr_tag << 3);
		dw2 |= hdr_tag << CMD_HDR_NCQ_TAG_OFF;
	}

	dw2 |= (HISI_SAS_MAX_STP_RESP_SZ / 4) << CMD_HDR_CFL_OFF |
			2 << CMD_HDR_SG_MOD_OFF;
	hdr->dw2 = cpu_to_le32(dw2);

	/* dw3 */
	hdr->transfer_tags = cpu_to_le32(slot->idx);

	if (has_data) {
		rc = prep_prd_sge_v2_hw(hisi_hba, slot, hdr, task->scatter,
					slot->n_elem);
		if (rc)
			return rc;
	}

	hdr->data_transfer_len = cpu_to_le32(task->total_xfer_len);
	hdr->cmd_table_addr = cpu_to_le64(hisi_sas_cmd_hdr_addr_dma(slot));
	hdr->sts_buffer_addr = cpu_to_le64(hisi_sas_status_buf_addr_dma(slot));

	buf_cmd = hisi_sas_cmd_hdr_addr_mem(slot);

	if (likely(!task->ata_task.device_control_reg_update))
		task->ata_task.fis.flags |= 0x80; /* C=1: update ATA cmd reg */
	/* fill in command FIS */
	memcpy(buf_cmd, &task->ata_task.fis, sizeof(struct host_to_dev_fis));

	return 0;
}

static void hisi_sas_internal_abort_quirk_timeout(unsigned long data)
{
	struct hisi_sas_slot *slot = (struct hisi_sas_slot *)data;
	struct hisi_sas_port *port = slot->port;
	struct asd_sas_port *asd_sas_port;
	struct asd_sas_phy *sas_phy;

	if (!port)
		return;

	asd_sas_port = &port->sas_port;

	/* Kick the hardware - send break command */
	list_for_each_entry(sas_phy, &asd_sas_port->phy_list, port_phy_el) {
		struct hisi_sas_phy *phy = sas_phy->lldd_phy;
		struct hisi_hba *hisi_hba = phy->hisi_hba;
		int phy_no = sas_phy->id;
		u32 link_dfx2;

		link_dfx2 = hisi_sas_phy_read32(hisi_hba, phy_no, LINK_DFX2);
		if ((link_dfx2 == LINK_DFX2_RCVR_HOLD_STS_MSK) ||
		    (link_dfx2 & LINK_DFX2_SEND_HOLD_STS_MSK)) {
			u32 txid_auto;

			txid_auto = hisi_sas_phy_read32(hisi_hba, phy_no,
							TXID_AUTO);
			txid_auto |= TXID_AUTO_CTB_MSK;
			hisi_sas_phy_write32(hisi_hba, phy_no, TXID_AUTO,
					     txid_auto);
			return;
		}
	}
}

static int prep_abort_v2_hw(struct hisi_hba *hisi_hba,
		struct hisi_sas_slot *slot,
		int device_id, int abort_flag, int tag_to_abort)
{
	struct sas_task *task = slot->task;
	struct domain_device *dev = task->dev;
	struct hisi_sas_cmd_hdr *hdr = slot->cmd_hdr;
	struct hisi_sas_port *port = slot->port;
	struct timer_list *timer = &slot->internal_abort_timer;

	/* setup the quirk timer */
	setup_timer(timer, hisi_sas_internal_abort_quirk_timeout,
		    (unsigned long)slot);
	/* Set the timeout to 10ms less than internal abort timeout */
	mod_timer(timer, jiffies + msecs_to_jiffies(100));

	/* dw0 */
	hdr->dw0 = cpu_to_le32((5 << CMD_HDR_CMD_OFF) | /*abort*/
			       (port->id << CMD_HDR_PORT_OFF) |
			       ((dev_is_sata(dev) ? 1:0) <<
				CMD_HDR_ABORT_DEVICE_TYPE_OFF) |
			       (abort_flag << CMD_HDR_ABORT_FLAG_OFF));

	/* dw1 */
	hdr->dw1 = cpu_to_le32(device_id << CMD_HDR_DEV_ID_OFF);

	/* dw7 */
	hdr->dw7 = cpu_to_le32(tag_to_abort << CMD_HDR_ABORT_IPTT_OFF);
	hdr->transfer_tags = cpu_to_le32(slot->idx);

	return 0;
}

static int phy_up_v2_hw(int phy_no, struct hisi_hba *hisi_hba)
{
	int i, res = IRQ_HANDLED;
	u32 port_id, link_rate, hard_phy_linkrate;
	struct hisi_sas_phy *phy = &hisi_hba->phy[phy_no];
	struct asd_sas_phy *sas_phy = &phy->sas_phy;
	struct device *dev = hisi_hba->dev;
	u32 *frame_rcvd = (u32 *)sas_phy->frame_rcvd;
	struct sas_identify_frame *id = (struct sas_identify_frame *)frame_rcvd;

	hisi_sas_phy_write32(hisi_hba, phy_no, PHYCTRL_PHY_ENA_MSK, 1);

	if (is_sata_phy_v2_hw(hisi_hba, phy_no))
		goto end;

	if (phy_no == 8) {
		u32 port_state = hisi_sas_read32(hisi_hba, PORT_STATE);

		port_id = (port_state & PORT_STATE_PHY8_PORT_NUM_MSK) >>
			  PORT_STATE_PHY8_PORT_NUM_OFF;
		link_rate = (port_state & PORT_STATE_PHY8_CONN_RATE_MSK) >>
			    PORT_STATE_PHY8_CONN_RATE_OFF;
	} else {
		port_id = hisi_sas_read32(hisi_hba, PHY_PORT_NUM_MA);
		port_id = (port_id >> (4 * phy_no)) & 0xf;
		link_rate = hisi_sas_read32(hisi_hba, PHY_CONN_RATE);
		link_rate = (link_rate >> (phy_no * 4)) & 0xf;
	}

	if (port_id == 0xf) {
		dev_err(dev, "phyup: phy%d invalid portid\n", phy_no);
		res = IRQ_NONE;
		goto end;
	}

	for (i = 0; i < 6; i++) {
		u32 idaf = hisi_sas_phy_read32(hisi_hba, phy_no,
					       RX_IDAF_DWORD0 + (i * 4));
		frame_rcvd[i] = __swab32(idaf);
	}

	sas_phy->linkrate = link_rate;
	hard_phy_linkrate = hisi_sas_phy_read32(hisi_hba, phy_no,
						HARD_PHY_LINKRATE);
	phy->maximum_linkrate = hard_phy_linkrate & 0xf;
	phy->minimum_linkrate = (hard_phy_linkrate >> 4) & 0xf;

	sas_phy->oob_mode = SAS_OOB_MODE;
	memcpy(sas_phy->attached_sas_addr, &id->sas_addr, SAS_ADDR_SIZE);
	dev_info(dev, "phyup: phy%d link_rate=%d\n", phy_no, link_rate);
	phy->port_id = port_id;
	phy->phy_type &= ~(PORT_TYPE_SAS | PORT_TYPE_SATA);
	phy->phy_type |= PORT_TYPE_SAS;
	phy->phy_attached = 1;
	phy->identify.device_type = id->dev_type;
	phy->frame_rcvd_size =	sizeof(struct sas_identify_frame);
	if (phy->identify.device_type == SAS_END_DEVICE)
		phy->identify.target_port_protocols =
			SAS_PROTOCOL_SSP;
	else if (phy->identify.device_type != SAS_PHY_UNUSED) {
		phy->identify.target_port_protocols =
			SAS_PROTOCOL_SMP;
		if (!timer_pending(&hisi_hba->timer))
			set_link_timer_quirk(hisi_hba);
	}
	queue_work(hisi_hba->wq, &phy->phyup_ws);

end:
	hisi_sas_phy_write32(hisi_hba, phy_no, CHL_INT0,
			     CHL_INT0_SL_PHY_ENABLE_MSK);
	hisi_sas_phy_write32(hisi_hba, phy_no, PHYCTRL_PHY_ENA_MSK, 0);

	return res;
}

static bool check_any_wideports_v2_hw(struct hisi_hba *hisi_hba)
{
	u32 port_state;

	port_state = hisi_sas_read32(hisi_hba, PORT_STATE);
	if (port_state & 0x1ff)
		return true;

	return false;
}

static int phy_down_v2_hw(int phy_no, struct hisi_hba *hisi_hba)
{
	u32 phy_state, sl_ctrl, txid_auto;
	struct hisi_sas_phy *phy = &hisi_hba->phy[phy_no];
	struct hisi_sas_port *port = phy->port;

	hisi_sas_phy_write32(hisi_hba, phy_no, PHYCTRL_NOT_RDY_MSK, 1);

	phy_state = hisi_sas_read32(hisi_hba, PHY_STATE);
	hisi_sas_phy_down(hisi_hba, phy_no, (phy_state & 1 << phy_no) ? 1 : 0);

	sl_ctrl = hisi_sas_phy_read32(hisi_hba, phy_no, SL_CONTROL);
	hisi_sas_phy_write32(hisi_hba, phy_no, SL_CONTROL,
			     sl_ctrl & ~SL_CONTROL_CTA_MSK);
	if (port && !get_wideport_bitmap_v2_hw(hisi_hba, port->id))
		if (!check_any_wideports_v2_hw(hisi_hba) &&
				timer_pending(&hisi_hba->timer))
			del_timer(&hisi_hba->timer);

	txid_auto = hisi_sas_phy_read32(hisi_hba, phy_no, TXID_AUTO);
	hisi_sas_phy_write32(hisi_hba, phy_no, TXID_AUTO,
			     txid_auto | TXID_AUTO_CT3_MSK);

	hisi_sas_phy_write32(hisi_hba, phy_no, CHL_INT0, CHL_INT0_NOT_RDY_MSK);
	hisi_sas_phy_write32(hisi_hba, phy_no, PHYCTRL_NOT_RDY_MSK, 0);

	return IRQ_HANDLED;
}

static irqreturn_t int_phy_updown_v2_hw(int irq_no, void *p)
{
	struct hisi_hba *hisi_hba = p;
	u32 irq_msk;
	int phy_no = 0;
	irqreturn_t res = IRQ_NONE;

	irq_msk = (hisi_sas_read32(hisi_hba, HGC_INVLD_DQE_INFO)
		   >> HGC_INVLD_DQE_INFO_FB_CH0_OFF) & 0x1ff;
	while (irq_msk) {
		if (irq_msk  & 1) {
			u32 reg_value = hisi_sas_phy_read32(hisi_hba, phy_no,
					    CHL_INT0);

			switch (reg_value & (CHL_INT0_NOT_RDY_MSK |
					CHL_INT0_SL_PHY_ENABLE_MSK)) {

			case CHL_INT0_SL_PHY_ENABLE_MSK:
				/* phy up */
				if (phy_up_v2_hw(phy_no, hisi_hba) ==
				    IRQ_HANDLED)
					res = IRQ_HANDLED;
				break;

			case CHL_INT0_NOT_RDY_MSK:
				/* phy down */
				if (phy_down_v2_hw(phy_no, hisi_hba) ==
				    IRQ_HANDLED)
					res = IRQ_HANDLED;
				break;

			case (CHL_INT0_NOT_RDY_MSK |
					CHL_INT0_SL_PHY_ENABLE_MSK):
				reg_value = hisi_sas_read32(hisi_hba,
						PHY_STATE);
				if (reg_value & BIT(phy_no)) {
					/* phy up */
					if (phy_up_v2_hw(phy_no, hisi_hba) ==
					    IRQ_HANDLED)
						res = IRQ_HANDLED;
				} else {
					/* phy down */
					if (phy_down_v2_hw(phy_no, hisi_hba) ==
					    IRQ_HANDLED)
						res = IRQ_HANDLED;
				}
				break;

			default:
				break;
			}

		}
		irq_msk >>= 1;
		phy_no++;
	}

	return res;
}

static void phy_bcast_v2_hw(int phy_no, struct hisi_hba *hisi_hba)
{
	struct hisi_sas_phy *phy = &hisi_hba->phy[phy_no];
	struct asd_sas_phy *sas_phy = &phy->sas_phy;
	struct sas_ha_struct *sas_ha = &hisi_hba->sha;
	u32 bcast_status;

	hisi_sas_phy_write32(hisi_hba, phy_no, SL_RX_BCAST_CHK_MSK, 1);
	bcast_status = hisi_sas_phy_read32(hisi_hba, phy_no, RX_PRIMS_STATUS);
	if (bcast_status & RX_BCAST_CHG_MSK)
		sas_ha->notify_port_event(sas_phy, PORTE_BROADCAST_RCVD);
	hisi_sas_phy_write32(hisi_hba, phy_no, CHL_INT0,
			     CHL_INT0_SL_RX_BCST_ACK_MSK);
	hisi_sas_phy_write32(hisi_hba, phy_no, SL_RX_BCAST_CHK_MSK, 0);
}

static irqreturn_t int_chnl_int_v2_hw(int irq_no, void *p)
{
	struct hisi_hba *hisi_hba = p;
	struct device *dev = hisi_hba->dev;
	u32 ent_msk, ent_tmp, irq_msk;
	int phy_no = 0;

	ent_msk = hisi_sas_read32(hisi_hba, ENT_INT_SRC_MSK3);
	ent_tmp = ent_msk;
	ent_msk |= ENT_INT_SRC_MSK3_ENT95_MSK_MSK;
	hisi_sas_write32(hisi_hba, ENT_INT_SRC_MSK3, ent_msk);

	irq_msk = (hisi_sas_read32(hisi_hba, HGC_INVLD_DQE_INFO) >>
			HGC_INVLD_DQE_INFO_FB_CH3_OFF) & 0x1ff;

	while (irq_msk) {
		if (irq_msk & (1 << phy_no)) {
			u32 irq_value0 = hisi_sas_phy_read32(hisi_hba, phy_no,
							     CHL_INT0);
			u32 irq_value1 = hisi_sas_phy_read32(hisi_hba, phy_no,
							     CHL_INT1);
			u32 irq_value2 = hisi_sas_phy_read32(hisi_hba, phy_no,
							     CHL_INT2);

			if (irq_value1) {
				if (irq_value1 & (CHL_INT1_DMAC_RX_ECC_ERR_MSK |
						  CHL_INT1_DMAC_TX_ECC_ERR_MSK))
					panic("%s: DMAC RX/TX ecc bad error!\
					       (0x%x)",
					      dev_name(dev), irq_value1);

				hisi_sas_phy_write32(hisi_hba, phy_no,
						     CHL_INT1, irq_value1);
			}

			if (irq_value2)
				hisi_sas_phy_write32(hisi_hba, phy_no,
						     CHL_INT2, irq_value2);


			if (irq_value0) {
				if (irq_value0 & CHL_INT0_SL_RX_BCST_ACK_MSK)
					phy_bcast_v2_hw(phy_no, hisi_hba);

				hisi_sas_phy_write32(hisi_hba, phy_no,
						CHL_INT0, irq_value0
						& (~CHL_INT0_HOTPLUG_TOUT_MSK)
						& (~CHL_INT0_SL_PHY_ENABLE_MSK)
						& (~CHL_INT0_NOT_RDY_MSK));
			}
		}
		irq_msk &= ~(1 << phy_no);
		phy_no++;
	}

	hisi_sas_write32(hisi_hba, ENT_INT_SRC_MSK3, ent_tmp);

	return IRQ_HANDLED;
}

static void
one_bit_ecc_error_process_v2_hw(struct hisi_hba *hisi_hba, u32 irq_value)
{
	struct device *dev = hisi_hba->dev;
<<<<<<< HEAD
	u32 reg_val;

	if (irq_value & BIT(SAS_ECC_INTR_DQE_ECC_1B_OFF)) {
		reg_val = hisi_sas_read32(hisi_hba, HGC_DQE_ECC_ADDR);
		dev_warn(dev, "hgc_dqe_acc1b_intr found: \
			       Ram address is 0x%08X\n",
			 (reg_val & HGC_DQE_ECC_1B_ADDR_MSK) >>
			 HGC_DQE_ECC_1B_ADDR_OFF);
	}

	if (irq_value & BIT(SAS_ECC_INTR_IOST_ECC_1B_OFF)) {
		reg_val = hisi_sas_read32(hisi_hba, HGC_IOST_ECC_ADDR);
		dev_warn(dev, "hgc_iost_acc1b_intr found: \
			       Ram address is 0x%08X\n",
			 (reg_val & HGC_IOST_ECC_1B_ADDR_MSK) >>
			 HGC_IOST_ECC_1B_ADDR_OFF);
	}

	if (irq_value & BIT(SAS_ECC_INTR_ITCT_ECC_1B_OFF)) {
		reg_val = hisi_sas_read32(hisi_hba, HGC_ITCT_ECC_ADDR);
		dev_warn(dev, "hgc_itct_acc1b_intr found: \
			       Ram address is 0x%08X\n",
			 (reg_val & HGC_ITCT_ECC_1B_ADDR_MSK) >>
			 HGC_ITCT_ECC_1B_ADDR_OFF);
	}

	if (irq_value & BIT(SAS_ECC_INTR_IOSTLIST_ECC_1B_OFF)) {
		reg_val = hisi_sas_read32(hisi_hba, HGC_LM_DFX_STATUS2);
		dev_warn(dev, "hgc_iostl_acc1b_intr found: \
			       memory address is 0x%08X\n",
			 (reg_val & HGC_LM_DFX_STATUS2_IOSTLIST_MSK) >>
			 HGC_LM_DFX_STATUS2_IOSTLIST_OFF);
	}

	if (irq_value & BIT(SAS_ECC_INTR_ITCTLIST_ECC_1B_OFF)) {
		reg_val = hisi_sas_read32(hisi_hba, HGC_LM_DFX_STATUS2);
		dev_warn(dev, "hgc_itctl_acc1b_intr found: \
			       memory address is 0x%08X\n",
			 (reg_val & HGC_LM_DFX_STATUS2_ITCTLIST_MSK) >>
			 HGC_LM_DFX_STATUS2_ITCTLIST_OFF);
	}

	if (irq_value & BIT(SAS_ECC_INTR_CQE_ECC_1B_OFF)) {
		reg_val = hisi_sas_read32(hisi_hba, HGC_CQE_ECC_ADDR);
		dev_warn(dev, "hgc_cqe_acc1b_intr found: \
			       Ram address is 0x%08X\n",
			 (reg_val & HGC_CQE_ECC_1B_ADDR_MSK) >>
			 HGC_CQE_ECC_1B_ADDR_OFF);
	}

	if (irq_value & BIT(SAS_ECC_INTR_NCQ_MEM0_ECC_1B_OFF)) {
		reg_val = hisi_sas_read32(hisi_hba, HGC_RXM_DFX_STATUS14);
		dev_warn(dev, "rxm_mem0_acc1b_intr found: \
			       memory address is 0x%08X\n",
			 (reg_val & HGC_RXM_DFX_STATUS14_MEM0_MSK) >>
			 HGC_RXM_DFX_STATUS14_MEM0_OFF);
	}

	if (irq_value & BIT(SAS_ECC_INTR_NCQ_MEM1_ECC_1B_OFF)) {
		reg_val = hisi_sas_read32(hisi_hba, HGC_RXM_DFX_STATUS14);
		dev_warn(dev, "rxm_mem1_acc1b_intr found: \
			       memory address is 0x%08X\n",
			 (reg_val & HGC_RXM_DFX_STATUS14_MEM1_MSK) >>
			 HGC_RXM_DFX_STATUS14_MEM1_OFF);
	}

	if (irq_value & BIT(SAS_ECC_INTR_NCQ_MEM2_ECC_1B_OFF)) {
		reg_val = hisi_sas_read32(hisi_hba, HGC_RXM_DFX_STATUS14);
		dev_warn(dev, "rxm_mem2_acc1b_intr found: \
			       memory address is 0x%08X\n",
			 (reg_val & HGC_RXM_DFX_STATUS14_MEM2_MSK) >>
			 HGC_RXM_DFX_STATUS14_MEM2_OFF);
	}
=======
	const struct hisi_sas_hw_error *ecc_error;
	u32 val;
	int i;
>>>>>>> bb176f67

	for (i = 0; i < ARRAY_SIZE(one_bit_ecc_errors); i++) {
		ecc_error = &one_bit_ecc_errors[i];
		if (irq_value & ecc_error->irq_msk) {
			val = hisi_sas_read32(hisi_hba, ecc_error->reg);
			val &= ecc_error->msk;
			val >>= ecc_error->shift;
			dev_warn(dev, ecc_error->msg, val);
		}
	}
}

static void multi_bit_ecc_error_process_v2_hw(struct hisi_hba *hisi_hba,
		u32 irq_value)
{
<<<<<<< HEAD
	u32 reg_val;
	struct device *dev = hisi_hba->dev;

	if (irq_value & BIT(SAS_ECC_INTR_DQE_ECC_MB_OFF)) {
		reg_val = hisi_sas_read32(hisi_hba, HGC_DQE_ECC_ADDR);
		dev_warn(dev, "hgc_dqe_accbad_intr (0x%x) found: \
		       Ram address is 0x%08X\n",
		      irq_value,
		      (reg_val & HGC_DQE_ECC_MB_ADDR_MSK) >>
		      HGC_DQE_ECC_MB_ADDR_OFF);
		queue_work(hisi_hba->wq, &hisi_hba->rst_work);
	}

	if (irq_value & BIT(SAS_ECC_INTR_IOST_ECC_MB_OFF)) {
		reg_val = hisi_sas_read32(hisi_hba, HGC_IOST_ECC_ADDR);
		dev_warn(dev, "hgc_iost_accbad_intr (0x%x) found: \
		       Ram address is 0x%08X\n",
		      irq_value,
		      (reg_val & HGC_IOST_ECC_MB_ADDR_MSK) >>
		      HGC_IOST_ECC_MB_ADDR_OFF);
		queue_work(hisi_hba->wq, &hisi_hba->rst_work);
	}

	if (irq_value & BIT(SAS_ECC_INTR_ITCT_ECC_MB_OFF)) {
		reg_val = hisi_sas_read32(hisi_hba, HGC_ITCT_ECC_ADDR);
		dev_warn(dev,"hgc_itct_accbad_intr (0x%x) found: \
		       Ram address is 0x%08X\n",
		      irq_value,
		      (reg_val & HGC_ITCT_ECC_MB_ADDR_MSK) >>
		      HGC_ITCT_ECC_MB_ADDR_OFF);
		queue_work(hisi_hba->wq, &hisi_hba->rst_work);
	}

	if (irq_value & BIT(SAS_ECC_INTR_IOSTLIST_ECC_MB_OFF)) {
		reg_val = hisi_sas_read32(hisi_hba, HGC_LM_DFX_STATUS2);
		dev_warn(dev, "hgc_iostl_accbad_intr (0x%x) found: \
		       memory address is 0x%08X\n",
		      irq_value,
		      (reg_val & HGC_LM_DFX_STATUS2_IOSTLIST_MSK) >>
		      HGC_LM_DFX_STATUS2_IOSTLIST_OFF);
		queue_work(hisi_hba->wq, &hisi_hba->rst_work);
	}

	if (irq_value & BIT(SAS_ECC_INTR_ITCTLIST_ECC_MB_OFF)) {
		reg_val = hisi_sas_read32(hisi_hba, HGC_LM_DFX_STATUS2);
		dev_warn(dev, "hgc_itctl_accbad_intr (0x%x) found: \
		       memory address is 0x%08X\n",
		      irq_value,
		      (reg_val & HGC_LM_DFX_STATUS2_ITCTLIST_MSK) >>
		      HGC_LM_DFX_STATUS2_ITCTLIST_OFF);
		queue_work(hisi_hba->wq, &hisi_hba->rst_work);
	}

	if (irq_value & BIT(SAS_ECC_INTR_CQE_ECC_MB_OFF)) {
		reg_val = hisi_sas_read32(hisi_hba, HGC_CQE_ECC_ADDR);
		dev_warn(dev, "hgc_cqe_accbad_intr (0x%x) found: \
		       Ram address is 0x%08X\n",
		      irq_value,
		      (reg_val & HGC_CQE_ECC_MB_ADDR_MSK) >>
		      HGC_CQE_ECC_MB_ADDR_OFF);
		queue_work(hisi_hba->wq, &hisi_hba->rst_work);
	}

	if (irq_value & BIT(SAS_ECC_INTR_NCQ_MEM0_ECC_MB_OFF)) {
		reg_val = hisi_sas_read32(hisi_hba, HGC_RXM_DFX_STATUS14);
		dev_warn(dev, "rxm_mem0_accbad_intr (0x%x) found: \
		       memory address is 0x%08X\n",
		      irq_value,
		      (reg_val & HGC_RXM_DFX_STATUS14_MEM0_MSK) >>
		      HGC_RXM_DFX_STATUS14_MEM0_OFF);
		queue_work(hisi_hba->wq, &hisi_hba->rst_work);
	}

	if (irq_value & BIT(SAS_ECC_INTR_NCQ_MEM1_ECC_MB_OFF)) {
		reg_val = hisi_sas_read32(hisi_hba, HGC_RXM_DFX_STATUS14);
		dev_warn(dev, "rxm_mem1_accbad_intr (0x%x) found: \
		       memory address is 0x%08X\n",
		      irq_value,
		      (reg_val & HGC_RXM_DFX_STATUS14_MEM1_MSK) >>
		      HGC_RXM_DFX_STATUS14_MEM1_OFF);
		queue_work(hisi_hba->wq, &hisi_hba->rst_work);
	}

	if (irq_value & BIT(SAS_ECC_INTR_NCQ_MEM2_ECC_MB_OFF)) {
		reg_val = hisi_sas_read32(hisi_hba, HGC_RXM_DFX_STATUS14);
		dev_warn(dev, "rxm_mem2_accbad_intr (0x%x) found: \
		       memory address is 0x%08X\n",
		      irq_value,
		      (reg_val & HGC_RXM_DFX_STATUS14_MEM2_MSK) >>
		      HGC_RXM_DFX_STATUS14_MEM2_OFF);
		queue_work(hisi_hba->wq, &hisi_hba->rst_work);
	}
=======
	struct device *dev = hisi_hba->dev;
	const struct hisi_sas_hw_error *ecc_error;
	u32 val;
	int i;
>>>>>>> bb176f67

	for (i = 0; i < ARRAY_SIZE(multi_bit_ecc_errors); i++) {
		ecc_error = &multi_bit_ecc_errors[i];
		if (irq_value & ecc_error->irq_msk) {
			val = hisi_sas_read32(hisi_hba, ecc_error->reg);
			val &= ecc_error->msk;
			val >>= ecc_error->shift;
			dev_warn(dev, ecc_error->msg, irq_value, val);
			queue_work(hisi_hba->wq, &hisi_hba->rst_work);
		}
	}

	return;
}

static irqreturn_t fatal_ecc_int_v2_hw(int irq_no, void *p)
{
	struct hisi_hba *hisi_hba = p;
	u32 irq_value, irq_msk;

	irq_msk = hisi_sas_read32(hisi_hba, SAS_ECC_INTR_MSK);
	hisi_sas_write32(hisi_hba, SAS_ECC_INTR_MSK, irq_msk | 0xffffffff);

	irq_value = hisi_sas_read32(hisi_hba, SAS_ECC_INTR);
	if (irq_value) {
		one_bit_ecc_error_process_v2_hw(hisi_hba, irq_value);
		multi_bit_ecc_error_process_v2_hw(hisi_hba, irq_value);
	}

	hisi_sas_write32(hisi_hba, SAS_ECC_INTR, irq_value);
	hisi_sas_write32(hisi_hba, SAS_ECC_INTR_MSK, irq_msk);

	return IRQ_HANDLED;
}

#define AXI_ERR_NR	8
static const char axi_err_info[AXI_ERR_NR][32] = {
	"IOST_AXI_W_ERR",
	"IOST_AXI_R_ERR",
	"ITCT_AXI_W_ERR",
	"ITCT_AXI_R_ERR",
	"SATA_AXI_W_ERR",
	"SATA_AXI_R_ERR",
	"DQE_AXI_R_ERR",
	"CQE_AXI_W_ERR"
};

#define FIFO_ERR_NR	5
static const char fifo_err_info[FIFO_ERR_NR][32] = {
	"CQE_WINFO_FIFO",
	"CQE_MSG_FIFIO",
	"GETDQE_FIFO",
	"CMDP_FIFO",
	"AWTCTRL_FIFO"
};

static irqreturn_t fatal_axi_int_v2_hw(int irq_no, void *p)
{
	struct hisi_hba *hisi_hba = p;
	u32 irq_value, irq_msk, err_value;
	struct device *dev = hisi_hba->dev;

	irq_msk = hisi_sas_read32(hisi_hba, ENT_INT_SRC_MSK3);
	hisi_sas_write32(hisi_hba, ENT_INT_SRC_MSK3, irq_msk | 0xfffffffe);

	irq_value = hisi_sas_read32(hisi_hba, ENT_INT_SRC3);
	if (irq_value) {
		if (irq_value & BIT(ENT_INT_SRC3_WP_DEPTH_OFF)) {
			hisi_sas_write32(hisi_hba, ENT_INT_SRC3,
					1 << ENT_INT_SRC3_WP_DEPTH_OFF);
			dev_warn(dev, "write pointer and depth error (0x%x) \
			       found!\n",
			       irq_value);
			queue_work(hisi_hba->wq, &hisi_hba->rst_work);
		}

		if (irq_value & BIT(ENT_INT_SRC3_IPTT_SLOT_NOMATCH_OFF)) {
			hisi_sas_write32(hisi_hba, ENT_INT_SRC3,
					 1 <<
					 ENT_INT_SRC3_IPTT_SLOT_NOMATCH_OFF);
			dev_warn(dev, "iptt no match slot error (0x%x) found!\n",
			      irq_value);
			queue_work(hisi_hba->wq, &hisi_hba->rst_work);
		}

		if (irq_value & BIT(ENT_INT_SRC3_RP_DEPTH_OFF)) {
			dev_warn(dev, "read pointer and depth error (0x%x) \
			       found!\n",
			       irq_value);
			queue_work(hisi_hba->wq, &hisi_hba->rst_work);
		}

		if (irq_value & BIT(ENT_INT_SRC3_AXI_OFF)) {
			int i;

			hisi_sas_write32(hisi_hba, ENT_INT_SRC3,
					1 << ENT_INT_SRC3_AXI_OFF);
			err_value = hisi_sas_read32(hisi_hba,
						    HGC_AXI_FIFO_ERR_INFO);

			for (i = 0; i < AXI_ERR_NR; i++) {
				if (err_value & BIT(i)) {
					dev_warn(dev, "%s (0x%x) found!\n",
					      axi_err_info[i], irq_value);
					queue_work(hisi_hba->wq, &hisi_hba->rst_work);
				}
			}
		}

		if (irq_value & BIT(ENT_INT_SRC3_FIFO_OFF)) {
			int i;

			hisi_sas_write32(hisi_hba, ENT_INT_SRC3,
					1 << ENT_INT_SRC3_FIFO_OFF);
			err_value = hisi_sas_read32(hisi_hba,
						    HGC_AXI_FIFO_ERR_INFO);

			for (i = 0; i < FIFO_ERR_NR; i++) {
				if (err_value & BIT(AXI_ERR_NR + i)) {
					dev_warn(dev, "%s (0x%x) found!\n",
					      fifo_err_info[i], irq_value);
					queue_work(hisi_hba->wq, &hisi_hba->rst_work);
				}
			}

		}

		if (irq_value & BIT(ENT_INT_SRC3_LM_OFF)) {
			hisi_sas_write32(hisi_hba, ENT_INT_SRC3,
					1 << ENT_INT_SRC3_LM_OFF);
			dev_warn(dev, "LM add/fetch list error (0x%x) found!\n",
			      irq_value);
			queue_work(hisi_hba->wq, &hisi_hba->rst_work);
		}

		if (irq_value & BIT(ENT_INT_SRC3_ABT_OFF)) {
			hisi_sas_write32(hisi_hba, ENT_INT_SRC3,
					1 << ENT_INT_SRC3_ABT_OFF);
			dev_warn(dev, "SAS_HGC_ABT fetch LM list error (0x%x) found!\n",
			      irq_value);
			queue_work(hisi_hba->wq, &hisi_hba->rst_work);
		}

		if (irq_value & BIT(ENT_INT_SRC3_ITC_INT_OFF)) {
			u32 reg_val = hisi_sas_read32(hisi_hba, ITCT_CLR);
			u32 dev_id = reg_val & ITCT_DEV_MSK;
			struct hisi_sas_device *sas_dev =
					&hisi_hba->devices[dev_id];

			hisi_sas_write32(hisi_hba, ITCT_CLR, 0);
			dev_dbg(dev, "clear ITCT ok\n");
			complete(sas_dev->completion);
		}
	}

	hisi_sas_write32(hisi_hba, ENT_INT_SRC3, irq_value);
	hisi_sas_write32(hisi_hba, ENT_INT_SRC_MSK3, irq_msk);

	return IRQ_HANDLED;
}

static void cq_tasklet_v2_hw(unsigned long val)
{
	struct hisi_sas_cq *cq = (struct hisi_sas_cq *)val;
	struct hisi_hba *hisi_hba = cq->hisi_hba;
	struct hisi_sas_slot *slot;
	struct hisi_sas_itct *itct;
	struct hisi_sas_complete_v2_hdr *complete_queue;
	u32 rd_point = cq->rd_point, wr_point, dev_id;
	int queue = cq->id;
	struct hisi_sas_dq *dq = &hisi_hba->dq[queue];

	if (unlikely(hisi_hba->reject_stp_links_msk))
		phys_try_accept_stp_links_v2_hw(hisi_hba);

	complete_queue = hisi_hba->complete_hdr[queue];

	spin_lock(&dq->lock);
	wr_point = hisi_sas_read32(hisi_hba, COMPL_Q_0_WR_PTR +
				   (0x14 * queue));

	while (rd_point != wr_point) {
		struct hisi_sas_complete_v2_hdr *complete_hdr;
		int iptt;

		complete_hdr = &complete_queue[rd_point];

		/* Check for NCQ completion */
		if (complete_hdr->act) {
			u32 act_tmp = complete_hdr->act;
			int ncq_tag_count = ffs(act_tmp);

			dev_id = (complete_hdr->dw1 & CMPLT_HDR_DEV_ID_MSK) >>
				 CMPLT_HDR_DEV_ID_OFF;
			itct = &hisi_hba->itct[dev_id];

			/* The NCQ tags are held in the itct header */
			while (ncq_tag_count) {
				__le64 *ncq_tag = &itct->qw4_15[0];

				ncq_tag_count -= 1;
				iptt = (ncq_tag[ncq_tag_count / 5]
					>> (ncq_tag_count % 5) * 12) & 0xfff;

				slot = &hisi_hba->slot_info[iptt];
				slot->cmplt_queue_slot = rd_point;
				slot->cmplt_queue = queue;
				slot_complete_v2_hw(hisi_hba, slot);

				act_tmp &= ~(1 << ncq_tag_count);
				ncq_tag_count = ffs(act_tmp);
			}
		} else {
			iptt = (complete_hdr->dw1) & CMPLT_HDR_IPTT_MSK;
			slot = &hisi_hba->slot_info[iptt];
			slot->cmplt_queue_slot = rd_point;
			slot->cmplt_queue = queue;
			slot_complete_v2_hw(hisi_hba, slot);
		}

		if (++rd_point >= HISI_SAS_QUEUE_SLOTS)
			rd_point = 0;
	}

	/* update rd_point */
	cq->rd_point = rd_point;
	hisi_sas_write32(hisi_hba, COMPL_Q_0_RD_PTR + (0x14 * queue), rd_point);
	spin_unlock(&dq->lock);
}

static irqreturn_t cq_interrupt_v2_hw(int irq_no, void *p)
{
	struct hisi_sas_cq *cq = p;
	struct hisi_hba *hisi_hba = cq->hisi_hba;
	int queue = cq->id;

	hisi_sas_write32(hisi_hba, OQ_INT_SRC, 1 << queue);

	tasklet_schedule(&cq->tasklet);

	return IRQ_HANDLED;
}

static irqreturn_t sata_int_v2_hw(int irq_no, void *p)
{
	struct hisi_sas_phy *phy = p;
	struct hisi_hba *hisi_hba = phy->hisi_hba;
	struct asd_sas_phy *sas_phy = &phy->sas_phy;
	struct device *dev = hisi_hba->dev;
	struct	hisi_sas_initial_fis *initial_fis;
	struct dev_to_host_fis *fis;
	u32 ent_tmp, ent_msk, ent_int, port_id, link_rate, hard_phy_linkrate;
	irqreturn_t res = IRQ_HANDLED;
	u8 attached_sas_addr[SAS_ADDR_SIZE] = {0};
	int phy_no, offset;

	phy_no = sas_phy->id;
	initial_fis = &hisi_hba->initial_fis[phy_no];
	fis = &initial_fis->fis;

	offset = 4 * (phy_no / 4);
	ent_msk = hisi_sas_read32(hisi_hba, ENT_INT_SRC_MSK1 + offset);
	hisi_sas_write32(hisi_hba, ENT_INT_SRC_MSK1 + offset,
			 ent_msk | 1 << ((phy_no % 4) * 8));

	ent_int = hisi_sas_read32(hisi_hba, ENT_INT_SRC1 + offset);
	ent_tmp = ent_int & (1 << (ENT_INT_SRC1_D2H_FIS_CH1_OFF *
			     (phy_no % 4)));
	ent_int >>= ENT_INT_SRC1_D2H_FIS_CH1_OFF * (phy_no % 4);
	if ((ent_int & ENT_INT_SRC1_D2H_FIS_CH0_MSK) == 0) {
		dev_warn(dev, "sata int: phy%d did not receive FIS\n", phy_no);
		res = IRQ_NONE;
		goto end;
	}

	/* check ERR bit of Status Register */
	if (fis->status & ATA_ERR) {
		dev_warn(dev, "sata int: phy%d FIS status: 0x%x\n", phy_no,
				fis->status);
		disable_phy_v2_hw(hisi_hba, phy_no);
		enable_phy_v2_hw(hisi_hba, phy_no);
		res = IRQ_NONE;
		goto end;
	}

	if (unlikely(phy_no == 8)) {
		u32 port_state = hisi_sas_read32(hisi_hba, PORT_STATE);

		port_id = (port_state & PORT_STATE_PHY8_PORT_NUM_MSK) >>
			  PORT_STATE_PHY8_PORT_NUM_OFF;
		link_rate = (port_state & PORT_STATE_PHY8_CONN_RATE_MSK) >>
			    PORT_STATE_PHY8_CONN_RATE_OFF;
	} else {
		port_id = hisi_sas_read32(hisi_hba, PHY_PORT_NUM_MA);
		port_id = (port_id >> (4 * phy_no)) & 0xf;
		link_rate = hisi_sas_read32(hisi_hba, PHY_CONN_RATE);
		link_rate = (link_rate >> (phy_no * 4)) & 0xf;
	}

	if (port_id == 0xf) {
		dev_err(dev, "sata int: phy%d invalid portid\n", phy_no);
		res = IRQ_NONE;
		goto end;
	}

	sas_phy->linkrate = link_rate;
	hard_phy_linkrate = hisi_sas_phy_read32(hisi_hba, phy_no,
						HARD_PHY_LINKRATE);
	phy->maximum_linkrate = hard_phy_linkrate & 0xf;
	phy->minimum_linkrate = (hard_phy_linkrate >> 4) & 0xf;

	sas_phy->oob_mode = SATA_OOB_MODE;
	/* Make up some unique SAS address */
	attached_sas_addr[0] = 0x50;
	attached_sas_addr[7] = phy_no;
	memcpy(sas_phy->attached_sas_addr, attached_sas_addr, SAS_ADDR_SIZE);
	memcpy(sas_phy->frame_rcvd, fis, sizeof(struct dev_to_host_fis));
	dev_info(dev, "sata int phyup: phy%d link_rate=%d\n", phy_no, link_rate);
	phy->phy_type &= ~(PORT_TYPE_SAS | PORT_TYPE_SATA);
	phy->port_id = port_id;
	phy->phy_type |= PORT_TYPE_SATA;
	phy->phy_attached = 1;
	phy->identify.device_type = SAS_SATA_DEV;
	phy->frame_rcvd_size = sizeof(struct dev_to_host_fis);
	phy->identify.target_port_protocols = SAS_PROTOCOL_SATA;
	queue_work(hisi_hba->wq, &phy->phyup_ws);

end:
	hisi_sas_write32(hisi_hba, ENT_INT_SRC1 + offset, ent_tmp);
	hisi_sas_write32(hisi_hba, ENT_INT_SRC_MSK1 + offset, ent_msk);

	return res;
}

static irq_handler_t phy_interrupts[HISI_SAS_PHY_INT_NR] = {
	int_phy_updown_v2_hw,
	int_chnl_int_v2_hw,
};

static irq_handler_t fatal_interrupts[HISI_SAS_FATAL_INT_NR] = {
	fatal_ecc_int_v2_hw,
	fatal_axi_int_v2_hw
};

/**
 * There is a limitation in the hip06 chipset that we need
 * to map in all mbigen interrupts, even if they are not used.
 */
static int interrupt_init_v2_hw(struct hisi_hba *hisi_hba)
{
	struct platform_device *pdev = hisi_hba->platform_dev;
	struct device *dev = &pdev->dev;
	int irq, rc, irq_map[128];
	int i, phy_no, fatal_no, queue_no, k;

	for (i = 0; i < 128; i++)
		irq_map[i] = platform_get_irq(pdev, i);

	for (i = 0; i < HISI_SAS_PHY_INT_NR; i++) {
		irq = irq_map[i + 1]; /* Phy up/down is irq1 */
		rc = devm_request_irq(dev, irq, phy_interrupts[i], 0,
				      DRV_NAME " phy", hisi_hba);
		if (rc) {
			dev_err(dev, "irq init: could not request "
				"phy interrupt %d, rc=%d\n",
				irq, rc);
			rc = -ENOENT;
			goto free_phy_int_irqs;
		}
	}

	for (phy_no = 0; phy_no < hisi_hba->n_phy; phy_no++) {
		struct hisi_sas_phy *phy = &hisi_hba->phy[phy_no];

		irq = irq_map[phy_no + 72];
		rc = devm_request_irq(dev, irq, sata_int_v2_hw, 0,
				      DRV_NAME " sata", phy);
		if (rc) {
			dev_err(dev, "irq init: could not request "
				"sata interrupt %d, rc=%d\n",
				irq, rc);
			rc = -ENOENT;
			goto free_sata_int_irqs;
		}
	}

	for (fatal_no = 0; fatal_no < HISI_SAS_FATAL_INT_NR; fatal_no++) {
		irq = irq_map[fatal_no + 81];
		rc = devm_request_irq(dev, irq, fatal_interrupts[fatal_no], 0,
				      DRV_NAME " fatal", hisi_hba);
		if (rc) {
			dev_err(dev,
				"irq init: could not request fatal interrupt %d, rc=%d\n",
				irq, rc);
			rc = -ENOENT;
			goto free_fatal_int_irqs;
		}
	}

	for (queue_no = 0; queue_no < hisi_hba->queue_count; queue_no++) {
		struct hisi_sas_cq *cq = &hisi_hba->cq[queue_no];
		struct tasklet_struct *t = &cq->tasklet;

		irq = irq_map[queue_no + 96];
		rc = devm_request_irq(dev, irq, cq_interrupt_v2_hw, 0,
				      DRV_NAME " cq", cq);
		if (rc) {
			dev_err(dev,
				"irq init: could not request cq interrupt %d, rc=%d\n",
				irq, rc);
			rc = -ENOENT;
			goto free_cq_int_irqs;
		}
		tasklet_init(t, cq_tasklet_v2_hw, (unsigned long)cq);
	}

	return 0;

free_cq_int_irqs:
	for (k = 0; k < queue_no; k++) {
		struct hisi_sas_cq *cq = &hisi_hba->cq[k];

		free_irq(irq_map[k + 96], cq);
		tasklet_kill(&cq->tasklet);
	}
free_fatal_int_irqs:
	for (k = 0; k < fatal_no; k++)
		free_irq(irq_map[k + 81], hisi_hba);
free_sata_int_irqs:
	for (k = 0; k < phy_no; k++) {
		struct hisi_sas_phy *phy = &hisi_hba->phy[k];

		free_irq(irq_map[k + 72], phy);
	}
free_phy_int_irqs:
	for (k = 0; k < i; k++)
		free_irq(irq_map[k + 1], hisi_hba);
	return rc;
}

static int hisi_sas_v2_init(struct hisi_hba *hisi_hba)
{
	int rc;

	memset(hisi_hba->sata_dev_bitmap, 0, sizeof(hisi_hba->sata_dev_bitmap));

	rc = hw_init_v2_hw(hisi_hba);
	if (rc)
		return rc;

	rc = interrupt_init_v2_hw(hisi_hba);
	if (rc)
		return rc;

	return 0;
}

static void interrupt_disable_v2_hw(struct hisi_hba *hisi_hba)
{
	struct platform_device *pdev = hisi_hba->platform_dev;
	int i;

	for (i = 0; i < hisi_hba->queue_count; i++)
		hisi_sas_write32(hisi_hba, OQ0_INT_SRC_MSK + 0x4 * i, 0x1);

	hisi_sas_write32(hisi_hba, ENT_INT_SRC_MSK1, 0xffffffff);
	hisi_sas_write32(hisi_hba, ENT_INT_SRC_MSK2, 0xffffffff);
	hisi_sas_write32(hisi_hba, ENT_INT_SRC_MSK3, 0xffffffff);
	hisi_sas_write32(hisi_hba, SAS_ECC_INTR_MSK, 0xffffffff);

	for (i = 0; i < hisi_hba->n_phy; i++) {
		hisi_sas_phy_write32(hisi_hba, i, CHL_INT1_MSK, 0xffffffff);
		hisi_sas_phy_write32(hisi_hba, i, CHL_INT2_MSK, 0xffffffff);
	}

	for (i = 0; i < 128; i++)
		synchronize_irq(platform_get_irq(pdev, i));
}


static u32 get_phys_state_v2_hw(struct hisi_hba *hisi_hba)
{
	return hisi_sas_read32(hisi_hba, PHY_STATE);
}

static int soft_reset_v2_hw(struct hisi_hba *hisi_hba)
{
	struct device *dev = hisi_hba->dev;
<<<<<<< HEAD
	u32 old_state, state;
=======
>>>>>>> bb176f67
	int rc, cnt;

	interrupt_disable_v2_hw(hisi_hba);
	hisi_sas_write32(hisi_hba, DLVRY_QUEUE_ENABLE, 0x0);

	hisi_sas_stop_phys(hisi_hba);

	mdelay(10);

	hisi_sas_write32(hisi_hba, AXI_MASTER_CFG_BASE + AM_CTRL_GLOBAL, 0x1);

	/* wait until bus idle */
	cnt = 0;
	while (1) {
		u32 status = hisi_sas_read32_relaxed(hisi_hba,
				AXI_MASTER_CFG_BASE + AM_CURR_TRANS_RETURN);

		if (status == 0x3)
			break;

		udelay(10);
		if (cnt++ > 10) {
			dev_info(dev, "wait axi bus state to idle timeout!\n");
			return -1;
		}
	}

	hisi_sas_init_mem(hisi_hba);

	rc = hw_init_v2_hw(hisi_hba);
	if (rc)
		return rc;

	phys_reject_stp_links_v2_hw(hisi_hba);

	return 0;
}

static const struct hisi_sas_hw hisi_sas_v2_hw = {
	.hw_init = hisi_sas_v2_init,
	.setup_itct = setup_itct_v2_hw,
	.slot_index_alloc = slot_index_alloc_quirk_v2_hw,
	.alloc_dev = alloc_dev_quirk_v2_hw,
	.sl_notify = sl_notify_v2_hw,
	.get_wideport_bitmap = get_wideport_bitmap_v2_hw,
	.free_device = free_device_v2_hw,
	.prep_smp = prep_smp_v2_hw,
	.prep_ssp = prep_ssp_v2_hw,
	.prep_stp = prep_ata_v2_hw,
	.prep_abort = prep_abort_v2_hw,
	.get_free_slot = get_free_slot_v2_hw,
	.start_delivery = start_delivery_v2_hw,
	.slot_complete = slot_complete_v2_hw,
	.phys_init = phys_init_v2_hw,
	.phy_enable = enable_phy_v2_hw,
	.phy_disable = disable_phy_v2_hw,
	.phy_hard_reset = phy_hard_reset_v2_hw,
	.get_events = phy_get_events_v2_hw,
	.phy_set_linkrate = phy_set_linkrate_v2_hw,
	.phy_get_max_linkrate = phy_get_max_linkrate_v2_hw,
	.max_command_entries = HISI_SAS_COMMAND_ENTRIES_V2_HW,
	.complete_hdr_size = sizeof(struct hisi_sas_complete_v2_hdr),
	.soft_reset = soft_reset_v2_hw,
	.get_phys_state = get_phys_state_v2_hw,
};

static int hisi_sas_v2_probe(struct platform_device *pdev)
{
	/*
	 * Check if we should defer the probe before we probe the
	 * upper layer, as it's hard to defer later on.
	 */
	int ret = platform_get_irq(pdev, 0);

	if (ret < 0) {
		if (ret != -EPROBE_DEFER)
			dev_err(&pdev->dev, "cannot obtain irq\n");
		return ret;
	}

	return hisi_sas_probe(pdev, &hisi_sas_v2_hw);
}

static int hisi_sas_v2_remove(struct platform_device *pdev)
{
	struct sas_ha_struct *sha = platform_get_drvdata(pdev);
	struct hisi_hba *hisi_hba = sha->lldd_ha;
	int i;

	if (timer_pending(&hisi_hba->timer))
		del_timer(&hisi_hba->timer);

	for (i = 0; i < hisi_hba->queue_count; i++) {
		struct hisi_sas_cq *cq = &hisi_hba->cq[i];

		tasklet_kill(&cq->tasklet);
	}

	return hisi_sas_remove(pdev);
}

static const struct of_device_id sas_v2_of_match[] = {
	{ .compatible = "hisilicon,hip06-sas-v2",},
	{ .compatible = "hisilicon,hip07-sas-v2",},
	{},
};
MODULE_DEVICE_TABLE(of, sas_v2_of_match);

static const struct acpi_device_id sas_v2_acpi_match[] = {
	{ "HISI0162", 0 },
	{ }
};

MODULE_DEVICE_TABLE(acpi, sas_v2_acpi_match);

static struct platform_driver hisi_sas_v2_driver = {
	.probe = hisi_sas_v2_probe,
	.remove = hisi_sas_v2_remove,
	.driver = {
		.name = DRV_NAME,
		.of_match_table = sas_v2_of_match,
		.acpi_match_table = ACPI_PTR(sas_v2_acpi_match),
	},
};

module_platform_driver(hisi_sas_v2_driver);

MODULE_LICENSE("GPL");
MODULE_AUTHOR("John Garry <john.garry@huawei.com>");
MODULE_DESCRIPTION("HISILICON SAS controller v2 hw driver");
MODULE_ALIAS("platform:" DRV_NAME);<|MERGE_RESOLUTION|>--- conflicted
+++ resolved
@@ -976,10 +976,6 @@
 {
 	DECLARE_COMPLETION_ONSTACK(completion);
 	u64 dev_id = sas_dev->device_id;
-<<<<<<< HEAD
-	struct device *dev = hisi_hba->dev;
-=======
->>>>>>> bb176f67
 	struct hisi_sas_itct *itct = &hisi_hba->itct[dev_id];
 	u32 reg_val = hisi_sas_read32(hisi_hba, ENT_INT_SRC3);
 	int i;
@@ -2900,85 +2896,9 @@
 one_bit_ecc_error_process_v2_hw(struct hisi_hba *hisi_hba, u32 irq_value)
 {
 	struct device *dev = hisi_hba->dev;
-<<<<<<< HEAD
-	u32 reg_val;
-
-	if (irq_value & BIT(SAS_ECC_INTR_DQE_ECC_1B_OFF)) {
-		reg_val = hisi_sas_read32(hisi_hba, HGC_DQE_ECC_ADDR);
-		dev_warn(dev, "hgc_dqe_acc1b_intr found: \
-			       Ram address is 0x%08X\n",
-			 (reg_val & HGC_DQE_ECC_1B_ADDR_MSK) >>
-			 HGC_DQE_ECC_1B_ADDR_OFF);
-	}
-
-	if (irq_value & BIT(SAS_ECC_INTR_IOST_ECC_1B_OFF)) {
-		reg_val = hisi_sas_read32(hisi_hba, HGC_IOST_ECC_ADDR);
-		dev_warn(dev, "hgc_iost_acc1b_intr found: \
-			       Ram address is 0x%08X\n",
-			 (reg_val & HGC_IOST_ECC_1B_ADDR_MSK) >>
-			 HGC_IOST_ECC_1B_ADDR_OFF);
-	}
-
-	if (irq_value & BIT(SAS_ECC_INTR_ITCT_ECC_1B_OFF)) {
-		reg_val = hisi_sas_read32(hisi_hba, HGC_ITCT_ECC_ADDR);
-		dev_warn(dev, "hgc_itct_acc1b_intr found: \
-			       Ram address is 0x%08X\n",
-			 (reg_val & HGC_ITCT_ECC_1B_ADDR_MSK) >>
-			 HGC_ITCT_ECC_1B_ADDR_OFF);
-	}
-
-	if (irq_value & BIT(SAS_ECC_INTR_IOSTLIST_ECC_1B_OFF)) {
-		reg_val = hisi_sas_read32(hisi_hba, HGC_LM_DFX_STATUS2);
-		dev_warn(dev, "hgc_iostl_acc1b_intr found: \
-			       memory address is 0x%08X\n",
-			 (reg_val & HGC_LM_DFX_STATUS2_IOSTLIST_MSK) >>
-			 HGC_LM_DFX_STATUS2_IOSTLIST_OFF);
-	}
-
-	if (irq_value & BIT(SAS_ECC_INTR_ITCTLIST_ECC_1B_OFF)) {
-		reg_val = hisi_sas_read32(hisi_hba, HGC_LM_DFX_STATUS2);
-		dev_warn(dev, "hgc_itctl_acc1b_intr found: \
-			       memory address is 0x%08X\n",
-			 (reg_val & HGC_LM_DFX_STATUS2_ITCTLIST_MSK) >>
-			 HGC_LM_DFX_STATUS2_ITCTLIST_OFF);
-	}
-
-	if (irq_value & BIT(SAS_ECC_INTR_CQE_ECC_1B_OFF)) {
-		reg_val = hisi_sas_read32(hisi_hba, HGC_CQE_ECC_ADDR);
-		dev_warn(dev, "hgc_cqe_acc1b_intr found: \
-			       Ram address is 0x%08X\n",
-			 (reg_val & HGC_CQE_ECC_1B_ADDR_MSK) >>
-			 HGC_CQE_ECC_1B_ADDR_OFF);
-	}
-
-	if (irq_value & BIT(SAS_ECC_INTR_NCQ_MEM0_ECC_1B_OFF)) {
-		reg_val = hisi_sas_read32(hisi_hba, HGC_RXM_DFX_STATUS14);
-		dev_warn(dev, "rxm_mem0_acc1b_intr found: \
-			       memory address is 0x%08X\n",
-			 (reg_val & HGC_RXM_DFX_STATUS14_MEM0_MSK) >>
-			 HGC_RXM_DFX_STATUS14_MEM0_OFF);
-	}
-
-	if (irq_value & BIT(SAS_ECC_INTR_NCQ_MEM1_ECC_1B_OFF)) {
-		reg_val = hisi_sas_read32(hisi_hba, HGC_RXM_DFX_STATUS14);
-		dev_warn(dev, "rxm_mem1_acc1b_intr found: \
-			       memory address is 0x%08X\n",
-			 (reg_val & HGC_RXM_DFX_STATUS14_MEM1_MSK) >>
-			 HGC_RXM_DFX_STATUS14_MEM1_OFF);
-	}
-
-	if (irq_value & BIT(SAS_ECC_INTR_NCQ_MEM2_ECC_1B_OFF)) {
-		reg_val = hisi_sas_read32(hisi_hba, HGC_RXM_DFX_STATUS14);
-		dev_warn(dev, "rxm_mem2_acc1b_intr found: \
-			       memory address is 0x%08X\n",
-			 (reg_val & HGC_RXM_DFX_STATUS14_MEM2_MSK) >>
-			 HGC_RXM_DFX_STATUS14_MEM2_OFF);
-	}
-=======
 	const struct hisi_sas_hw_error *ecc_error;
 	u32 val;
 	int i;
->>>>>>> bb176f67
 
 	for (i = 0; i < ARRAY_SIZE(one_bit_ecc_errors); i++) {
 		ecc_error = &one_bit_ecc_errors[i];
@@ -2994,105 +2914,10 @@
 static void multi_bit_ecc_error_process_v2_hw(struct hisi_hba *hisi_hba,
 		u32 irq_value)
 {
-<<<<<<< HEAD
-	u32 reg_val;
-	struct device *dev = hisi_hba->dev;
-
-	if (irq_value & BIT(SAS_ECC_INTR_DQE_ECC_MB_OFF)) {
-		reg_val = hisi_sas_read32(hisi_hba, HGC_DQE_ECC_ADDR);
-		dev_warn(dev, "hgc_dqe_accbad_intr (0x%x) found: \
-		       Ram address is 0x%08X\n",
-		      irq_value,
-		      (reg_val & HGC_DQE_ECC_MB_ADDR_MSK) >>
-		      HGC_DQE_ECC_MB_ADDR_OFF);
-		queue_work(hisi_hba->wq, &hisi_hba->rst_work);
-	}
-
-	if (irq_value & BIT(SAS_ECC_INTR_IOST_ECC_MB_OFF)) {
-		reg_val = hisi_sas_read32(hisi_hba, HGC_IOST_ECC_ADDR);
-		dev_warn(dev, "hgc_iost_accbad_intr (0x%x) found: \
-		       Ram address is 0x%08X\n",
-		      irq_value,
-		      (reg_val & HGC_IOST_ECC_MB_ADDR_MSK) >>
-		      HGC_IOST_ECC_MB_ADDR_OFF);
-		queue_work(hisi_hba->wq, &hisi_hba->rst_work);
-	}
-
-	if (irq_value & BIT(SAS_ECC_INTR_ITCT_ECC_MB_OFF)) {
-		reg_val = hisi_sas_read32(hisi_hba, HGC_ITCT_ECC_ADDR);
-		dev_warn(dev,"hgc_itct_accbad_intr (0x%x) found: \
-		       Ram address is 0x%08X\n",
-		      irq_value,
-		      (reg_val & HGC_ITCT_ECC_MB_ADDR_MSK) >>
-		      HGC_ITCT_ECC_MB_ADDR_OFF);
-		queue_work(hisi_hba->wq, &hisi_hba->rst_work);
-	}
-
-	if (irq_value & BIT(SAS_ECC_INTR_IOSTLIST_ECC_MB_OFF)) {
-		reg_val = hisi_sas_read32(hisi_hba, HGC_LM_DFX_STATUS2);
-		dev_warn(dev, "hgc_iostl_accbad_intr (0x%x) found: \
-		       memory address is 0x%08X\n",
-		      irq_value,
-		      (reg_val & HGC_LM_DFX_STATUS2_IOSTLIST_MSK) >>
-		      HGC_LM_DFX_STATUS2_IOSTLIST_OFF);
-		queue_work(hisi_hba->wq, &hisi_hba->rst_work);
-	}
-
-	if (irq_value & BIT(SAS_ECC_INTR_ITCTLIST_ECC_MB_OFF)) {
-		reg_val = hisi_sas_read32(hisi_hba, HGC_LM_DFX_STATUS2);
-		dev_warn(dev, "hgc_itctl_accbad_intr (0x%x) found: \
-		       memory address is 0x%08X\n",
-		      irq_value,
-		      (reg_val & HGC_LM_DFX_STATUS2_ITCTLIST_MSK) >>
-		      HGC_LM_DFX_STATUS2_ITCTLIST_OFF);
-		queue_work(hisi_hba->wq, &hisi_hba->rst_work);
-	}
-
-	if (irq_value & BIT(SAS_ECC_INTR_CQE_ECC_MB_OFF)) {
-		reg_val = hisi_sas_read32(hisi_hba, HGC_CQE_ECC_ADDR);
-		dev_warn(dev, "hgc_cqe_accbad_intr (0x%x) found: \
-		       Ram address is 0x%08X\n",
-		      irq_value,
-		      (reg_val & HGC_CQE_ECC_MB_ADDR_MSK) >>
-		      HGC_CQE_ECC_MB_ADDR_OFF);
-		queue_work(hisi_hba->wq, &hisi_hba->rst_work);
-	}
-
-	if (irq_value & BIT(SAS_ECC_INTR_NCQ_MEM0_ECC_MB_OFF)) {
-		reg_val = hisi_sas_read32(hisi_hba, HGC_RXM_DFX_STATUS14);
-		dev_warn(dev, "rxm_mem0_accbad_intr (0x%x) found: \
-		       memory address is 0x%08X\n",
-		      irq_value,
-		      (reg_val & HGC_RXM_DFX_STATUS14_MEM0_MSK) >>
-		      HGC_RXM_DFX_STATUS14_MEM0_OFF);
-		queue_work(hisi_hba->wq, &hisi_hba->rst_work);
-	}
-
-	if (irq_value & BIT(SAS_ECC_INTR_NCQ_MEM1_ECC_MB_OFF)) {
-		reg_val = hisi_sas_read32(hisi_hba, HGC_RXM_DFX_STATUS14);
-		dev_warn(dev, "rxm_mem1_accbad_intr (0x%x) found: \
-		       memory address is 0x%08X\n",
-		      irq_value,
-		      (reg_val & HGC_RXM_DFX_STATUS14_MEM1_MSK) >>
-		      HGC_RXM_DFX_STATUS14_MEM1_OFF);
-		queue_work(hisi_hba->wq, &hisi_hba->rst_work);
-	}
-
-	if (irq_value & BIT(SAS_ECC_INTR_NCQ_MEM2_ECC_MB_OFF)) {
-		reg_val = hisi_sas_read32(hisi_hba, HGC_RXM_DFX_STATUS14);
-		dev_warn(dev, "rxm_mem2_accbad_intr (0x%x) found: \
-		       memory address is 0x%08X\n",
-		      irq_value,
-		      (reg_val & HGC_RXM_DFX_STATUS14_MEM2_MSK) >>
-		      HGC_RXM_DFX_STATUS14_MEM2_OFF);
-		queue_work(hisi_hba->wq, &hisi_hba->rst_work);
-	}
-=======
 	struct device *dev = hisi_hba->dev;
 	const struct hisi_sas_hw_error *ecc_error;
 	u32 val;
 	int i;
->>>>>>> bb176f67
 
 	for (i = 0; i < ARRAY_SIZE(multi_bit_ecc_errors); i++) {
 		ecc_error = &multi_bit_ecc_errors[i];
@@ -3581,10 +3406,6 @@
 static int soft_reset_v2_hw(struct hisi_hba *hisi_hba)
 {
 	struct device *dev = hisi_hba->dev;
-<<<<<<< HEAD
-	u32 old_state, state;
-=======
->>>>>>> bb176f67
 	int rc, cnt;
 
 	interrupt_disable_v2_hw(hisi_hba);
