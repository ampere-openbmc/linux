// SPDX-License-Identifier: GPL-2.0
/*
 * bcache setup/teardown code, and some metadata io - read a superblock and
 * figure out what to do with it.
 *
 * Copyright 2010, 2011 Kent Overstreet <kent.overstreet@gmail.com>
 * Copyright 2012 Google, Inc.
 */

#include "bcache.h"
#include "btree.h"
#include "debug.h"
#include "extents.h"
#include "request.h"
#include "writeback.h"

#include <linux/blkdev.h>
#include <linux/buffer_head.h>
#include <linux/debugfs.h>
#include <linux/genhd.h>
#include <linux/idr.h>
#include <linux/kthread.h>
#include <linux/module.h>
#include <linux/random.h>
#include <linux/reboot.h>
#include <linux/sysfs.h>

MODULE_LICENSE("GPL");
MODULE_AUTHOR("Kent Overstreet <kent.overstreet@gmail.com>");

static const char bcache_magic[] = {
	0xc6, 0x85, 0x73, 0xf6, 0x4e, 0x1a, 0x45, 0xca,
	0x82, 0x65, 0xf5, 0x7f, 0x48, 0xba, 0x6d, 0x81
};

static const char invalid_uuid[] = {
	0xa0, 0x3e, 0xf8, 0xed, 0x3e, 0xe1, 0xb8, 0x78,
	0xc8, 0x50, 0xfc, 0x5e, 0xcb, 0x16, 0xcd, 0x99
};

static struct kobject *bcache_kobj;
struct mutex bch_register_lock;
LIST_HEAD(bch_cache_sets);
static LIST_HEAD(uncached_devices);

static int bcache_major;
static DEFINE_IDA(bcache_device_idx);
static wait_queue_head_t unregister_wait;
struct workqueue_struct *bcache_wq;
struct workqueue_struct *bch_journal_wq;

#define BTREE_MAX_PAGES		(256 * 1024 / PAGE_SIZE)
/* limitation of partitions number on single bcache device */
#define BCACHE_MINORS		128
/* limitation of bcache devices number on single system */
#define BCACHE_DEVICE_IDX_MAX	((1U << MINORBITS)/BCACHE_MINORS)

/* Superblock */

static const char *read_super(struct cache_sb *sb, struct block_device *bdev,
			      struct page **res)
{
	const char *err;
	struct cache_sb *s;
	struct buffer_head *bh = __bread(bdev, 1, SB_SIZE);
	unsigned int i;

	if (!bh)
		return "IO error";

	s = (struct cache_sb *) bh->b_data;

	sb->offset		= le64_to_cpu(s->offset);
	sb->version		= le64_to_cpu(s->version);

	memcpy(sb->magic,	s->magic, 16);
	memcpy(sb->uuid,	s->uuid, 16);
	memcpy(sb->set_uuid,	s->set_uuid, 16);
	memcpy(sb->label,	s->label, SB_LABEL_SIZE);

	sb->flags		= le64_to_cpu(s->flags);
	sb->seq			= le64_to_cpu(s->seq);
	sb->last_mount		= le32_to_cpu(s->last_mount);
	sb->first_bucket	= le16_to_cpu(s->first_bucket);
	sb->keys		= le16_to_cpu(s->keys);

	for (i = 0; i < SB_JOURNAL_BUCKETS; i++)
		sb->d[i] = le64_to_cpu(s->d[i]);

	pr_debug("read sb version %llu, flags %llu, seq %llu, journal size %u",
		 sb->version, sb->flags, sb->seq, sb->keys);

	err = "Not a bcache superblock";
	if (sb->offset != SB_SECTOR)
		goto err;

	if (memcmp(sb->magic, bcache_magic, 16))
		goto err;

	err = "Too many journal buckets";
	if (sb->keys > SB_JOURNAL_BUCKETS)
		goto err;

	err = "Bad checksum";
	if (s->csum != csum_set(s))
		goto err;

	err = "Bad UUID";
	if (bch_is_zero(sb->uuid, 16))
		goto err;

	sb->block_size	= le16_to_cpu(s->block_size);

	err = "Superblock block size smaller than device block size";
	if (sb->block_size << 9 < bdev_logical_block_size(bdev))
		goto err;

	switch (sb->version) {
	case BCACHE_SB_VERSION_BDEV:
		sb->data_offset	= BDEV_DATA_START_DEFAULT;
		break;
	case BCACHE_SB_VERSION_BDEV_WITH_OFFSET:
		sb->data_offset	= le64_to_cpu(s->data_offset);

		err = "Bad data offset";
		if (sb->data_offset < BDEV_DATA_START_DEFAULT)
			goto err;

		break;
	case BCACHE_SB_VERSION_CDEV:
	case BCACHE_SB_VERSION_CDEV_WITH_UUID:
		sb->nbuckets	= le64_to_cpu(s->nbuckets);
		sb->bucket_size	= le16_to_cpu(s->bucket_size);

		sb->nr_in_set	= le16_to_cpu(s->nr_in_set);
		sb->nr_this_dev	= le16_to_cpu(s->nr_this_dev);

		err = "Too many buckets";
		if (sb->nbuckets > LONG_MAX)
			goto err;

		err = "Not enough buckets";
		if (sb->nbuckets < 1 << 7)
			goto err;

		err = "Bad block/bucket size";
		if (!is_power_of_2(sb->block_size) ||
		    sb->block_size > PAGE_SECTORS ||
		    !is_power_of_2(sb->bucket_size) ||
		    sb->bucket_size < PAGE_SECTORS)
			goto err;

		err = "Invalid superblock: device too small";
		if (get_capacity(bdev->bd_disk) <
		    sb->bucket_size * sb->nbuckets)
			goto err;

		err = "Bad UUID";
		if (bch_is_zero(sb->set_uuid, 16))
			goto err;

		err = "Bad cache device number in set";
		if (!sb->nr_in_set ||
		    sb->nr_in_set <= sb->nr_this_dev ||
		    sb->nr_in_set > MAX_CACHES_PER_SET)
			goto err;

		err = "Journal buckets not sequential";
		for (i = 0; i < sb->keys; i++)
			if (sb->d[i] != sb->first_bucket + i)
				goto err;

		err = "Too many journal buckets";
		if (sb->first_bucket + sb->keys > sb->nbuckets)
			goto err;

		err = "Invalid superblock: first bucket comes before end of super";
		if (sb->first_bucket * sb->bucket_size < 16)
			goto err;

		break;
	default:
		err = "Unsupported superblock version";
		goto err;
	}

	sb->last_mount = (u32)ktime_get_real_seconds();
	err = NULL;

	get_page(bh->b_page);
	*res = bh->b_page;
err:
	put_bh(bh);
	return err;
}

static void write_bdev_super_endio(struct bio *bio)
{
	struct cached_dev *dc = bio->bi_private;
	/* XXX: error checking */

	closure_put(&dc->sb_write);
}

static void __write_super(struct cache_sb *sb, struct bio *bio)
{
	struct cache_sb *out = page_address(bio_first_page_all(bio));
	unsigned int i;

	bio->bi_iter.bi_sector	= SB_SECTOR;
	bio->bi_iter.bi_size	= SB_SIZE;
	bio_set_op_attrs(bio, REQ_OP_WRITE, REQ_SYNC|REQ_META);
	bch_bio_map(bio, NULL);

	out->offset		= cpu_to_le64(sb->offset);
	out->version		= cpu_to_le64(sb->version);

	memcpy(out->uuid,	sb->uuid, 16);
	memcpy(out->set_uuid,	sb->set_uuid, 16);
	memcpy(out->label,	sb->label, SB_LABEL_SIZE);

	out->flags		= cpu_to_le64(sb->flags);
	out->seq		= cpu_to_le64(sb->seq);

	out->last_mount		= cpu_to_le32(sb->last_mount);
	out->first_bucket	= cpu_to_le16(sb->first_bucket);
	out->keys		= cpu_to_le16(sb->keys);

	for (i = 0; i < sb->keys; i++)
		out->d[i] = cpu_to_le64(sb->d[i]);

	out->csum = csum_set(out);

	pr_debug("ver %llu, flags %llu, seq %llu",
		 sb->version, sb->flags, sb->seq);

	submit_bio(bio);
}

static void bch_write_bdev_super_unlock(struct closure *cl)
{
	struct cached_dev *dc = container_of(cl, struct cached_dev, sb_write);

	up(&dc->sb_write_mutex);
}

void bch_write_bdev_super(struct cached_dev *dc, struct closure *parent)
{
	struct closure *cl = &dc->sb_write;
	struct bio *bio = &dc->sb_bio;

	down(&dc->sb_write_mutex);
	closure_init(cl, parent);

	bio_reset(bio);
	bio_set_dev(bio, dc->bdev);
	bio->bi_end_io	= write_bdev_super_endio;
	bio->bi_private = dc;

	closure_get(cl);
	/* I/O request sent to backing device */
	__write_super(&dc->sb, bio);

	closure_return_with_destructor(cl, bch_write_bdev_super_unlock);
}

static void write_super_endio(struct bio *bio)
{
	struct cache *ca = bio->bi_private;

	/* is_read = 0 */
	bch_count_io_errors(ca, bio->bi_status, 0,
			    "writing superblock");
	closure_put(&ca->set->sb_write);
}

static void bcache_write_super_unlock(struct closure *cl)
{
	struct cache_set *c = container_of(cl, struct cache_set, sb_write);

	up(&c->sb_write_mutex);
}

void bcache_write_super(struct cache_set *c)
{
	struct closure *cl = &c->sb_write;
	struct cache *ca;
	unsigned int i;

	down(&c->sb_write_mutex);
	closure_init(cl, &c->cl);

	c->sb.seq++;

	for_each_cache(ca, c, i) {
		struct bio *bio = &ca->sb_bio;

		ca->sb.version		= BCACHE_SB_VERSION_CDEV_WITH_UUID;
		ca->sb.seq		= c->sb.seq;
		ca->sb.last_mount	= c->sb.last_mount;

		SET_CACHE_SYNC(&ca->sb, CACHE_SYNC(&c->sb));

		bio_reset(bio);
		bio_set_dev(bio, ca->bdev);
		bio->bi_end_io	= write_super_endio;
		bio->bi_private = ca;

		closure_get(cl);
		__write_super(&ca->sb, bio);
	}

	closure_return_with_destructor(cl, bcache_write_super_unlock);
}

/* UUID io */

static void uuid_endio(struct bio *bio)
{
	struct closure *cl = bio->bi_private;
	struct cache_set *c = container_of(cl, struct cache_set, uuid_write);

	cache_set_err_on(bio->bi_status, c, "accessing uuids");
	bch_bbio_free(bio, c);
	closure_put(cl);
}

static void uuid_io_unlock(struct closure *cl)
{
	struct cache_set *c = container_of(cl, struct cache_set, uuid_write);

	up(&c->uuid_write_mutex);
}

static void uuid_io(struct cache_set *c, int op, unsigned long op_flags,
		    struct bkey *k, struct closure *parent)
{
	struct closure *cl = &c->uuid_write;
	struct uuid_entry *u;
	unsigned int i;
	char buf[80];

	BUG_ON(!parent);
	down(&c->uuid_write_mutex);
	closure_init(cl, parent);

	for (i = 0; i < KEY_PTRS(k); i++) {
		struct bio *bio = bch_bbio_alloc(c);

		bio->bi_opf = REQ_SYNC | REQ_META | op_flags;
		bio->bi_iter.bi_size = KEY_SIZE(k) << 9;

		bio->bi_end_io	= uuid_endio;
		bio->bi_private = cl;
		bio_set_op_attrs(bio, op, REQ_SYNC|REQ_META|op_flags);
		bch_bio_map(bio, c->uuids);

		bch_submit_bbio(bio, c, k, i);

		if (op != REQ_OP_WRITE)
			break;
	}

	bch_extent_to_text(buf, sizeof(buf), k);
	pr_debug("%s UUIDs at %s", op == REQ_OP_WRITE ? "wrote" : "read", buf);

	for (u = c->uuids; u < c->uuids + c->nr_uuids; u++)
		if (!bch_is_zero(u->uuid, 16))
			pr_debug("Slot %zi: %pU: %s: 1st: %u last: %u inv: %u",
				 u - c->uuids, u->uuid, u->label,
				 u->first_reg, u->last_reg, u->invalidated);

	closure_return_with_destructor(cl, uuid_io_unlock);
}

static char *uuid_read(struct cache_set *c, struct jset *j, struct closure *cl)
{
	struct bkey *k = &j->uuid_bucket;

	if (__bch_btree_ptr_invalid(c, k))
		return "bad uuid pointer";

	bkey_copy(&c->uuid_bucket, k);
	uuid_io(c, REQ_OP_READ, 0, k, cl);

	if (j->version < BCACHE_JSET_VERSION_UUIDv1) {
		struct uuid_entry_v0	*u0 = (void *) c->uuids;
		struct uuid_entry	*u1 = (void *) c->uuids;
		int i;

		closure_sync(cl);

		/*
		 * Since the new uuid entry is bigger than the old, we have to
		 * convert starting at the highest memory address and work down
		 * in order to do it in place
		 */

		for (i = c->nr_uuids - 1;
		     i >= 0;
		     --i) {
			memcpy(u1[i].uuid,	u0[i].uuid, 16);
			memcpy(u1[i].label,	u0[i].label, 32);

			u1[i].first_reg		= u0[i].first_reg;
			u1[i].last_reg		= u0[i].last_reg;
			u1[i].invalidated	= u0[i].invalidated;

			u1[i].flags	= 0;
			u1[i].sectors	= 0;
		}
	}

	return NULL;
}

static int __uuid_write(struct cache_set *c)
{
	BKEY_PADDED(key) k;
	struct closure cl;

	closure_init_stack(&cl);
	lockdep_assert_held(&bch_register_lock);

	if (bch_bucket_alloc_set(c, RESERVE_BTREE, &k.key, 1, true))
		return 1;

	SET_KEY_SIZE(&k.key, c->sb.bucket_size);
	uuid_io(c, REQ_OP_WRITE, 0, &k.key, &cl);
	closure_sync(&cl);

	bkey_copy(&c->uuid_bucket, &k.key);
	bkey_put(c, &k.key);
	return 0;
}

int bch_uuid_write(struct cache_set *c)
{
	int ret = __uuid_write(c);

	if (!ret)
		bch_journal_meta(c, NULL);

	return ret;
}

static struct uuid_entry *uuid_find(struct cache_set *c, const char *uuid)
{
	struct uuid_entry *u;

	for (u = c->uuids;
	     u < c->uuids + c->nr_uuids; u++)
		if (!memcmp(u->uuid, uuid, 16))
			return u;

	return NULL;
}

static struct uuid_entry *uuid_find_empty(struct cache_set *c)
{
	static const char zero_uuid[16] = "\0\0\0\0\0\0\0\0\0\0\0\0\0\0\0\0";

	return uuid_find(c, zero_uuid);
}

/*
 * Bucket priorities/gens:
 *
 * For each bucket, we store on disk its
 *   8 bit gen
 *  16 bit priority
 *
 * See alloc.c for an explanation of the gen. The priority is used to implement
 * lru (and in the future other) cache replacement policies; for most purposes
 * it's just an opaque integer.
 *
 * The gens and the priorities don't have a whole lot to do with each other, and
 * it's actually the gens that must be written out at specific times - it's no
 * big deal if the priorities don't get written, if we lose them we just reuse
 * buckets in suboptimal order.
 *
 * On disk they're stored in a packed array, and in as many buckets are required
 * to fit them all. The buckets we use to store them form a list; the journal
 * header points to the first bucket, the first bucket points to the second
 * bucket, et cetera.
 *
 * This code is used by the allocation code; periodically (whenever it runs out
 * of buckets to allocate from) the allocation code will invalidate some
 * buckets, but it can't use those buckets until their new gens are safely on
 * disk.
 */

static void prio_endio(struct bio *bio)
{
	struct cache *ca = bio->bi_private;

	cache_set_err_on(bio->bi_status, ca->set, "accessing priorities");
	bch_bbio_free(bio, ca->set);
	closure_put(&ca->prio);
}

static void prio_io(struct cache *ca, uint64_t bucket, int op,
		    unsigned long op_flags)
{
	struct closure *cl = &ca->prio;
	struct bio *bio = bch_bbio_alloc(ca->set);

	closure_init_stack(cl);

	bio->bi_iter.bi_sector	= bucket * ca->sb.bucket_size;
	bio_set_dev(bio, ca->bdev);
	bio->bi_iter.bi_size	= bucket_bytes(ca);

	bio->bi_end_io	= prio_endio;
	bio->bi_private = ca;
	bio_set_op_attrs(bio, op, REQ_SYNC|REQ_META|op_flags);
	bch_bio_map(bio, ca->disk_buckets);

	closure_bio_submit(ca->set, bio, &ca->prio);
	closure_sync(cl);
}

void bch_prio_write(struct cache *ca)
{
	int i;
	struct bucket *b;
	struct closure cl;

	closure_init_stack(&cl);

	lockdep_assert_held(&ca->set->bucket_lock);

	ca->disk_buckets->seq++;

	atomic_long_add(ca->sb.bucket_size * prio_buckets(ca),
			&ca->meta_sectors_written);

	//pr_debug("free %zu, free_inc %zu, unused %zu", fifo_used(&ca->free),
	//	 fifo_used(&ca->free_inc), fifo_used(&ca->unused));

	for (i = prio_buckets(ca) - 1; i >= 0; --i) {
		long bucket;
		struct prio_set *p = ca->disk_buckets;
		struct bucket_disk *d = p->data;
		struct bucket_disk *end = d + prios_per_bucket(ca);

		for (b = ca->buckets + i * prios_per_bucket(ca);
		     b < ca->buckets + ca->sb.nbuckets && d < end;
		     b++, d++) {
			d->prio = cpu_to_le16(b->prio);
			d->gen = b->gen;
		}

		p->next_bucket	= ca->prio_buckets[i + 1];
		p->magic	= pset_magic(&ca->sb);
		p->csum		= bch_crc64(&p->magic, bucket_bytes(ca) - 8);

		bucket = bch_bucket_alloc(ca, RESERVE_PRIO, true);
		BUG_ON(bucket == -1);

		mutex_unlock(&ca->set->bucket_lock);
		prio_io(ca, bucket, REQ_OP_WRITE, 0);
		mutex_lock(&ca->set->bucket_lock);

		ca->prio_buckets[i] = bucket;
		atomic_dec_bug(&ca->buckets[bucket].pin);
	}

	mutex_unlock(&ca->set->bucket_lock);

	bch_journal_meta(ca->set, &cl);
	closure_sync(&cl);

	mutex_lock(&ca->set->bucket_lock);

	/*
	 * Don't want the old priorities to get garbage collected until after we
	 * finish writing the new ones, and they're journalled
	 */
	for (i = 0; i < prio_buckets(ca); i++) {
		if (ca->prio_last_buckets[i])
			__bch_bucket_free(ca,
				&ca->buckets[ca->prio_last_buckets[i]]);

		ca->prio_last_buckets[i] = ca->prio_buckets[i];
	}
}

static void prio_read(struct cache *ca, uint64_t bucket)
{
	struct prio_set *p = ca->disk_buckets;
	struct bucket_disk *d = p->data + prios_per_bucket(ca), *end = d;
	struct bucket *b;
	unsigned int bucket_nr = 0;

	for (b = ca->buckets;
	     b < ca->buckets + ca->sb.nbuckets;
	     b++, d++) {
		if (d == end) {
			ca->prio_buckets[bucket_nr] = bucket;
			ca->prio_last_buckets[bucket_nr] = bucket;
			bucket_nr++;

			prio_io(ca, bucket, REQ_OP_READ, 0);

			if (p->csum !=
			    bch_crc64(&p->magic, bucket_bytes(ca) - 8))
				pr_warn("bad csum reading priorities");

			if (p->magic != pset_magic(&ca->sb))
				pr_warn("bad magic reading priorities");

			bucket = p->next_bucket;
			d = p->data;
		}

		b->prio = le16_to_cpu(d->prio);
		b->gen = b->last_gc = d->gen;
	}
}

/* Bcache device */

static int open_dev(struct block_device *b, fmode_t mode)
{
	struct bcache_device *d = b->bd_disk->private_data;

	if (test_bit(BCACHE_DEV_CLOSING, &d->flags))
		return -ENXIO;

	closure_get(&d->cl);
	return 0;
}

static void release_dev(struct gendisk *b, fmode_t mode)
{
	struct bcache_device *d = b->private_data;

	closure_put(&d->cl);
}

static int ioctl_dev(struct block_device *b, fmode_t mode,
		     unsigned int cmd, unsigned long arg)
{
	struct bcache_device *d = b->bd_disk->private_data;
	struct cached_dev *dc = container_of(d, struct cached_dev, disk);

	if (dc->io_disable)
		return -EIO;

	return d->ioctl(d, mode, cmd, arg);
}

static const struct block_device_operations bcache_ops = {
	.open		= open_dev,
	.release	= release_dev,
	.ioctl		= ioctl_dev,
	.owner		= THIS_MODULE,
};

void bcache_device_stop(struct bcache_device *d)
{
	if (!test_and_set_bit(BCACHE_DEV_CLOSING, &d->flags))
		closure_queue(&d->cl);
}

static void bcache_device_unlink(struct bcache_device *d)
{
	lockdep_assert_held(&bch_register_lock);

	if (d->c && !test_and_set_bit(BCACHE_DEV_UNLINK_DONE, &d->flags)) {
		unsigned int i;
		struct cache *ca;

		sysfs_remove_link(&d->c->kobj, d->name);
		sysfs_remove_link(&d->kobj, "cache");

		for_each_cache(ca, d->c, i)
			bd_unlink_disk_holder(ca->bdev, d->disk);
	}
}

static void bcache_device_link(struct bcache_device *d, struct cache_set *c,
			       const char *name)
{
	unsigned int i;
	struct cache *ca;

	for_each_cache(ca, d->c, i)
		bd_link_disk_holder(ca->bdev, d->disk);

	snprintf(d->name, BCACHEDEVNAME_SIZE,
		 "%s%u", name, d->id);

	WARN(sysfs_create_link(&d->kobj, &c->kobj, "cache") ||
	     sysfs_create_link(&c->kobj, &d->kobj, d->name),
	     "Couldn't create device <-> cache set symlinks");

	clear_bit(BCACHE_DEV_UNLINK_DONE, &d->flags);
}

static void bcache_device_detach(struct bcache_device *d)
{
	lockdep_assert_held(&bch_register_lock);

	atomic_dec(&d->c->attached_dev_nr);

	if (test_bit(BCACHE_DEV_DETACHING, &d->flags)) {
		struct uuid_entry *u = d->c->uuids + d->id;

		SET_UUID_FLASH_ONLY(u, 0);
		memcpy(u->uuid, invalid_uuid, 16);
		u->invalidated = cpu_to_le32((u32)ktime_get_real_seconds());
		bch_uuid_write(d->c);
	}

	bcache_device_unlink(d);

	d->c->devices[d->id] = NULL;
	closure_put(&d->c->caching);
	d->c = NULL;
}

static void bcache_device_attach(struct bcache_device *d, struct cache_set *c,
				 unsigned int id)
{
	d->id = id;
	d->c = c;
	c->devices[id] = d;

	if (id >= c->devices_max_used)
		c->devices_max_used = id + 1;

	closure_get(&c->caching);
}

static inline int first_minor_to_idx(int first_minor)
{
	return (first_minor/BCACHE_MINORS);
}

static inline int idx_to_first_minor(int idx)
{
	return (idx * BCACHE_MINORS);
}

static void bcache_device_free(struct bcache_device *d)
{
	lockdep_assert_held(&bch_register_lock);

	pr_info("%s stopped", d->disk->disk_name);

	if (d->c)
		bcache_device_detach(d);
	if (d->disk && d->disk->flags & GENHD_FL_UP)
		del_gendisk(d->disk);
	if (d->disk && d->disk->queue)
		blk_cleanup_queue(d->disk->queue);
	if (d->disk) {
		ida_simple_remove(&bcache_device_idx,
				  first_minor_to_idx(d->disk->first_minor));
		put_disk(d->disk);
	}

	bioset_exit(&d->bio_split);
	kvfree(d->full_dirty_stripes);
	kvfree(d->stripe_sectors_dirty);

	closure_debug_destroy(&d->cl);
}

static int bcache_device_init(struct bcache_device *d, unsigned int block_size,
			      sector_t sectors)
{
	struct request_queue *q;
	const size_t max_stripes = min_t(size_t, INT_MAX,
					 SIZE_MAX / sizeof(atomic_t));
	size_t n;
	int idx;

	if (!d->stripe_size)
		d->stripe_size = 1 << 31;

	d->nr_stripes = DIV_ROUND_UP_ULL(sectors, d->stripe_size);

	if (!d->nr_stripes || d->nr_stripes > max_stripes) {
		pr_err("nr_stripes too large or invalid: %u (start sector beyond end of disk?)",
			(unsigned int)d->nr_stripes);
		return -ENOMEM;
	}

	n = d->nr_stripes * sizeof(atomic_t);
	d->stripe_sectors_dirty = kvzalloc(n, GFP_KERNEL);
	if (!d->stripe_sectors_dirty)
		return -ENOMEM;

	n = BITS_TO_LONGS(d->nr_stripes) * sizeof(unsigned long);
	d->full_dirty_stripes = kvzalloc(n, GFP_KERNEL);
	if (!d->full_dirty_stripes)
		return -ENOMEM;

	idx = ida_simple_get(&bcache_device_idx, 0,
				BCACHE_DEVICE_IDX_MAX, GFP_KERNEL);
	if (idx < 0)
		return idx;

	if (bioset_init(&d->bio_split, 4, offsetof(struct bbio, bio),
			BIOSET_NEED_BVECS|BIOSET_NEED_RESCUER))
		goto err;

	d->disk = alloc_disk(BCACHE_MINORS);
	if (!d->disk)
		goto err;

	set_capacity(d->disk, sectors);
	snprintf(d->disk->disk_name, DISK_NAME_LEN, "bcache%i", idx);

	d->disk->major		= bcache_major;
	d->disk->first_minor	= idx_to_first_minor(idx);
	d->disk->fops		= &bcache_ops;
	d->disk->private_data	= d;

	q = blk_alloc_queue(GFP_KERNEL);
	if (!q)
		return -ENOMEM;

	blk_queue_make_request(q, NULL);
	d->disk->queue			= q;
	q->queuedata			= d;
	q->backing_dev_info->congested_data = d;
	q->limits.max_hw_sectors	= UINT_MAX;
	q->limits.max_sectors		= UINT_MAX;
	q->limits.max_segment_size	= UINT_MAX;
	q->limits.max_segments		= BIO_MAX_PAGES;
	blk_queue_max_discard_sectors(q, UINT_MAX);
	q->limits.discard_granularity	= 512;
	q->limits.io_min		= block_size;
	q->limits.logical_block_size	= block_size;
	q->limits.physical_block_size	= block_size;
	blk_queue_flag_set(QUEUE_FLAG_NONROT, d->disk->queue);
	blk_queue_flag_clear(QUEUE_FLAG_ADD_RANDOM, d->disk->queue);
	blk_queue_flag_set(QUEUE_FLAG_DISCARD, d->disk->queue);

	blk_queue_write_cache(q, true, true);

	return 0;

err:
	ida_simple_remove(&bcache_device_idx, idx);
	return -ENOMEM;

}

/* Cached device */

static void calc_cached_dev_sectors(struct cache_set *c)
{
	uint64_t sectors = 0;
	struct cached_dev *dc;

	list_for_each_entry(dc, &c->cached_devs, list)
		sectors += bdev_sectors(dc->bdev);

	c->cached_dev_sectors = sectors;
}

#define BACKING_DEV_OFFLINE_TIMEOUT 5
static int cached_dev_status_update(void *arg)
{
	struct cached_dev *dc = arg;
	struct request_queue *q;

	/*
	 * If this delayed worker is stopping outside, directly quit here.
	 * dc->io_disable might be set via sysfs interface, so check it
	 * here too.
	 */
	while (!kthread_should_stop() && !dc->io_disable) {
		q = bdev_get_queue(dc->bdev);
		if (blk_queue_dying(q))
			dc->offline_seconds++;
		else
			dc->offline_seconds = 0;

		if (dc->offline_seconds >= BACKING_DEV_OFFLINE_TIMEOUT) {
			pr_err("%s: device offline for %d seconds",
			       dc->backing_dev_name,
			       BACKING_DEV_OFFLINE_TIMEOUT);
			pr_err("%s: disable I/O request due to backing "
			       "device offline", dc->disk.name);
			dc->io_disable = true;
			/* let others know earlier that io_disable is true */
			smp_mb();
			bcache_device_stop(&dc->disk);
			break;
		}
		schedule_timeout_interruptible(HZ);
	}

	wait_for_kthread_stop();
	return 0;
}


void bch_cached_dev_run(struct cached_dev *dc)
{
	struct bcache_device *d = &dc->disk;
	char buf[SB_LABEL_SIZE + 1];
	char *env[] = {
		"DRIVER=bcache",
		kasprintf(GFP_KERNEL, "CACHED_UUID=%pU", dc->sb.uuid),
		NULL,
		NULL,
	};

	memcpy(buf, dc->sb.label, SB_LABEL_SIZE);
	buf[SB_LABEL_SIZE] = '\0';
	env[2] = kasprintf(GFP_KERNEL, "CACHED_LABEL=%s", buf);

	if (atomic_xchg(&dc->running, 1)) {
		kfree(env[1]);
		kfree(env[2]);
		return;
	}

	if (!d->c &&
	    BDEV_STATE(&dc->sb) != BDEV_STATE_NONE) {
		struct closure cl;

		closure_init_stack(&cl);

		SET_BDEV_STATE(&dc->sb, BDEV_STATE_STALE);
		bch_write_bdev_super(dc, &cl);
		closure_sync(&cl);
	}

	add_disk(d->disk);
	bd_link_disk_holder(dc->bdev, dc->disk.disk);
	/*
	 * won't show up in the uevent file, use udevadm monitor -e instead
	 * only class / kset properties are persistent
	 */
	kobject_uevent_env(&disk_to_dev(d->disk)->kobj, KOBJ_CHANGE, env);
	kfree(env[1]);
	kfree(env[2]);

	if (sysfs_create_link(&d->kobj, &disk_to_dev(d->disk)->kobj, "dev") ||
	    sysfs_create_link(&disk_to_dev(d->disk)->kobj, &d->kobj, "bcache"))
		pr_debug("error creating sysfs link");

	dc->status_update_thread = kthread_run(cached_dev_status_update,
					       dc, "bcache_status_update");
	if (IS_ERR(dc->status_update_thread)) {
		pr_warn("failed to create bcache_status_update kthread, "
			"continue to run without monitoring backing "
			"device status");
	}
}

/*
 * If BCACHE_DEV_RATE_DW_RUNNING is set, it means routine of the delayed
 * work dc->writeback_rate_update is running. Wait until the routine
 * quits (BCACHE_DEV_RATE_DW_RUNNING is clear), then continue to
 * cancel it. If BCACHE_DEV_RATE_DW_RUNNING is not clear after time_out
 * seconds, give up waiting here and continue to cancel it too.
 */
static void cancel_writeback_rate_update_dwork(struct cached_dev *dc)
{
	int time_out = WRITEBACK_RATE_UPDATE_SECS_MAX * HZ;

	do {
		if (!test_bit(BCACHE_DEV_RATE_DW_RUNNING,
			      &dc->disk.flags))
			break;
		time_out--;
		schedule_timeout_interruptible(1);
	} while (time_out > 0);

	if (time_out == 0)
		pr_warn("give up waiting for dc->writeback_write_update to quit");

	cancel_delayed_work_sync(&dc->writeback_rate_update);
}

static void cached_dev_detach_finish(struct work_struct *w)
{
	struct cached_dev *dc = container_of(w, struct cached_dev, detach);
	struct closure cl;

	closure_init_stack(&cl);

	BUG_ON(!test_bit(BCACHE_DEV_DETACHING, &dc->disk.flags));
	BUG_ON(refcount_read(&dc->count));

	mutex_lock(&bch_register_lock);

	if (test_and_clear_bit(BCACHE_DEV_WB_RUNNING, &dc->disk.flags))
		cancel_writeback_rate_update_dwork(dc);

	if (!IS_ERR_OR_NULL(dc->writeback_thread)) {
		kthread_stop(dc->writeback_thread);
		dc->writeback_thread = NULL;
	}

	memset(&dc->sb.set_uuid, 0, 16);
	SET_BDEV_STATE(&dc->sb, BDEV_STATE_NONE);

	bch_write_bdev_super(dc, &cl);
	closure_sync(&cl);

	bcache_device_detach(&dc->disk);
	list_move(&dc->list, &uncached_devices);

	clear_bit(BCACHE_DEV_DETACHING, &dc->disk.flags);
	clear_bit(BCACHE_DEV_UNLINK_DONE, &dc->disk.flags);

	mutex_unlock(&bch_register_lock);

	pr_info("Caching disabled for %s", dc->backing_dev_name);

	/* Drop ref we took in cached_dev_detach() */
	closure_put(&dc->disk.cl);
}

void bch_cached_dev_detach(struct cached_dev *dc)
{
	lockdep_assert_held(&bch_register_lock);

	if (test_bit(BCACHE_DEV_CLOSING, &dc->disk.flags))
		return;

	if (test_and_set_bit(BCACHE_DEV_DETACHING, &dc->disk.flags))
		return;

	/*
	 * Block the device from being closed and freed until we're finished
	 * detaching
	 */
	closure_get(&dc->disk.cl);

	bch_writeback_queue(dc);

	cached_dev_put(dc);
}

int bch_cached_dev_attach(struct cached_dev *dc, struct cache_set *c,
			  uint8_t *set_uuid)
{
	uint32_t rtime = cpu_to_le32((u32)ktime_get_real_seconds());
	struct uuid_entry *u;
	struct cached_dev *exist_dc, *t;

	if ((set_uuid && memcmp(set_uuid, c->sb.set_uuid, 16)) ||
	    (!set_uuid && memcmp(dc->sb.set_uuid, c->sb.set_uuid, 16)))
		return -ENOENT;

	if (dc->disk.c) {
		pr_err("Can't attach %s: already attached",
		       dc->backing_dev_name);
		return -EINVAL;
	}

	if (test_bit(CACHE_SET_STOPPING, &c->flags)) {
		pr_err("Can't attach %s: shutting down",
		       dc->backing_dev_name);
		return -EINVAL;
	}

	if (dc->sb.block_size < c->sb.block_size) {
		/* Will die */
		pr_err("Couldn't attach %s: block size less than set's block size",
		       dc->backing_dev_name);
		return -EINVAL;
	}

	/* Check whether already attached */
	list_for_each_entry_safe(exist_dc, t, &c->cached_devs, list) {
		if (!memcmp(dc->sb.uuid, exist_dc->sb.uuid, 16)) {
			pr_err("Tried to attach %s but duplicate UUID already attached",
				dc->backing_dev_name);

			return -EINVAL;
		}
	}

	u = uuid_find(c, dc->sb.uuid);

	if (u &&
	    (BDEV_STATE(&dc->sb) == BDEV_STATE_STALE ||
	     BDEV_STATE(&dc->sb) == BDEV_STATE_NONE)) {
		memcpy(u->uuid, invalid_uuid, 16);
		u->invalidated = cpu_to_le32((u32)ktime_get_real_seconds());
		u = NULL;
	}

	if (!u) {
		if (BDEV_STATE(&dc->sb) == BDEV_STATE_DIRTY) {
			pr_err("Couldn't find uuid for %s in set",
			       dc->backing_dev_name);
			return -ENOENT;
		}

		u = uuid_find_empty(c);
		if (!u) {
			pr_err("Not caching %s, no room for UUID",
			       dc->backing_dev_name);
			return -EINVAL;
		}
	}

	/*
	 * Deadlocks since we're called via sysfs...
	 * sysfs_remove_file(&dc->kobj, &sysfs_attach);
	 */

	if (bch_is_zero(u->uuid, 16)) {
		struct closure cl;

		closure_init_stack(&cl);

		memcpy(u->uuid, dc->sb.uuid, 16);
		memcpy(u->label, dc->sb.label, SB_LABEL_SIZE);
		u->first_reg = u->last_reg = rtime;
		bch_uuid_write(c);

		memcpy(dc->sb.set_uuid, c->sb.set_uuid, 16);
		SET_BDEV_STATE(&dc->sb, BDEV_STATE_CLEAN);

		bch_write_bdev_super(dc, &cl);
		closure_sync(&cl);
	} else {
		u->last_reg = rtime;
		bch_uuid_write(c);
	}

	bcache_device_attach(&dc->disk, c, u - c->uuids);
	list_move(&dc->list, &c->cached_devs);
	calc_cached_dev_sectors(c);

	/*
	 * dc->c must be set before dc->count != 0 - paired with the mb in
	 * cached_dev_get()
	 */
	smp_wmb();
	refcount_set(&dc->count, 1);

	/* Block writeback thread, but spawn it */
	down_write(&dc->writeback_lock);
	if (bch_cached_dev_writeback_start(dc)) {
		up_write(&dc->writeback_lock);
		return -ENOMEM;
	}

	if (BDEV_STATE(&dc->sb) == BDEV_STATE_DIRTY) {
		bch_sectors_dirty_init(&dc->disk);
		atomic_set(&dc->has_dirty, 1);
		bch_writeback_queue(dc);
	}

	bch_cached_dev_run(dc);
	bcache_device_link(&dc->disk, c, "bdev");
	atomic_inc(&c->attached_dev_nr);

	/* Allow the writeback thread to proceed */
	up_write(&dc->writeback_lock);

	pr_info("Caching %s as %s on set %pU",
		dc->backing_dev_name,
		dc->disk.disk->disk_name,
		dc->disk.c->sb.set_uuid);
	return 0;
}

void bch_cached_dev_release(struct kobject *kobj)
{
	struct cached_dev *dc = container_of(kobj, struct cached_dev,
					     disk.kobj);
	kfree(dc);
	module_put(THIS_MODULE);
}

static void cached_dev_free(struct closure *cl)
{
	struct cached_dev *dc = container_of(cl, struct cached_dev, disk.cl);

	mutex_lock(&bch_register_lock);

	if (test_and_clear_bit(BCACHE_DEV_WB_RUNNING, &dc->disk.flags))
		cancel_writeback_rate_update_dwork(dc);

	if (!IS_ERR_OR_NULL(dc->writeback_thread))
		kthread_stop(dc->writeback_thread);
	if (dc->writeback_write_wq)
		destroy_workqueue(dc->writeback_write_wq);
	if (!IS_ERR_OR_NULL(dc->status_update_thread))
		kthread_stop(dc->status_update_thread);

	if (atomic_read(&dc->running))
		bd_unlink_disk_holder(dc->bdev, dc->disk.disk);
	bcache_device_free(&dc->disk);
	list_del(&dc->list);

	mutex_unlock(&bch_register_lock);

	if (!IS_ERR_OR_NULL(dc->bdev))
		blkdev_put(dc->bdev, FMODE_READ|FMODE_WRITE|FMODE_EXCL);

	wake_up(&unregister_wait);

	kobject_put(&dc->disk.kobj);
}

static void cached_dev_flush(struct closure *cl)
{
	struct cached_dev *dc = container_of(cl, struct cached_dev, disk.cl);
	struct bcache_device *d = &dc->disk;

	mutex_lock(&bch_register_lock);
	bcache_device_unlink(d);
	mutex_unlock(&bch_register_lock);

	bch_cache_accounting_destroy(&dc->accounting);
	kobject_del(&d->kobj);

	continue_at(cl, cached_dev_free, system_wq);
}

static int cached_dev_init(struct cached_dev *dc, unsigned int block_size)
{
	int ret;
	struct io *io;
	struct request_queue *q = bdev_get_queue(dc->bdev);

	__module_get(THIS_MODULE);
	INIT_LIST_HEAD(&dc->list);
	closure_init(&dc->disk.cl, NULL);
	set_closure_fn(&dc->disk.cl, cached_dev_flush, system_wq);
	kobject_init(&dc->disk.kobj, &bch_cached_dev_ktype);
	INIT_WORK(&dc->detach, cached_dev_detach_finish);
	sema_init(&dc->sb_write_mutex, 1);
	INIT_LIST_HEAD(&dc->io_lru);
	spin_lock_init(&dc->io_lock);
	bch_cache_accounting_init(&dc->accounting, &dc->disk.cl);

	dc->sequential_cutoff		= 4 << 20;

	for (io = dc->io; io < dc->io + RECENT_IO; io++) {
		list_add(&io->lru, &dc->io_lru);
		hlist_add_head(&io->hash, dc->io_hash + RECENT_IO);
	}

	dc->disk.stripe_size = q->limits.io_opt >> 9;

	if (dc->disk.stripe_size)
		dc->partial_stripes_expensive =
			q->limits.raid_partial_stripes_expensive;

	ret = bcache_device_init(&dc->disk, block_size,
			 dc->bdev->bd_part->nr_sects - dc->sb.data_offset);
	if (ret)
		return ret;

	dc->disk.disk->queue->backing_dev_info->ra_pages =
		max(dc->disk.disk->queue->backing_dev_info->ra_pages,
		    q->backing_dev_info->ra_pages);

	atomic_set(&dc->io_errors, 0);
	dc->io_disable = false;
	dc->error_limit = DEFAULT_CACHED_DEV_ERROR_LIMIT;
	/* default to auto */
	dc->stop_when_cache_set_failed = BCH_CACHED_DEV_STOP_AUTO;

	bch_cached_dev_request_init(dc);
	bch_cached_dev_writeback_init(dc);
	return 0;
}

/* Cached device - bcache superblock */

static void register_bdev(struct cache_sb *sb, struct page *sb_page,
				 struct block_device *bdev,
				 struct cached_dev *dc)
{
	const char *err = "cannot allocate memory";
	struct cache_set *c;

	bdevname(bdev, dc->backing_dev_name);
	memcpy(&dc->sb, sb, sizeof(struct cache_sb));
	dc->bdev = bdev;
	dc->bdev->bd_holder = dc;

	bio_init(&dc->sb_bio, dc->sb_bio.bi_inline_vecs, 1);
	bio_first_bvec_all(&dc->sb_bio)->bv_page = sb_page;
	get_page(sb_page);


	if (cached_dev_init(dc, sb->block_size << 9))
		goto err;

	err = "error creating kobject";
	if (kobject_add(&dc->disk.kobj, &part_to_dev(bdev->bd_part)->kobj,
			"bcache"))
		goto err;
	if (bch_cache_accounting_add_kobjs(&dc->accounting, &dc->disk.kobj))
		goto err;

	pr_info("registered backing device %s", dc->backing_dev_name);

	list_add(&dc->list, &uncached_devices);
	/* attach to a matched cache set if it exists */
	list_for_each_entry(c, &bch_cache_sets, list)
		bch_cached_dev_attach(dc, c, NULL);

	if (BDEV_STATE(&dc->sb) == BDEV_STATE_NONE ||
	    BDEV_STATE(&dc->sb) == BDEV_STATE_STALE)
		bch_cached_dev_run(dc);

	return;
err:
	pr_notice("error %s: %s", dc->backing_dev_name, err);
	bcache_device_stop(&dc->disk);
}

/* Flash only volumes */

void bch_flash_dev_release(struct kobject *kobj)
{
	struct bcache_device *d = container_of(kobj, struct bcache_device,
					       kobj);
	kfree(d);
}

static void flash_dev_free(struct closure *cl)
{
	struct bcache_device *d = container_of(cl, struct bcache_device, cl);

	mutex_lock(&bch_register_lock);
	atomic_long_sub(bcache_dev_sectors_dirty(d),
			&d->c->flash_dev_dirty_sectors);
	bcache_device_free(d);
	mutex_unlock(&bch_register_lock);
	kobject_put(&d->kobj);
}

static void flash_dev_flush(struct closure *cl)
{
	struct bcache_device *d = container_of(cl, struct bcache_device, cl);

	mutex_lock(&bch_register_lock);
	bcache_device_unlink(d);
	mutex_unlock(&bch_register_lock);
	kobject_del(&d->kobj);
	continue_at(cl, flash_dev_free, system_wq);
}

static int flash_dev_run(struct cache_set *c, struct uuid_entry *u)
{
	struct bcache_device *d = kzalloc(sizeof(struct bcache_device),
					  GFP_KERNEL);
	if (!d)
		return -ENOMEM;

	closure_init(&d->cl, NULL);
	set_closure_fn(&d->cl, flash_dev_flush, system_wq);

	kobject_init(&d->kobj, &bch_flash_dev_ktype);

	if (bcache_device_init(d, block_bytes(c), u->sectors))
		goto err;

	bcache_device_attach(d, c, u - c->uuids);
	bch_sectors_dirty_init(d);
	bch_flash_dev_request_init(d);
	add_disk(d->disk);

	if (kobject_add(&d->kobj, &disk_to_dev(d->disk)->kobj, "bcache"))
		goto err;

	bcache_device_link(d, c, "volume");

	return 0;
err:
	kobject_put(&d->kobj);
	return -ENOMEM;
}

static int flash_devs_run(struct cache_set *c)
{
	int ret = 0;
	struct uuid_entry *u;

	for (u = c->uuids;
	     u < c->uuids + c->nr_uuids && !ret;
	     u++)
		if (UUID_FLASH_ONLY(u))
			ret = flash_dev_run(c, u);

	return ret;
}

int bch_flash_dev_create(struct cache_set *c, uint64_t size)
{
	struct uuid_entry *u;

	if (test_bit(CACHE_SET_STOPPING, &c->flags))
		return -EINTR;

	if (!test_bit(CACHE_SET_RUNNING, &c->flags))
		return -EPERM;

	u = uuid_find_empty(c);
	if (!u) {
		pr_err("Can't create volume, no room for UUID");
		return -EINVAL;
	}

	get_random_bytes(u->uuid, 16);
	memset(u->label, 0, 32);
	u->first_reg = u->last_reg = cpu_to_le32((u32)ktime_get_real_seconds());

	SET_UUID_FLASH_ONLY(u, 1);
	u->sectors = size >> 9;

	bch_uuid_write(c);

	return flash_dev_run(c, u);
}

bool bch_cached_dev_error(struct cached_dev *dc)
{
	struct cache_set *c;

	if (!dc || test_bit(BCACHE_DEV_CLOSING, &dc->disk.flags))
		return false;

	dc->io_disable = true;
	/* make others know io_disable is true earlier */
	smp_mb();

	pr_err("stop %s: too many IO errors on backing device %s\n",
		dc->disk.disk->disk_name, dc->backing_dev_name);

	/*
	 * If the cached device is still attached to a cache set,
	 * even dc->io_disable is true and no more I/O requests
	 * accepted, cache device internal I/O (writeback scan or
	 * garbage collection) may still prevent bcache device from
	 * being stopped. So here CACHE_SET_IO_DISABLE should be
	 * set to c->flags too, to make the internal I/O to cache
	 * device rejected and stopped immediately.
	 * If c is NULL, that means the bcache device is not attached
	 * to any cache set, then no CACHE_SET_IO_DISABLE bit to set.
	 */
	c = dc->disk.c;
	if (c && test_and_set_bit(CACHE_SET_IO_DISABLE, &c->flags))
		pr_info("CACHE_SET_IO_DISABLE already set");

	bcache_device_stop(&dc->disk);
	return true;
}

/* Cache set */

__printf(2, 3)
bool bch_cache_set_error(struct cache_set *c, const char *fmt, ...)
{
	va_list args;

	if (c->on_error != ON_ERROR_PANIC &&
	    test_bit(CACHE_SET_STOPPING, &c->flags))
		return false;

	if (test_and_set_bit(CACHE_SET_IO_DISABLE, &c->flags))
		pr_info("CACHE_SET_IO_DISABLE already set");

	/*
	 * XXX: we can be called from atomic context
	 * acquire_console_sem();
	 */

	pr_err("bcache: error on %pU: ", c->sb.set_uuid);

	va_start(args, fmt);
	vprintk(fmt, args);
	va_end(args);

	pr_err(", disabling caching\n");

	if (c->on_error == ON_ERROR_PANIC)
		panic("panic forced after error\n");

	bch_cache_set_unregister(c);
	return true;
}

void bch_cache_set_release(struct kobject *kobj)
{
	struct cache_set *c = container_of(kobj, struct cache_set, kobj);

	kfree(c);
	module_put(THIS_MODULE);
}

static void cache_set_free(struct closure *cl)
{
	struct cache_set *c = container_of(cl, struct cache_set, cl);
	struct cache *ca;
	unsigned int i;

	if (!IS_ERR_OR_NULL(c->debug))
		debugfs_remove(c->debug);

	bch_open_buckets_free(c);
	bch_btree_cache_free(c);
	bch_journal_free(c);

	for_each_cache(ca, c, i)
		if (ca) {
			ca->set = NULL;
			c->cache[ca->sb.nr_this_dev] = NULL;
			kobject_put(&ca->kobj);
		}

	bch_bset_sort_state_free(&c->sort);
	free_pages((unsigned long) c->uuids, ilog2(bucket_pages(c)));

	if (c->moving_gc_wq)
		destroy_workqueue(c->moving_gc_wq);
	bioset_exit(&c->bio_split);
	mempool_exit(&c->fill_iter);
	mempool_exit(&c->bio_meta);
	mempool_exit(&c->search);
	kfree(c->devices);

	mutex_lock(&bch_register_lock);
	list_del(&c->list);
	mutex_unlock(&bch_register_lock);

	pr_info("Cache set %pU unregistered", c->sb.set_uuid);
	wake_up(&unregister_wait);

	closure_debug_destroy(&c->cl);
	kobject_put(&c->kobj);
}

static void cache_set_flush(struct closure *cl)
{
	struct cache_set *c = container_of(cl, struct cache_set, caching);
	struct cache *ca;
	struct btree *b;
	unsigned int i;

	bch_cache_accounting_destroy(&c->accounting);

	kobject_put(&c->internal);
	kobject_del(&c->kobj);

	if (c->gc_thread)
		kthread_stop(c->gc_thread);

	if (!IS_ERR_OR_NULL(c->root))
		list_add(&c->root->list, &c->btree_cache);

	/* Should skip this if we're unregistering because of an error */
	list_for_each_entry(b, &c->btree_cache, list) {
		mutex_lock(&b->write_lock);
		if (btree_node_dirty(b))
			__bch_btree_node_write(b, NULL);
		mutex_unlock(&b->write_lock);
	}

	for_each_cache(ca, c, i)
		if (ca->alloc_thread)
			kthread_stop(ca->alloc_thread);

	if (c->journal.cur) {
		cancel_delayed_work_sync(&c->journal.work);
		/* flush last journal entry if needed */
		c->journal.work.work.func(&c->journal.work.work);
	}

	closure_return(cl);
}

/*
 * This function is only called when CACHE_SET_IO_DISABLE is set, which means
 * cache set is unregistering due to too many I/O errors. In this condition,
 * the bcache device might be stopped, it depends on stop_when_cache_set_failed
 * value and whether the broken cache has dirty data:
 *
 * dc->stop_when_cache_set_failed    dc->has_dirty   stop bcache device
 *  BCH_CACHED_STOP_AUTO               0               NO
 *  BCH_CACHED_STOP_AUTO               1               YES
 *  BCH_CACHED_DEV_STOP_ALWAYS         0               YES
 *  BCH_CACHED_DEV_STOP_ALWAYS         1               YES
 *
 * The expected behavior is, if stop_when_cache_set_failed is configured to
 * "auto" via sysfs interface, the bcache device will not be stopped if the
 * backing device is clean on the broken cache device.
 */
static void conditional_stop_bcache_device(struct cache_set *c,
					   struct bcache_device *d,
					   struct cached_dev *dc)
{
	if (dc->stop_when_cache_set_failed == BCH_CACHED_DEV_STOP_ALWAYS) {
		pr_warn("stop_when_cache_set_failed of %s is \"always\", stop it for failed cache set %pU.",
			d->disk->disk_name, c->sb.set_uuid);
		bcache_device_stop(d);
	} else if (atomic_read(&dc->has_dirty)) {
		/*
		 * dc->stop_when_cache_set_failed == BCH_CACHED_STOP_AUTO
		 * and dc->has_dirty == 1
		 */
		pr_warn("stop_when_cache_set_failed of %s is \"auto\" and cache is dirty, stop it to avoid potential data corruption.",
			d->disk->disk_name);
			/*
			 * There might be a small time gap that cache set is
			 * released but bcache device is not. Inside this time
			 * gap, regular I/O requests will directly go into
			 * backing device as no cache set attached to. This
			 * behavior may also introduce potential inconsistence
			 * data in writeback mode while cache is dirty.
			 * Therefore before calling bcache_device_stop() due
			 * to a broken cache device, dc->io_disable should be
			 * explicitly set to true.
			 */
			dc->io_disable = true;
			/* make others know io_disable is true earlier */
			smp_mb();
			bcache_device_stop(d);
	} else {
		/*
		 * dc->stop_when_cache_set_failed == BCH_CACHED_STOP_AUTO
		 * and dc->has_dirty == 0
		 */
		pr_warn("stop_when_cache_set_failed of %s is \"auto\" and cache is clean, keep it alive.",
			d->disk->disk_name);
	}
}

static void __cache_set_unregister(struct closure *cl)
{
	struct cache_set *c = container_of(cl, struct cache_set, caching);
	struct cached_dev *dc;
	struct bcache_device *d;
	size_t i;

	mutex_lock(&bch_register_lock);

	for (i = 0; i < c->devices_max_used; i++) {
		d = c->devices[i];
		if (!d)
			continue;

		if (!UUID_FLASH_ONLY(&c->uuids[i]) &&
		    test_bit(CACHE_SET_UNREGISTERING, &c->flags)) {
			dc = container_of(d, struct cached_dev, disk);
			bch_cached_dev_detach(dc);
			if (test_bit(CACHE_SET_IO_DISABLE, &c->flags))
				conditional_stop_bcache_device(c, d, dc);
		} else {
			bcache_device_stop(d);
		}
	}

	mutex_unlock(&bch_register_lock);

	continue_at(cl, cache_set_flush, system_wq);
}

void bch_cache_set_stop(struct cache_set *c)
{
	if (!test_and_set_bit(CACHE_SET_STOPPING, &c->flags))
		closure_queue(&c->caching);
}

void bch_cache_set_unregister(struct cache_set *c)
{
	set_bit(CACHE_SET_UNREGISTERING, &c->flags);
	bch_cache_set_stop(c);
}

#define alloc_bucket_pages(gfp, c)			\
	((void *) __get_free_pages(__GFP_ZERO|gfp, ilog2(bucket_pages(c))))

struct cache_set *bch_cache_set_alloc(struct cache_sb *sb)
{
	int iter_size;
	struct cache_set *c = kzalloc(sizeof(struct cache_set), GFP_KERNEL);

	if (!c)
		return NULL;

	__module_get(THIS_MODULE);
	closure_init(&c->cl, NULL);
	set_closure_fn(&c->cl, cache_set_free, system_wq);

	closure_init(&c->caching, &c->cl);
	set_closure_fn(&c->caching, __cache_set_unregister, system_wq);

	/* Maybe create continue_at_noreturn() and use it here? */
	closure_set_stopped(&c->cl);
	closure_put(&c->cl);

	kobject_init(&c->kobj, &bch_cache_set_ktype);
	kobject_init(&c->internal, &bch_cache_set_internal_ktype);

	bch_cache_accounting_init(&c->accounting, &c->cl);

	memcpy(c->sb.set_uuid, sb->set_uuid, 16);
	c->sb.block_size	= sb->block_size;
	c->sb.bucket_size	= sb->bucket_size;
	c->sb.nr_in_set		= sb->nr_in_set;
	c->sb.last_mount	= sb->last_mount;
	c->bucket_bits		= ilog2(sb->bucket_size);
	c->block_bits		= ilog2(sb->block_size);
	c->nr_uuids		= bucket_bytes(c) / sizeof(struct uuid_entry);
	c->devices_max_used	= 0;
	atomic_set(&c->attached_dev_nr, 0);
	c->btree_pages		= bucket_pages(c);
	if (c->btree_pages > BTREE_MAX_PAGES)
		c->btree_pages = max_t(int, c->btree_pages / 4,
				       BTREE_MAX_PAGES);

	sema_init(&c->sb_write_mutex, 1);
	mutex_init(&c->bucket_lock);
	init_waitqueue_head(&c->btree_cache_wait);
	init_waitqueue_head(&c->bucket_wait);
	init_waitqueue_head(&c->gc_wait);
	sema_init(&c->uuid_write_mutex, 1);

	spin_lock_init(&c->btree_gc_time.lock);
	spin_lock_init(&c->btree_split_time.lock);
	spin_lock_init(&c->btree_read_time.lock);

	bch_moving_init_cache_set(c);

	INIT_LIST_HEAD(&c->list);
	INIT_LIST_HEAD(&c->cached_devs);
	INIT_LIST_HEAD(&c->btree_cache);
	INIT_LIST_HEAD(&c->btree_cache_freeable);
	INIT_LIST_HEAD(&c->btree_cache_freed);
	INIT_LIST_HEAD(&c->data_buckets);

	iter_size = (sb->bucket_size / sb->block_size + 1) *
		sizeof(struct btree_iter_set);

	if (!(c->devices = kcalloc(c->nr_uuids, sizeof(void *), GFP_KERNEL)) ||
	    mempool_init_slab_pool(&c->search, 32, bch_search_cache) ||
	    mempool_init_kmalloc_pool(&c->bio_meta, 2,
				sizeof(struct bbio) + sizeof(struct bio_vec) *
				bucket_pages(c)) ||
	    mempool_init_kmalloc_pool(&c->fill_iter, 1, iter_size) ||
	    bioset_init(&c->bio_split, 4, offsetof(struct bbio, bio),
			BIOSET_NEED_BVECS|BIOSET_NEED_RESCUER) ||
	    !(c->uuids = alloc_bucket_pages(GFP_KERNEL, c)) ||
	    !(c->moving_gc_wq = alloc_workqueue("bcache_gc",
						WQ_MEM_RECLAIM, 0)) ||
	    bch_journal_alloc(c) ||
	    bch_btree_cache_alloc(c) ||
	    bch_open_buckets_alloc(c) ||
	    bch_bset_sort_state_init(&c->sort, ilog2(c->btree_pages)))
		goto err;

	c->congested_read_threshold_us	= 2000;
	c->congested_write_threshold_us	= 20000;
	c->error_limit	= DEFAULT_IO_ERROR_LIMIT;
	WARN_ON(test_and_clear_bit(CACHE_SET_IO_DISABLE, &c->flags));

	return c;
err:
	bch_cache_set_unregister(c);
	return NULL;
}

static void run_cache_set(struct cache_set *c)
{
	const char *err = "cannot allocate memory";
	struct cached_dev *dc, *t;
	struct cache *ca;
	struct closure cl;
	unsigned int i;

	closure_init_stack(&cl);

	for_each_cache(ca, c, i)
		c->nbuckets += ca->sb.nbuckets;
	set_gc_sectors(c);

	if (CACHE_SYNC(&c->sb)) {
		LIST_HEAD(journal);
		struct bkey *k;
		struct jset *j;

		err = "cannot allocate memory for journal";
		if (bch_journal_read(c, &journal))
			goto err;

		pr_debug("btree_journal_read() done");

		err = "no journal entries found";
		if (list_empty(&journal))
			goto err;

		j = &list_entry(journal.prev, struct journal_replay, list)->j;

		err = "IO error reading priorities";
		for_each_cache(ca, c, i)
			prio_read(ca, j->prio_bucket[ca->sb.nr_this_dev]);

		/*
		 * If prio_read() fails it'll call cache_set_error and we'll
		 * tear everything down right away, but if we perhaps checked
		 * sooner we could avoid journal replay.
		 */

		k = &j->btree_root;

		err = "bad btree root";
		if (__bch_btree_ptr_invalid(c, k))
			goto err;

		err = "error reading btree root";
		c->root = bch_btree_node_get(c, NULL, k,
					     j->btree_level,
					     true, NULL);
		if (IS_ERR_OR_NULL(c->root))
			goto err;

		list_del_init(&c->root->list);
		rw_unlock(true, c->root);

		err = uuid_read(c, j, &cl);
		if (err)
			goto err;

		err = "error in recovery";
		if (bch_btree_check(c))
			goto err;

		bch_journal_mark(c, &journal);
		bch_initial_gc_finish(c);
		pr_debug("btree_check() done");

		/*
		 * bcache_journal_next() can't happen sooner, or
		 * btree_gc_finish() will give spurious errors about last_gc >
		 * gc_gen - this is a hack but oh well.
		 */
		bch_journal_next(&c->journal);

		err = "error starting allocator thread";
		for_each_cache(ca, c, i)
			if (bch_cache_allocator_start(ca))
				goto err;

		/*
		 * First place it's safe to allocate: btree_check() and
		 * btree_gc_finish() have to run before we have buckets to
		 * allocate, and bch_bucket_alloc_set() might cause a journal
		 * entry to be written so bcache_journal_next() has to be called
		 * first.
		 *
		 * If the uuids were in the old format we have to rewrite them
		 * before the next journal entry is written:
		 */
		if (j->version < BCACHE_JSET_VERSION_UUID)
			__uuid_write(c);

		bch_journal_replay(c, &journal);
	} else {
		pr_notice("invalidating existing data");

		for_each_cache(ca, c, i) {
			unsigned int j;

			ca->sb.keys = clamp_t(int, ca->sb.nbuckets >> 7,
					      2, SB_JOURNAL_BUCKETS);

			for (j = 0; j < ca->sb.keys; j++)
				ca->sb.d[j] = ca->sb.first_bucket + j;
		}

		bch_initial_gc_finish(c);

		err = "error starting allocator thread";
		for_each_cache(ca, c, i)
			if (bch_cache_allocator_start(ca))
				goto err;

		mutex_lock(&c->bucket_lock);
		for_each_cache(ca, c, i)
			bch_prio_write(ca);
		mutex_unlock(&c->bucket_lock);

		err = "cannot allocate new UUID bucket";
		if (__uuid_write(c))
			goto err;

		err = "cannot allocate new btree root";
		c->root = __bch_btree_node_alloc(c, NULL, 0, true, NULL);
		if (IS_ERR_OR_NULL(c->root))
			goto err;

		mutex_lock(&c->root->write_lock);
		bkey_copy_key(&c->root->key, &MAX_KEY);
		bch_btree_node_write(c->root, &cl);
		mutex_unlock(&c->root->write_lock);

		bch_btree_set_root(c->root);
		rw_unlock(true, c->root);

		/*
		 * We don't want to write the first journal entry until
		 * everything is set up - fortunately journal entries won't be
		 * written until the SET_CACHE_SYNC() here:
		 */
		SET_CACHE_SYNC(&c->sb, true);

		bch_journal_next(&c->journal);
		bch_journal_meta(c, &cl);
	}

	err = "error starting gc thread";
	if (bch_gc_thread_start(c))
		goto err;

	closure_sync(&cl);
	c->sb.last_mount = (u32)ktime_get_real_seconds();
	bcache_write_super(c);

	list_for_each_entry_safe(dc, t, &uncached_devices, list)
		bch_cached_dev_attach(dc, c, NULL);

	flash_devs_run(c);

	set_bit(CACHE_SET_RUNNING, &c->flags);
	return;
err:
	closure_sync(&cl);
	/* XXX: test this, it's broken */
	bch_cache_set_error(c, "%s", err);
}

static bool can_attach_cache(struct cache *ca, struct cache_set *c)
{
	return ca->sb.block_size	== c->sb.block_size &&
		ca->sb.bucket_size	== c->sb.bucket_size &&
		ca->sb.nr_in_set	== c->sb.nr_in_set;
}

static const char *register_cache_set(struct cache *ca)
{
	char buf[12];
	const char *err = "cannot allocate memory";
	struct cache_set *c;

	list_for_each_entry(c, &bch_cache_sets, list)
		if (!memcmp(c->sb.set_uuid, ca->sb.set_uuid, 16)) {
			if (c->cache[ca->sb.nr_this_dev])
				return "duplicate cache set member";

			if (!can_attach_cache(ca, c))
				return "cache sb does not match set";

			if (!CACHE_SYNC(&ca->sb))
				SET_CACHE_SYNC(&c->sb, false);

			goto found;
		}

	c = bch_cache_set_alloc(&ca->sb);
	if (!c)
		return err;

	err = "error creating kobject";
	if (kobject_add(&c->kobj, bcache_kobj, "%pU", c->sb.set_uuid) ||
	    kobject_add(&c->internal, &c->kobj, "internal"))
		goto err;

	if (bch_cache_accounting_add_kobjs(&c->accounting, &c->kobj))
		goto err;

	bch_debug_init_cache_set(c);

	list_add(&c->list, &bch_cache_sets);
found:
	sprintf(buf, "cache%i", ca->sb.nr_this_dev);
	if (sysfs_create_link(&ca->kobj, &c->kobj, "set") ||
	    sysfs_create_link(&c->kobj, &ca->kobj, buf))
		goto err;

	if (ca->sb.seq > c->sb.seq) {
		c->sb.version		= ca->sb.version;
		memcpy(c->sb.set_uuid, ca->sb.set_uuid, 16);
		c->sb.flags             = ca->sb.flags;
		c->sb.seq		= ca->sb.seq;
		pr_debug("set version = %llu", c->sb.version);
	}

	kobject_get(&ca->kobj);
	ca->set = c;
	ca->set->cache[ca->sb.nr_this_dev] = ca;
	c->cache_by_alloc[c->caches_loaded++] = ca;

	if (c->caches_loaded == c->sb.nr_in_set)
		run_cache_set(c);

	return NULL;
err:
	bch_cache_set_unregister(c);
	return err;
}

/* Cache device */

void bch_cache_release(struct kobject *kobj)
{
	struct cache *ca = container_of(kobj, struct cache, kobj);
	unsigned int i;

	if (ca->set) {
		BUG_ON(ca->set->cache[ca->sb.nr_this_dev] != ca);
		ca->set->cache[ca->sb.nr_this_dev] = NULL;
	}

	free_pages((unsigned long) ca->disk_buckets, ilog2(bucket_pages(ca)));
	kfree(ca->prio_buckets);
	vfree(ca->buckets);

	free_heap(&ca->heap);
	free_fifo(&ca->free_inc);

	for (i = 0; i < RESERVE_NR; i++)
		free_fifo(&ca->free[i]);

	if (ca->sb_bio.bi_inline_vecs[0].bv_page)
		put_page(bio_first_page_all(&ca->sb_bio));

	if (!IS_ERR_OR_NULL(ca->bdev))
		blkdev_put(ca->bdev, FMODE_READ|FMODE_WRITE|FMODE_EXCL);

	kfree(ca);
	module_put(THIS_MODULE);
}

static int cache_alloc(struct cache *ca)
{
	size_t free;
	size_t btree_buckets;
	struct bucket *b;

	__module_get(THIS_MODULE);
	kobject_init(&ca->kobj, &bch_cache_ktype);

	bio_init(&ca->journal.bio, ca->journal.bio.bi_inline_vecs, 8);

	/*
	 * when ca->sb.njournal_buckets is not zero, journal exists,
	 * and in bch_journal_replay(), tree node may split,
	 * so bucket of RESERVE_BTREE type is needed,
	 * the worst situation is all journal buckets are valid journal,
	 * and all the keys need to replay,
	 * so the number of  RESERVE_BTREE type buckets should be as much
	 * as journal buckets
	 */
	btree_buckets = ca->sb.njournal_buckets ?: 8;
	free = roundup_pow_of_two(ca->sb.nbuckets) >> 10;

	if (!init_fifo(&ca->free[RESERVE_BTREE], btree_buckets, GFP_KERNEL) ||
	    !init_fifo_exact(&ca->free[RESERVE_PRIO], prio_buckets(ca), GFP_KERNEL) ||
	    !init_fifo(&ca->free[RESERVE_MOVINGGC], free, GFP_KERNEL) ||
	    !init_fifo(&ca->free[RESERVE_NONE], free, GFP_KERNEL) ||
	    !init_fifo(&ca->free_inc,	free << 2, GFP_KERNEL) ||
	    !init_heap(&ca->heap,	free << 3, GFP_KERNEL) ||
	    !(ca->buckets	= vzalloc(array_size(sizeof(struct bucket),
						     ca->sb.nbuckets))) ||
	    !(ca->prio_buckets	= kzalloc(array3_size(sizeof(uint64_t),
						      prio_buckets(ca), 2),
					  GFP_KERNEL)) ||
	    !(ca->disk_buckets	= alloc_bucket_pages(GFP_KERNEL, ca)))
		return -ENOMEM;

	ca->prio_last_buckets = ca->prio_buckets + prio_buckets(ca);

	for_each_bucket(b, ca)
		atomic_set(&b->pin, 0);

	return 0;
}

static int register_cache(struct cache_sb *sb, struct page *sb_page,
				struct block_device *bdev, struct cache *ca)
{
	const char *err = NULL; /* must be set for any error case */
	int ret = 0;

	bdevname(bdev, ca->cache_dev_name);
	memcpy(&ca->sb, sb, sizeof(struct cache_sb));
	ca->bdev = bdev;
	ca->bdev->bd_holder = ca;

	bio_init(&ca->sb_bio, ca->sb_bio.bi_inline_vecs, 1);
	bio_first_bvec_all(&ca->sb_bio)->bv_page = sb_page;
	get_page(sb_page);

	if (blk_queue_discard(bdev_get_queue(bdev)))
		ca->discard = CACHE_DISCARD(&ca->sb);

	ret = cache_alloc(ca);
	if (ret != 0) {
		blkdev_put(bdev, FMODE_READ|FMODE_WRITE|FMODE_EXCL);
		if (ret == -ENOMEM)
			err = "cache_alloc(): -ENOMEM";
		else
			err = "cache_alloc(): unknown error";
		goto err;
	}

	if (kobject_add(&ca->kobj,
			&part_to_dev(bdev->bd_part)->kobj,
			"bcache")) {
		err = "error calling kobject_add";
		ret = -ENOMEM;
		goto out;
	}

	mutex_lock(&bch_register_lock);
	err = register_cache_set(ca);
	mutex_unlock(&bch_register_lock);

	if (err) {
		ret = -ENODEV;
		goto out;
	}

	pr_info("registered cache device %s", ca->cache_dev_name);

out:
	kobject_put(&ca->kobj);

err:
	if (err)
		pr_notice("error %s: %s", ca->cache_dev_name, err);

	return ret;
}

/* Global interfaces/init */

static ssize_t register_bcache(struct kobject *k, struct kobj_attribute *attr,
			       const char *buffer, size_t size);

kobj_attribute_write(register,		register_bcache);
kobj_attribute_write(register_quiet,	register_bcache);

static bool bch_is_open_backing(struct block_device *bdev)
{
	struct cache_set *c, *tc;
	struct cached_dev *dc, *t;

	list_for_each_entry_safe(c, tc, &bch_cache_sets, list)
		list_for_each_entry_safe(dc, t, &c->cached_devs, list)
			if (dc->bdev == bdev)
				return true;
	list_for_each_entry_safe(dc, t, &uncached_devices, list)
		if (dc->bdev == bdev)
			return true;
	return false;
}

static bool bch_is_open_cache(struct block_device *bdev)
{
	struct cache_set *c, *tc;
	struct cache *ca;
	unsigned int i;

	list_for_each_entry_safe(c, tc, &bch_cache_sets, list)
		for_each_cache(ca, c, i)
			if (ca->bdev == bdev)
				return true;
	return false;
}

static bool bch_is_open(struct block_device *bdev)
{
	return bch_is_open_cache(bdev) || bch_is_open_backing(bdev);
}

static ssize_t register_bcache(struct kobject *k, struct kobj_attribute *attr,
			       const char *buffer, size_t size)
{
	ssize_t ret = size;
	const char *err = "cannot allocate memory";
	char *path = NULL;
	struct cache_sb *sb = NULL;
	struct block_device *bdev = NULL;
	struct page *sb_page = NULL;

	if (!try_module_get(THIS_MODULE))
		return -EBUSY;

	path = kstrndup(buffer, size, GFP_KERNEL);
	if (!path)
		goto err;

	sb = kmalloc(sizeof(struct cache_sb), GFP_KERNEL);
	if (!sb)
		goto err;

	err = "failed to open device";
	bdev = blkdev_get_by_path(strim(path),
				  FMODE_READ|FMODE_WRITE|FMODE_EXCL,
				  sb);
	if (IS_ERR(bdev)) {
		if (bdev == ERR_PTR(-EBUSY)) {
			bdev = lookup_bdev(strim(path));
			mutex_lock(&bch_register_lock);
			if (!IS_ERR(bdev) && bch_is_open(bdev))
				err = "device already registered";
			else
				err = "device busy";
			mutex_unlock(&bch_register_lock);
			if (!IS_ERR(bdev))
				bdput(bdev);
			if (attr == &ksysfs_register_quiet)
				goto out;
		}
		goto err;
	}

	err = "failed to set blocksize";
	if (set_blocksize(bdev, 4096))
		goto err_close;

	err = read_super(sb, bdev, &sb_page);
	if (err)
		goto err_close;

	err = "failed to register device";
	if (SB_IS_BDEV(sb)) {
		struct cached_dev *dc = kzalloc(sizeof(*dc), GFP_KERNEL);

		if (!dc)
			goto err_close;

		mutex_lock(&bch_register_lock);
		register_bdev(sb, sb_page, bdev, dc);
		mutex_unlock(&bch_register_lock);
	} else {
		struct cache *ca = kzalloc(sizeof(*ca), GFP_KERNEL);

		if (!ca)
			goto err_close;

		if (register_cache(sb, sb_page, bdev, ca) != 0)
			goto err;
	}
out:
	if (sb_page)
		put_page(sb_page);
	kfree(sb);
	kfree(path);
	module_put(THIS_MODULE);
	return ret;

err_close:
	blkdev_put(bdev, FMODE_READ|FMODE_WRITE|FMODE_EXCL);
err:
	pr_info("error %s: %s", path, err);
	ret = -EINVAL;
	goto out;
}

static int bcache_reboot(struct notifier_block *n, unsigned long code, void *x)
{
	if (code == SYS_DOWN ||
	    code == SYS_HALT ||
	    code == SYS_POWER_OFF) {
		DEFINE_WAIT(wait);
		unsigned long start = jiffies;
		bool stopped = false;

		struct cache_set *c, *tc;
		struct cached_dev *dc, *tdc;

		mutex_lock(&bch_register_lock);

		if (list_empty(&bch_cache_sets) &&
		    list_empty(&uncached_devices))
			goto out;

		pr_info("Stopping all devices:");

		list_for_each_entry_safe(c, tc, &bch_cache_sets, list)
			bch_cache_set_stop(c);

		list_for_each_entry_safe(dc, tdc, &uncached_devices, list)
			bcache_device_stop(&dc->disk);

		/* What's a condition variable? */
		while (1) {
			long timeout = start + 2 * HZ - jiffies;

			stopped = list_empty(&bch_cache_sets) &&
				list_empty(&uncached_devices);

			if (timeout < 0 || stopped)
				break;

			prepare_to_wait(&unregister_wait, &wait,
					TASK_UNINTERRUPTIBLE);

			mutex_unlock(&bch_register_lock);
			schedule_timeout(timeout);
			mutex_lock(&bch_register_lock);
		}

		finish_wait(&unregister_wait, &wait);

		if (stopped)
			pr_info("All devices stopped");
		else
			pr_notice("Timeout waiting for devices to be closed");
out:
		mutex_unlock(&bch_register_lock);
	}

	return NOTIFY_DONE;
}

static struct notifier_block reboot = {
	.notifier_call	= bcache_reboot,
	.priority	= INT_MAX, /* before any real devices */
};

static void bcache_exit(void)
{
	bch_debug_exit();
	bch_request_exit();
	if (bcache_kobj)
		kobject_put(bcache_kobj);
	if (bcache_wq)
		destroy_workqueue(bcache_wq);
	if (bch_journal_wq)
		destroy_workqueue(bch_journal_wq);

	if (bcache_major)
		unregister_blkdev(bcache_major, "bcache");
	unregister_reboot_notifier(&reboot);
	mutex_destroy(&bch_register_lock);
}

static int __init bcache_init(void)
{
	static const struct attribute *files[] = {
		&ksysfs_register.attr,
		&ksysfs_register_quiet.attr,
		NULL
	};

	mutex_init(&bch_register_lock);
	init_waitqueue_head(&unregister_wait);
	register_reboot_notifier(&reboot);

	bcache_major = register_blkdev(0, "bcache");
	if (bcache_major < 0) {
		unregister_reboot_notifier(&reboot);
		mutex_destroy(&bch_register_lock);
		return bcache_major;
	}

	bcache_wq = alloc_workqueue("bcache", WQ_MEM_RECLAIM, 0);
	if (!bcache_wq)
		goto err;

<<<<<<< HEAD
=======
	bch_journal_wq = alloc_workqueue("bch_journal", WQ_MEM_RECLAIM, 0);
	if (!bch_journal_wq)
		goto err;

>>>>>>> f9885ef8
	bcache_kobj = kobject_create_and_add("bcache", fs_kobj);
	if (!bcache_kobj)
		goto err;

	if (bch_request_init() ||
	    sysfs_create_files(bcache_kobj, files))
		goto err;

	bch_debug_init(bcache_kobj);
	closure_debug_init();

	return 0;
err:
	bcache_exit();
	return -ENOMEM;
}

module_exit(bcache_exit);
module_init(bcache_init);<|MERGE_RESOLUTION|>--- conflicted
+++ resolved
@@ -2374,13 +2374,10 @@
 	if (!bcache_wq)
 		goto err;
 
-<<<<<<< HEAD
-=======
 	bch_journal_wq = alloc_workqueue("bch_journal", WQ_MEM_RECLAIM, 0);
 	if (!bch_journal_wq)
 		goto err;
 
->>>>>>> f9885ef8
 	bcache_kobj = kobject_create_and_add("bcache", fs_kobj);
 	if (!bcache_kobj)
 		goto err;
