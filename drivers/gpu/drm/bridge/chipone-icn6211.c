// SPDX-License-Identifier: GPL-2.0+
/*
 * Copyright (C) 2020 Amarula Solutions(India)
 * Author: Jagan Teki <jagan@amarulasolutions.com>
 */

#include <drm/drm_atomic_helper.h>
#include <drm/drm_of.h>
#include <drm/drm_print.h>
#include <drm/drm_mipi_dsi.h>

#include <linux/delay.h>
#include <linux/gpio/consumer.h>
#include <linux/i2c.h>
#include <linux/module.h>
#include <linux/of_device.h>
#include <linux/regmap.h>
#include <linux/regulator/consumer.h>

#define VENDOR_ID		0x00
#define DEVICE_ID_H		0x01
#define DEVICE_ID_L		0x02
#define VERSION_ID		0x03
#define FIRMWARE_VERSION	0x08
#define CONFIG_FINISH		0x09
#define PD_CTRL(n)		(0x0a + ((n) & 0x3)) /* 0..3 */
#define RST_CTRL(n)		(0x0e + ((n) & 0x1)) /* 0..1 */
#define SYS_CTRL(n)		(0x10 + ((n) & 0x7)) /* 0..4 */
#define RGB_DRV(n)		(0x18 + ((n) & 0x3)) /* 0..3 */
#define RGB_DLY(n)		(0x1c + ((n) & 0x1)) /* 0..1 */
#define RGB_TEST_CTRL		0x1e
#define ATE_PLL_EN		0x1f
#define HACTIVE_LI		0x20
#define VACTIVE_LI		0x21
#define VACTIVE_HACTIVE_HI	0x22
#define HFP_LI			0x23
#define HSYNC_LI		0x24
#define HBP_LI			0x25
#define HFP_HSW_HBP_HI		0x26
#define HFP_HSW_HBP_HI_HFP(n)		(((n) & 0x300) >> 4)
#define HFP_HSW_HBP_HI_HS(n)		(((n) & 0x300) >> 6)
#define HFP_HSW_HBP_HI_HBP(n)		(((n) & 0x300) >> 8)
#define VFP			0x27
#define VSYNC			0x28
#define VBP			0x29
#define BIST_POL		0x2a
#define BIST_POL_BIST_MODE(n)		(((n) & 0xf) << 4)
#define BIST_POL_BIST_GEN		BIT(3)
#define BIST_POL_HSYNC_POL		BIT(2)
#define BIST_POL_VSYNC_POL		BIT(1)
#define BIST_POL_DE_POL			BIT(0)
#define BIST_RED		0x2b
#define BIST_GREEN		0x2c
#define BIST_BLUE		0x2d
#define BIST_CHESS_X		0x2e
#define BIST_CHESS_Y		0x2f
#define BIST_CHESS_XY_H		0x30
#define BIST_FRAME_TIME_L	0x31
#define BIST_FRAME_TIME_H	0x32
#define FIFO_MAX_ADDR_LOW	0x33
#define SYNC_EVENT_DLY		0x34
#define HSW_MIN			0x35
#define HFP_MIN			0x36
#define LOGIC_RST_NUM		0x37
#define OSC_CTRL(n)		(0x48 + ((n) & 0x7)) /* 0..5 */
#define BG_CTRL			0x4e
#define LDO_PLL			0x4f
#define PLL_CTRL(n)		(0x50 + ((n) & 0xf)) /* 0..15 */
#define PLL_CTRL_6_EXTERNAL		0x90
#define PLL_CTRL_6_MIPI_CLK		0x92
#define PLL_CTRL_6_INTERNAL		0x93
#define PLL_REM(n)		(0x60 + ((n) & 0x3)) /* 0..2 */
#define PLL_DIV(n)		(0x63 + ((n) & 0x3)) /* 0..2 */
#define PLL_FRAC(n)		(0x66 + ((n) & 0x3)) /* 0..2 */
#define PLL_INT(n)		(0x69 + ((n) & 0x1)) /* 0..1 */
#define PLL_REF_DIV		0x6b
#define PLL_REF_DIV_P(n)		((n) & 0xf)
#define PLL_REF_DIV_Pe			BIT(4)
#define PLL_REF_DIV_S(n)		(((n) & 0x7) << 5)
#define PLL_SSC_P(n)		(0x6c + ((n) & 0x3)) /* 0..2 */
#define PLL_SSC_STEP(n)		(0x6f + ((n) & 0x3)) /* 0..2 */
#define PLL_SSC_OFFSET(n)	(0x72 + ((n) & 0x3)) /* 0..3 */
#define GPIO_OEN		0x79
#define MIPI_CFG_PW		0x7a
#define MIPI_CFG_PW_CONFIG_DSI		0xc1
#define MIPI_CFG_PW_CONFIG_I2C		0x3e
#define GPIO_SEL(n)		(0x7b + ((n) & 0x1)) /* 0..1 */
#define IRQ_SEL			0x7d
#define DBG_SEL			0x7e
#define DBG_SIGNAL		0x7f
#define MIPI_ERR_VECTOR_L	0x80
#define MIPI_ERR_VECTOR_H	0x81
#define MIPI_ERR_VECTOR_EN_L	0x82
#define MIPI_ERR_VECTOR_EN_H	0x83
#define MIPI_MAX_SIZE_L		0x84
#define MIPI_MAX_SIZE_H		0x85
#define DSI_CTRL		0x86
#define DSI_CTRL_UNKNOWN		0x28
#define DSI_CTRL_DSI_LANES(n)		((n) & 0x3)
#define MIPI_PN_SWAP		0x87
#define MIPI_PN_SWAP_CLK		BIT(4)
#define MIPI_PN_SWAP_D(n)		BIT((n) & 0x3)
#define MIPI_SOT_SYNC_BIT_(n)	(0x88 + ((n) & 0x1)) /* 0..1 */
#define MIPI_ULPS_CTRL		0x8a
#define MIPI_CLK_CHK_VAR	0x8e
#define MIPI_CLK_CHK_INI	0x8f
#define MIPI_T_TERM_EN		0x90
#define MIPI_T_HS_SETTLE	0x91
#define MIPI_T_TA_SURE_PRE	0x92
#define MIPI_T_LPX_SET		0x94
#define MIPI_T_CLK_MISS		0x95
#define MIPI_INIT_TIME_L	0x96
#define MIPI_INIT_TIME_H	0x97
#define MIPI_T_CLK_TERM_EN	0x99
#define MIPI_T_CLK_SETTLE	0x9a
#define MIPI_TO_HS_RX_L		0x9e
#define MIPI_TO_HS_RX_H		0x9f
#define MIPI_PHY_(n)		(0xa0 + ((n) & 0x7)) /* 0..5 */
#define MIPI_PD_RX		0xb0
#define MIPI_PD_TERM		0xb1
#define MIPI_PD_HSRX		0xb2
#define MIPI_PD_LPTX		0xb3
#define MIPI_PD_LPRX		0xb4
#define MIPI_PD_CK_LANE		0xb5
#define MIPI_FORCE_0		0xb6
#define MIPI_RST_CTRL		0xb7
#define MIPI_RST_NUM		0xb8
#define MIPI_DBG_SET_(n)	(0xc0 + ((n) & 0xf)) /* 0..9 */
#define MIPI_DBG_SEL		0xe0
#define MIPI_DBG_DATA		0xe1
#define MIPI_ATE_TEST_SEL	0xe2
#define MIPI_ATE_STATUS_(n)	(0xe3 + ((n) & 0x1)) /* 0..1 */
#define MIPI_ATE_STATUS_1	0xe4
#define ICN6211_MAX_REGISTER	MIPI_ATE_STATUS(1)

struct chipone {
	struct device *dev;
	struct regmap *regmap;
	struct i2c_client *client;
	struct drm_bridge bridge;
	struct drm_display_mode mode;
	struct drm_bridge *panel_bridge;
	struct mipi_dsi_device *dsi;
	struct gpio_desc *enable_gpio;
	struct regulator *vdd1;
	struct regulator *vdd2;
	struct regulator *vdd3;
	bool interface_i2c;
};

static const struct regmap_range chipone_dsi_readable_ranges[] = {
	regmap_reg_range(VENDOR_ID, VERSION_ID),
	regmap_reg_range(FIRMWARE_VERSION, PLL_SSC_OFFSET(3)),
	regmap_reg_range(GPIO_OEN, MIPI_ULPS_CTRL),
	regmap_reg_range(MIPI_CLK_CHK_VAR, MIPI_T_TA_SURE_PRE),
	regmap_reg_range(MIPI_T_LPX_SET, MIPI_INIT_TIME_H),
	regmap_reg_range(MIPI_T_CLK_TERM_EN, MIPI_T_CLK_SETTLE),
	regmap_reg_range(MIPI_TO_HS_RX_L, MIPI_PHY_(5)),
	regmap_reg_range(MIPI_PD_RX, MIPI_RST_NUM),
	regmap_reg_range(MIPI_DBG_SET_(0), MIPI_DBG_SET_(9)),
	regmap_reg_range(MIPI_DBG_SEL, MIPI_ATE_STATUS_(1)),
};

static const struct regmap_access_table chipone_dsi_readable_table = {
	.yes_ranges = chipone_dsi_readable_ranges,
	.n_yes_ranges = ARRAY_SIZE(chipone_dsi_readable_ranges),
};

static const struct regmap_range chipone_dsi_writeable_ranges[] = {
	regmap_reg_range(CONFIG_FINISH, PLL_SSC_OFFSET(3)),
	regmap_reg_range(GPIO_OEN, MIPI_ULPS_CTRL),
	regmap_reg_range(MIPI_CLK_CHK_VAR, MIPI_T_TA_SURE_PRE),
	regmap_reg_range(MIPI_T_LPX_SET, MIPI_INIT_TIME_H),
	regmap_reg_range(MIPI_T_CLK_TERM_EN, MIPI_T_CLK_SETTLE),
	regmap_reg_range(MIPI_TO_HS_RX_L, MIPI_PHY_(5)),
	regmap_reg_range(MIPI_PD_RX, MIPI_RST_NUM),
	regmap_reg_range(MIPI_DBG_SET_(0), MIPI_DBG_SET_(9)),
	regmap_reg_range(MIPI_DBG_SEL, MIPI_ATE_STATUS_(1)),
};

static const struct regmap_access_table chipone_dsi_writeable_table = {
	.yes_ranges = chipone_dsi_writeable_ranges,
	.n_yes_ranges = ARRAY_SIZE(chipone_dsi_writeable_ranges),
};

static const struct regmap_config chipone_regmap_config = {
	.reg_bits = 8,
	.val_bits = 8,
	.rd_table = &chipone_dsi_readable_table,
	.wr_table = &chipone_dsi_writeable_table,
	.cache_type = REGCACHE_RBTREE,
	.max_register = MIPI_ATE_STATUS_(1),
};

static int chipone_dsi_read(void *context,
			    const void *reg, size_t reg_size,
			    void *val, size_t val_size)
{
	struct mipi_dsi_device *dsi = context;
	const u16 reg16 = (val_size << 8) | *(u8 *)reg;
	int ret;

	ret = mipi_dsi_generic_read(dsi, &reg16, 2, val, val_size);

	return ret == val_size ? 0 : -EINVAL;
}

static int chipone_dsi_write(void *context, const void *data, size_t count)
{
	struct mipi_dsi_device *dsi = context;

	return mipi_dsi_generic_write(dsi, data, 2);
}

static const struct regmap_bus chipone_dsi_regmap_bus = {
	.read				= chipone_dsi_read,
	.write				= chipone_dsi_write,
	.reg_format_endian_default	= REGMAP_ENDIAN_NATIVE,
	.val_format_endian_default	= REGMAP_ENDIAN_NATIVE,
};

static inline struct chipone *bridge_to_chipone(struct drm_bridge *bridge)
{
	return container_of(bridge, struct chipone, bridge);
}

<<<<<<< HEAD
static inline int chipone_dsi_write(struct chipone *icn,  const void *seq,
				    size_t len)
=======
static void chipone_readb(struct chipone *icn, u8 reg, u8 *val)
{
	int ret, pval;

	ret = regmap_read(icn->regmap, reg, &pval);

	*val = ret ? 0 : pval & 0xff;
}

static int chipone_writeb(struct chipone *icn, u8 reg, u8 val)
>>>>>>> 88084a3d
{
	return regmap_write(icn->regmap, reg, val);
}

static void chipone_configure_pll(struct chipone *icn,
				  const struct drm_display_mode *mode)
{
	unsigned int best_p = 0, best_m = 0, best_s = 0;
	unsigned int mode_clock = mode->clock * 1000;
	unsigned int delta, min_delta = 0xffffffff;
	unsigned int freq_p, freq_s, freq_out;
	unsigned int p_min, p_max;
	unsigned int p, m, s;
	unsigned int fin;
	bool best_p_pot;
	u8 ref_div;

	/*
	 * DSI byte clock frequency (input into PLL) is calculated as:
	 *  DSI_CLK = mode clock * bpp / dsi_data_lanes / 8
	 *
	 * DPI pixel clock frequency (output from PLL) is mode clock.
	 *
	 * The chip contains fractional PLL which works as follows:
	 *  DPI_CLK = ((DSI_CLK / P) * M) / S
	 * P is pre-divider, register PLL_REF_DIV[3:0] is 1:n divider
	 *                   register PLL_REF_DIV[4] is extra 1:2 divider
	 * M is integer multiplier, register PLL_INT(0) is multiplier
	 * S is post-divider, register PLL_REF_DIV[7:5] is 2^(n+1) divider
	 *
	 * It seems the PLL input clock after applying P pre-divider have
	 * to be lower than 20 MHz.
	 */
	fin = mode_clock * mipi_dsi_pixel_format_to_bpp(icn->dsi->format) /
	      icn->dsi->lanes / 8; /* in Hz */

	/* Minimum value of P predivider for PLL input in 5..20 MHz */
	p_min = clamp(DIV_ROUND_UP(fin, 20000000), 1U, 31U);
	p_max = clamp(fin / 5000000, 1U, 31U);

	for (p = p_min; p < p_max; p++) {	/* PLL_REF_DIV[4,3:0] */
		if (p > 16 && p & 1)		/* P > 16 uses extra /2 */
			continue;
		freq_p = fin / p;
		if (freq_p == 0)		/* Divider too high */
			break;

		for (s = 0; s < 0x7; s++) {	/* PLL_REF_DIV[7:5] */
			freq_s = freq_p / BIT(s + 1);
			if (freq_s == 0)	/* Divider too high */
				break;

			m = mode_clock / freq_s;

			/* Multiplier is 8 bit */
			if (m > 0xff)
				continue;

			/* Limit PLL VCO frequency to 1 GHz */
			freq_out = (fin * m) / p;
			if (freq_out > 1000000000)
				continue;

			/* Apply post-divider */
			freq_out /= BIT(s + 1);

			delta = abs(mode_clock - freq_out);
			if (delta < min_delta) {
				best_p = p;
				best_m = m;
				best_s = s;
				min_delta = delta;
			}
		}
	}

<<<<<<< HEAD
=======
	best_p_pot = !(best_p & 1);

	dev_dbg(icn->dev,
		"PLL: P[3:0]=%d P[4]=2*%d M=%d S[7:5]=2^%d delta=%d => DSI f_in=%d Hz ; DPI f_out=%d Hz\n",
		best_p >> best_p_pot, best_p_pot, best_m, best_s + 1,
		min_delta, fin, (fin * best_m) / (best_p << (best_s + 1)));

	ref_div = PLL_REF_DIV_P(best_p >> best_p_pot) | PLL_REF_DIV_S(best_s);
	if (best_p_pot)	/* Prefer /2 pre-divider */
		ref_div |= PLL_REF_DIV_Pe;

	/* Clock source selection fixed to MIPI DSI clock lane */
	chipone_writeb(icn, PLL_CTRL(6), PLL_CTRL_6_MIPI_CLK);
	chipone_writeb(icn, PLL_REF_DIV, ref_div);
	chipone_writeb(icn, PLL_INT(0), best_m);
}

>>>>>>> 88084a3d
static void chipone_atomic_enable(struct drm_bridge *bridge,
				  struct drm_bridge_state *old_bridge_state)
{
	struct chipone *icn = bridge_to_chipone(bridge);
<<<<<<< HEAD
	struct drm_display_mode *mode = &icn->mode;
=======
	struct drm_atomic_state *state = old_bridge_state->base.state;
	struct drm_display_mode *mode = &icn->mode;
	const struct drm_bridge_state *bridge_state;
	u16 hfp, hbp, hsync;
	u32 bus_flags;
	u8 pol, id[4];

	chipone_readb(icn, VENDOR_ID, id);
	chipone_readb(icn, DEVICE_ID_H, id + 1);
	chipone_readb(icn, DEVICE_ID_L, id + 2);
	chipone_readb(icn, VERSION_ID, id + 3);

	dev_dbg(icn->dev,
		"Chip IDs: Vendor=0x%02x Device=0x%02x:0x%02x Version=0x%02x\n",
		id[0], id[1], id[2], id[3]);

	if (id[0] != 0xc1 || id[1] != 0x62 || id[2] != 0x11) {
		dev_dbg(icn->dev, "Invalid Chip IDs, aborting configuration\n");
		return;
	}

	/* Get the DPI flags from the bridge state. */
	bridge_state = drm_atomic_get_new_bridge_state(state, bridge);
	bus_flags = bridge_state->output_bus_cfg.flags;
>>>>>>> 88084a3d

	if (icn->interface_i2c)
		chipone_writeb(icn, MIPI_CFG_PW, MIPI_CFG_PW_CONFIG_I2C);
	else
		chipone_writeb(icn, MIPI_CFG_PW, MIPI_CFG_PW_CONFIG_DSI);

	chipone_writeb(icn, HACTIVE_LI, mode->hdisplay & 0xff);

	chipone_writeb(icn, VACTIVE_LI, mode->vdisplay & 0xff);

	/*
	 * lsb nibble: 2nd nibble of hdisplay
	 * msb nibble: 2nd nibble of vdisplay
	 */
	chipone_writeb(icn, VACTIVE_HACTIVE_HI,
		       ((mode->hdisplay >> 8) & 0xf) |
		       (((mode->vdisplay >> 8) & 0xf) << 4));

	hfp = mode->hsync_start - mode->hdisplay;
	hsync = mode->hsync_end - mode->hsync_start;
	hbp = mode->htotal - mode->hsync_end;

	chipone_writeb(icn, HFP_LI, hfp & 0xff);
	chipone_writeb(icn, HSYNC_LI, hsync & 0xff);
	chipone_writeb(icn, HBP_LI, hbp & 0xff);
	/* Top two bits of Horizontal Front porch/Sync/Back porch */
	chipone_writeb(icn, HFP_HSW_HBP_HI,
		       HFP_HSW_HBP_HI_HFP(hfp) |
		       HFP_HSW_HBP_HI_HS(hsync) |
		       HFP_HSW_HBP_HI_HBP(hbp));

	chipone_writeb(icn, VFP, mode->vsync_start - mode->vdisplay);

	chipone_writeb(icn, VSYNC, mode->vsync_end - mode->vsync_start);

	chipone_writeb(icn, VBP, mode->vtotal - mode->vsync_end);

	/* dsi specific sequence */
	chipone_writeb(icn, SYNC_EVENT_DLY, 0x80);
	chipone_writeb(icn, HFP_MIN, hfp & 0xff);

	/* DSI data lane count */
	chipone_writeb(icn, DSI_CTRL,
		       DSI_CTRL_UNKNOWN | DSI_CTRL_DSI_LANES(icn->dsi->lanes - 1));

	chipone_writeb(icn, MIPI_PD_CK_LANE, 0xa0);
	chipone_writeb(icn, PLL_CTRL(12), 0xff);
	chipone_writeb(icn, MIPI_PN_SWAP, 0x00);

	/* DPI HS/VS/DE polarity */
	pol = ((mode->flags & DRM_MODE_FLAG_PHSYNC) ? BIST_POL_HSYNC_POL : 0) |
	      ((mode->flags & DRM_MODE_FLAG_PVSYNC) ? BIST_POL_VSYNC_POL : 0) |
	      ((bus_flags & DRM_BUS_FLAG_DE_HIGH) ? BIST_POL_DE_POL : 0);
	chipone_writeb(icn, BIST_POL, pol);

	/* Configure PLL settings */
	chipone_configure_pll(icn, mode);

	chipone_writeb(icn, SYS_CTRL(0), 0x40);
	chipone_writeb(icn, SYS_CTRL(1), 0x88);

	/* icn6211 specific sequence */
	chipone_writeb(icn, MIPI_FORCE_0, 0x20);
	chipone_writeb(icn, PLL_CTRL(1), 0x20);
	chipone_writeb(icn, CONFIG_FINISH, 0x10);

	usleep_range(10000, 11000);
}

static void chipone_atomic_pre_enable(struct drm_bridge *bridge,
				      struct drm_bridge_state *old_bridge_state)
{
	struct chipone *icn = bridge_to_chipone(bridge);
	int ret;

	if (icn->vdd1) {
		ret = regulator_enable(icn->vdd1);
		if (ret)
			DRM_DEV_ERROR(icn->dev,
				      "failed to enable VDD1 regulator: %d\n", ret);
	}

	if (icn->vdd2) {
		ret = regulator_enable(icn->vdd2);
		if (ret)
			DRM_DEV_ERROR(icn->dev,
				      "failed to enable VDD2 regulator: %d\n", ret);
	}

	if (icn->vdd3) {
		ret = regulator_enable(icn->vdd3);
		if (ret)
			DRM_DEV_ERROR(icn->dev,
				      "failed to enable VDD3 regulator: %d\n", ret);
	}

	gpiod_set_value(icn->enable_gpio, 1);

	usleep_range(10000, 11000);
}

static void chipone_atomic_post_disable(struct drm_bridge *bridge,
					struct drm_bridge_state *old_bridge_state)
{
	struct chipone *icn = bridge_to_chipone(bridge);

	if (icn->vdd1)
		regulator_disable(icn->vdd1);

	if (icn->vdd2)
		regulator_disable(icn->vdd2);

	if (icn->vdd3)
		regulator_disable(icn->vdd3);

	gpiod_set_value(icn->enable_gpio, 0);
}

static void chipone_mode_set(struct drm_bridge *bridge,
			     const struct drm_display_mode *mode,
			     const struct drm_display_mode *adjusted_mode)
{
	struct chipone *icn = bridge_to_chipone(bridge);

	drm_mode_copy(&icn->mode, adjusted_mode);
<<<<<<< HEAD
=======
};

static int chipone_dsi_attach(struct chipone *icn)
{
	struct mipi_dsi_device *dsi = icn->dsi;
	struct device *dev = icn->dev;
	struct device_node *endpoint;
	int dsi_lanes, ret;

	endpoint = of_graph_get_endpoint_by_regs(dev->of_node, 0, 0);
	dsi_lanes = of_property_count_u32_elems(endpoint, "data-lanes");
	of_node_put(endpoint);

	/*
	 * If the 'data-lanes' property does not exist in DT or is invalid,
	 * default to previously hard-coded behavior, which was 4 data lanes.
	 */
	if (dsi_lanes >= 1 && dsi_lanes <= 4)
		icn->dsi->lanes = dsi_lanes;
	else
		icn->dsi->lanes = 4;

	dsi->format = MIPI_DSI_FMT_RGB888;
	dsi->mode_flags = MIPI_DSI_MODE_VIDEO | MIPI_DSI_MODE_VIDEO_BURST |
			  MIPI_DSI_MODE_LPM | MIPI_DSI_MODE_NO_EOT_PACKET;

	ret = mipi_dsi_attach(dsi);
	if (ret < 0)
		dev_err(icn->dev, "failed to attach dsi\n");

	return ret;
}

static int chipone_dsi_host_attach(struct chipone *icn)
{
	struct device *dev = icn->dev;
	struct device_node *host_node;
	struct device_node *endpoint;
	struct mipi_dsi_device *dsi;
	struct mipi_dsi_host *host;
	int ret = 0;

	const struct mipi_dsi_device_info info = {
		.type = "chipone",
		.channel = 0,
		.node = NULL,
	};

	endpoint = of_graph_get_endpoint_by_regs(dev->of_node, 0, 0);
	host_node = of_graph_get_remote_port_parent(endpoint);
	of_node_put(endpoint);

	if (!host_node)
		return -EINVAL;

	host = of_find_mipi_dsi_host_by_node(host_node);
	of_node_put(host_node);
	if (!host) {
		dev_err(dev, "failed to find dsi host\n");
		return -EPROBE_DEFER;
	}

	dsi = mipi_dsi_device_register_full(host, &info);
	if (IS_ERR(dsi)) {
		return dev_err_probe(dev, PTR_ERR(dsi),
				     "failed to create dsi device\n");
	}

	icn->dsi = dsi;

	ret = chipone_dsi_attach(icn);
	if (ret < 0)
		mipi_dsi_device_unregister(dsi);

	return ret;
>>>>>>> 88084a3d
}

static int chipone_attach(struct drm_bridge *bridge, enum drm_bridge_attach_flags flags)
{
	struct chipone *icn = bridge_to_chipone(bridge);

	return drm_bridge_attach(bridge->encoder, icn->panel_bridge, bridge, flags);
}

#define MAX_INPUT_SEL_FORMATS	1

static u32 *
chipone_atomic_get_input_bus_fmts(struct drm_bridge *bridge,
				  struct drm_bridge_state *bridge_state,
				  struct drm_crtc_state *crtc_state,
				  struct drm_connector_state *conn_state,
				  u32 output_fmt,
				  unsigned int *num_input_fmts)
{
	u32 *input_fmts;

	*num_input_fmts = 0;

	input_fmts = kcalloc(MAX_INPUT_SEL_FORMATS, sizeof(*input_fmts),
			     GFP_KERNEL);
	if (!input_fmts)
		return NULL;

	/* This is the DSI-end bus format */
	input_fmts[0] = MEDIA_BUS_FMT_RGB888_1X24;
	*num_input_fmts = 1;

	return input_fmts;
}

static const struct drm_bridge_funcs chipone_bridge_funcs = {
	.atomic_duplicate_state	= drm_atomic_helper_bridge_duplicate_state,
	.atomic_destroy_state	= drm_atomic_helper_bridge_destroy_state,
	.atomic_reset		= drm_atomic_helper_bridge_reset,
	.atomic_pre_enable	= chipone_atomic_pre_enable,
	.atomic_enable		= chipone_atomic_enable,
	.atomic_post_disable	= chipone_atomic_post_disable,
	.mode_set		= chipone_mode_set,
	.attach			= chipone_attach,
<<<<<<< HEAD
=======
	.atomic_get_input_bus_fmts = chipone_atomic_get_input_bus_fmts,
>>>>>>> 88084a3d
};

static int chipone_parse_dt(struct chipone *icn)
{
	struct device *dev = icn->dev;
	int ret;

	icn->vdd1 = devm_regulator_get_optional(dev, "vdd1");
	if (IS_ERR(icn->vdd1)) {
		ret = PTR_ERR(icn->vdd1);
		if (ret == -EPROBE_DEFER)
			return -EPROBE_DEFER;
		icn->vdd1 = NULL;
		DRM_DEV_DEBUG(dev, "failed to get VDD1 regulator: %d\n", ret);
	}

	icn->vdd2 = devm_regulator_get_optional(dev, "vdd2");
	if (IS_ERR(icn->vdd2)) {
		ret = PTR_ERR(icn->vdd2);
		if (ret == -EPROBE_DEFER)
			return -EPROBE_DEFER;
		icn->vdd2 = NULL;
		DRM_DEV_DEBUG(dev, "failed to get VDD2 regulator: %d\n", ret);
	}

	icn->vdd3 = devm_regulator_get_optional(dev, "vdd3");
	if (IS_ERR(icn->vdd3)) {
		ret = PTR_ERR(icn->vdd3);
		if (ret == -EPROBE_DEFER)
			return -EPROBE_DEFER;
		icn->vdd3 = NULL;
		DRM_DEV_DEBUG(dev, "failed to get VDD3 regulator: %d\n", ret);
	}

	icn->enable_gpio = devm_gpiod_get(dev, "enable", GPIOD_OUT_LOW);
	if (IS_ERR(icn->enable_gpio)) {
		DRM_DEV_ERROR(dev, "failed to get enable GPIO\n");
		return PTR_ERR(icn->enable_gpio);
	}

	icn->panel_bridge = devm_drm_of_get_bridge(dev, dev->of_node, 1, 0);
	if (IS_ERR(icn->panel_bridge))
		return PTR_ERR(icn->panel_bridge);

	return 0;
}

static int chipone_common_probe(struct device *dev, struct chipone **icnr)
{
	struct chipone *icn;
	int ret;

	icn = devm_kzalloc(dev, sizeof(struct chipone), GFP_KERNEL);
	if (!icn)
		return -ENOMEM;

	icn->dev = dev;

	ret = chipone_parse_dt(icn);
	if (ret)
		return ret;

	icn->bridge.funcs = &chipone_bridge_funcs;
	icn->bridge.type = DRM_MODE_CONNECTOR_DPI;
	icn->bridge.of_node = dev->of_node;

	*icnr = icn;

	return ret;
}

static int chipone_dsi_probe(struct mipi_dsi_device *dsi)
{
	struct device *dev = &dsi->dev;
	struct chipone *icn;
	int ret;

	ret = chipone_common_probe(dev, &icn);
	if (ret)
		return ret;

	icn->regmap = devm_regmap_init(dev, &chipone_dsi_regmap_bus,
				       dsi, &chipone_regmap_config);
	if (IS_ERR(icn->regmap))
		return PTR_ERR(icn->regmap);

	icn->interface_i2c = false;
	icn->dsi = dsi;

	mipi_dsi_set_drvdata(dsi, icn);

	drm_bridge_add(&icn->bridge);

	ret = chipone_dsi_attach(icn);
	if (ret)
		drm_bridge_remove(&icn->bridge);

	return ret;
}

static int chipone_i2c_probe(struct i2c_client *client,
			     const struct i2c_device_id *id)
{
	struct device *dev = &client->dev;
	struct chipone *icn;
	int ret;

	ret = chipone_common_probe(dev, &icn);
	if (ret)
		return ret;

	icn->regmap = devm_regmap_init_i2c(client, &chipone_regmap_config);
	if (IS_ERR(icn->regmap))
		return PTR_ERR(icn->regmap);

	icn->interface_i2c = true;
	icn->client = client;
	dev_set_drvdata(dev, icn);
	i2c_set_clientdata(client, icn);

	drm_bridge_add(&icn->bridge);

	return chipone_dsi_host_attach(icn);
}

static int chipone_dsi_remove(struct mipi_dsi_device *dsi)
{
	struct chipone *icn = mipi_dsi_get_drvdata(dsi);

	mipi_dsi_detach(dsi);
	drm_bridge_remove(&icn->bridge);

	return 0;
}

static const struct of_device_id chipone_of_match[] = {
	{ .compatible = "chipone,icn6211", },
	{ /* sentinel */ }
};
MODULE_DEVICE_TABLE(of, chipone_of_match);

static struct mipi_dsi_driver chipone_dsi_driver = {
	.probe = chipone_dsi_probe,
	.remove = chipone_dsi_remove,
	.driver = {
		.name = "chipone-icn6211",
		.owner = THIS_MODULE,
		.of_match_table = chipone_of_match,
	},
};

static struct i2c_device_id chipone_i2c_id[] = {
	{ "chipone,icn6211" },
	{},
};
MODULE_DEVICE_TABLE(i2c, chipone_i2c_id);

static struct i2c_driver chipone_i2c_driver = {
	.probe = chipone_i2c_probe,
	.id_table = chipone_i2c_id,
	.driver = {
		.name = "chipone-icn6211-i2c",
		.of_match_table = chipone_of_match,
	},
};

static int __init chipone_init(void)
{
	if (IS_ENABLED(CONFIG_DRM_MIPI_DSI))
		mipi_dsi_driver_register(&chipone_dsi_driver);

	return i2c_add_driver(&chipone_i2c_driver);
}
module_init(chipone_init);

static void __exit chipone_exit(void)
{
	i2c_del_driver(&chipone_i2c_driver);

	if (IS_ENABLED(CONFIG_DRM_MIPI_DSI))
		mipi_dsi_driver_unregister(&chipone_dsi_driver);
}
module_exit(chipone_exit);

MODULE_AUTHOR("Jagan Teki <jagan@amarulasolutions.com>");
MODULE_DESCRIPTION("Chipone ICN6211 MIPI-DSI to RGB Converter Bridge");
MODULE_LICENSE("GPL");<|MERGE_RESOLUTION|>--- conflicted
+++ resolved
@@ -224,10 +224,6 @@
 	return container_of(bridge, struct chipone, bridge);
 }
 
-<<<<<<< HEAD
-static inline int chipone_dsi_write(struct chipone *icn,  const void *seq,
-				    size_t len)
-=======
 static void chipone_readb(struct chipone *icn, u8 reg, u8 *val)
 {
 	int ret, pval;
@@ -238,7 +234,6 @@
 }
 
 static int chipone_writeb(struct chipone *icn, u8 reg, u8 val)
->>>>>>> 88084a3d
 {
 	return regmap_write(icn->regmap, reg, val);
 }
@@ -315,8 +310,6 @@
 		}
 	}
 
-<<<<<<< HEAD
-=======
 	best_p_pot = !(best_p & 1);
 
 	dev_dbg(icn->dev,
@@ -334,14 +327,10 @@
 	chipone_writeb(icn, PLL_INT(0), best_m);
 }
 
->>>>>>> 88084a3d
 static void chipone_atomic_enable(struct drm_bridge *bridge,
 				  struct drm_bridge_state *old_bridge_state)
 {
 	struct chipone *icn = bridge_to_chipone(bridge);
-<<<<<<< HEAD
-	struct drm_display_mode *mode = &icn->mode;
-=======
 	struct drm_atomic_state *state = old_bridge_state->base.state;
 	struct drm_display_mode *mode = &icn->mode;
 	const struct drm_bridge_state *bridge_state;
@@ -366,7 +355,6 @@
 	/* Get the DPI flags from the bridge state. */
 	bridge_state = drm_atomic_get_new_bridge_state(state, bridge);
 	bus_flags = bridge_state->output_bus_cfg.flags;
->>>>>>> 88084a3d
 
 	if (icn->interface_i2c)
 		chipone_writeb(icn, MIPI_CFG_PW, MIPI_CFG_PW_CONFIG_I2C);
@@ -492,8 +480,6 @@
 	struct chipone *icn = bridge_to_chipone(bridge);
 
 	drm_mode_copy(&icn->mode, adjusted_mode);
-<<<<<<< HEAD
-=======
 };
 
 static int chipone_dsi_attach(struct chipone *icn)
@@ -569,7 +555,6 @@
 		mipi_dsi_device_unregister(dsi);
 
 	return ret;
->>>>>>> 88084a3d
 }
 
 static int chipone_attach(struct drm_bridge *bridge, enum drm_bridge_attach_flags flags)
@@ -614,10 +599,7 @@
 	.atomic_post_disable	= chipone_atomic_post_disable,
 	.mode_set		= chipone_mode_set,
 	.attach			= chipone_attach,
-<<<<<<< HEAD
-=======
 	.atomic_get_input_bus_fmts = chipone_atomic_get_input_bus_fmts,
->>>>>>> 88084a3d
 };
 
 static int chipone_parse_dt(struct chipone *icn)
