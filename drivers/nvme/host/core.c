--- conflicted
+++ resolved
@@ -716,111 +716,6 @@
 }
 EXPORT_SYMBOL_GPL(__nvme_check_ready);
 
-<<<<<<< HEAD
-static int nvme_toggle_streams(struct nvme_ctrl *ctrl, bool enable)
-{
-	struct nvme_command c = { };
-
-	c.directive.opcode = nvme_admin_directive_send;
-	c.directive.nsid = cpu_to_le32(NVME_NSID_ALL);
-	c.directive.doper = NVME_DIR_SND_ID_OP_ENABLE;
-	c.directive.dtype = NVME_DIR_IDENTIFY;
-	c.directive.tdtype = NVME_DIR_STREAMS;
-	c.directive.endir = enable ? NVME_DIR_ENDIR : 0;
-
-	return nvme_submit_sync_cmd(ctrl->admin_q, &c, NULL, 0);
-}
-
-static int nvme_disable_streams(struct nvme_ctrl *ctrl)
-{
-	return nvme_toggle_streams(ctrl, false);
-}
-
-static int nvme_enable_streams(struct nvme_ctrl *ctrl)
-{
-	return nvme_toggle_streams(ctrl, true);
-}
-
-static int nvme_get_stream_params(struct nvme_ctrl *ctrl,
-				  struct streams_directive_params *s, u32 nsid)
-{
-	struct nvme_command c = { };
-
-	memset(s, 0, sizeof(*s));
-
-	c.directive.opcode = nvme_admin_directive_recv;
-	c.directive.nsid = cpu_to_le32(nsid);
-	c.directive.numd = cpu_to_le32(nvme_bytes_to_numd(sizeof(*s)));
-	c.directive.doper = NVME_DIR_RCV_ST_OP_PARAM;
-	c.directive.dtype = NVME_DIR_STREAMS;
-
-	return nvme_submit_sync_cmd(ctrl->admin_q, &c, s, sizeof(*s));
-}
-
-static int nvme_configure_directives(struct nvme_ctrl *ctrl)
-{
-	struct streams_directive_params s;
-	u16 nssa;
-	int ret;
-
-	if (!(ctrl->oacs & NVME_CTRL_OACS_DIRECTIVES))
-		return 0;
-	if (!streams)
-		return 0;
-
-	ret = nvme_enable_streams(ctrl);
-	if (ret)
-		return ret;
-
-	ret = nvme_get_stream_params(ctrl, &s, NVME_NSID_ALL);
-	if (ret)
-		goto out_disable_stream;
-
-	nssa = le16_to_cpu(s.nssa);
-	if (nssa < BLK_MAX_WRITE_HINTS - 1) {
-		dev_info(ctrl->device, "too few streams (%u) available\n",
-					nssa);
-		/* this condition is not an error: streams are optional */
-		ret = 0;
-		goto out_disable_stream;
-	}
-
-	ctrl->nr_streams = min_t(u16, nssa, BLK_MAX_WRITE_HINTS - 1);
-	dev_info(ctrl->device, "Using %u streams\n", ctrl->nr_streams);
-	return 0;
-
-out_disable_stream:
-	nvme_disable_streams(ctrl);
-	return ret;
-}
-
-/*
- * Check if 'req' has a write hint associated with it. If it does, assign
- * a valid namespace stream to the write.
- */
-static void nvme_assign_write_stream(struct nvme_ctrl *ctrl,
-				     struct request *req, u16 *control,
-				     u32 *dsmgmt)
-{
-	enum rw_hint streamid = req->write_hint;
-
-	if (streamid == WRITE_LIFE_NOT_SET || streamid == WRITE_LIFE_NONE)
-		streamid = 0;
-	else {
-		streamid--;
-		if (WARN_ON_ONCE(streamid > ctrl->nr_streams))
-			return;
-
-		*control |= NVME_RW_DTYPE_STREAMS;
-		*dsmgmt |= streamid << 16;
-	}
-
-	if (streamid < ARRAY_SIZE(req->q->write_hints))
-		req->q->write_hints[streamid] += blk_rq_bytes(req) >> 9;
-}
-
-=======
->>>>>>> 7b12e496
 static inline void nvme_setup_flush(struct nvme_ns *ns,
 		struct nvme_command *cmnd)
 {
@@ -1693,34 +1588,6 @@
 		a->csi == b->csi;
 }
 
-<<<<<<< HEAD
-static int nvme_setup_streams_ns(struct nvme_ctrl *ctrl, struct nvme_ns *ns,
-				 u32 *phys_bs, u32 *io_opt)
-{
-	struct streams_directive_params s;
-	int ret;
-
-	if (!ctrl->nr_streams)
-		return 0;
-
-	ret = nvme_get_stream_params(ctrl, &s, ns->head->ns_id);
-	if (ret)
-		return ret;
-
-	ns->sws = le32_to_cpu(s.sws);
-	ns->sgs = le16_to_cpu(s.sgs);
-
-	if (ns->sws) {
-		*phys_bs = ns->sws * (1 << ns->lba_shift);
-		if (ns->sgs)
-			*io_opt = *phys_bs * ns->sgs;
-	}
-
-	return 0;
-}
-
-=======
->>>>>>> 7b12e496
 static void nvme_configure_metadata(struct nvme_ns *ns, struct nvme_id_ns *id)
 {
 	struct nvme_ctrl *ctrl = ns->ctrl;
