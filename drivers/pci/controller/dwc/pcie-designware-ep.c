// SPDX-License-Identifier: GPL-2.0
/**
 * Synopsys DesignWare PCIe Endpoint controller driver
 *
 * Copyright (C) 2017 Texas Instruments
 * Author: Kishon Vijay Abraham I <kishon@ti.com>
 */

#include <linux/of.h>

#include "pcie-designware.h"
#include <linux/pci-epc.h>
#include <linux/pci-epf.h>

void dw_pcie_ep_linkup(struct dw_pcie_ep *ep)
{
	struct pci_epc *epc = ep->epc;

	pci_epc_linkup(epc);
}
EXPORT_SYMBOL_GPL(dw_pcie_ep_linkup);

void dw_pcie_ep_init_notify(struct dw_pcie_ep *ep)
{
	struct pci_epc *epc = ep->epc;

	pci_epc_init_notify(epc);
}
EXPORT_SYMBOL_GPL(dw_pcie_ep_init_notify);

static void __dw_pcie_ep_reset_bar(struct dw_pcie *pci, enum pci_barno bar,
				   int flags)
{
	u32 reg;

	reg = PCI_BASE_ADDRESS_0 + (4 * bar);
	dw_pcie_dbi_ro_wr_en(pci);
	dw_pcie_writel_dbi2(pci, reg, 0x0);
	dw_pcie_writel_dbi(pci, reg, 0x0);
	if (flags & PCI_BASE_ADDRESS_MEM_TYPE_64) {
		dw_pcie_writel_dbi2(pci, reg + 4, 0x0);
		dw_pcie_writel_dbi(pci, reg + 4, 0x0);
	}
	dw_pcie_dbi_ro_wr_dis(pci);
}

void dw_pcie_ep_reset_bar(struct dw_pcie *pci, enum pci_barno bar)
{
	__dw_pcie_ep_reset_bar(pci, bar, 0);
}

static int dw_pcie_ep_write_header(struct pci_epc *epc, u8 func_no,
				   struct pci_epf_header *hdr)
{
	struct dw_pcie_ep *ep = epc_get_drvdata(epc);
	struct dw_pcie *pci = to_dw_pcie_from_ep(ep);

	dw_pcie_dbi_ro_wr_en(pci);
	dw_pcie_writew_dbi(pci, PCI_VENDOR_ID, hdr->vendorid);
	dw_pcie_writew_dbi(pci, PCI_DEVICE_ID, hdr->deviceid);
	dw_pcie_writeb_dbi(pci, PCI_REVISION_ID, hdr->revid);
	dw_pcie_writeb_dbi(pci, PCI_CLASS_PROG, hdr->progif_code);
	dw_pcie_writew_dbi(pci, PCI_CLASS_DEVICE,
			   hdr->subclass_code | hdr->baseclass_code << 8);
	dw_pcie_writeb_dbi(pci, PCI_CACHE_LINE_SIZE,
			   hdr->cache_line_size);
	dw_pcie_writew_dbi(pci, PCI_SUBSYSTEM_VENDOR_ID,
			   hdr->subsys_vendor_id);
	dw_pcie_writew_dbi(pci, PCI_SUBSYSTEM_ID, hdr->subsys_id);
	dw_pcie_writeb_dbi(pci, PCI_INTERRUPT_PIN,
			   hdr->interrupt_pin);
	dw_pcie_dbi_ro_wr_dis(pci);

	return 0;
}

static int dw_pcie_ep_inbound_atu(struct dw_pcie_ep *ep, enum pci_barno bar,
				  dma_addr_t cpu_addr,
				  enum dw_pcie_as_type as_type)
{
	int ret;
	u32 free_win;
	struct dw_pcie *pci = to_dw_pcie_from_ep(ep);

	free_win = find_first_zero_bit(ep->ib_window_map, ep->num_ib_windows);
	if (free_win >= ep->num_ib_windows) {
		dev_err(pci->dev, "No free inbound window\n");
		return -EINVAL;
	}

	ret = dw_pcie_prog_inbound_atu(pci, free_win, bar, cpu_addr,
				       as_type);
	if (ret < 0) {
		dev_err(pci->dev, "Failed to program IB window\n");
		return ret;
	}

	ep->bar_to_atu[bar] = free_win;
	set_bit(free_win, ep->ib_window_map);

	return 0;
}

static int dw_pcie_ep_outbound_atu(struct dw_pcie_ep *ep, phys_addr_t phys_addr,
				   u64 pci_addr, size_t size)
{
	u32 free_win;
	struct dw_pcie *pci = to_dw_pcie_from_ep(ep);

	free_win = find_first_zero_bit(ep->ob_window_map, ep->num_ob_windows);
	if (free_win >= ep->num_ob_windows) {
		dev_err(pci->dev, "No free outbound window\n");
		return -EINVAL;
	}

	dw_pcie_prog_outbound_atu(pci, free_win, PCIE_ATU_TYPE_MEM,
				  phys_addr, pci_addr, size);

	set_bit(free_win, ep->ob_window_map);
	ep->outbound_addr[free_win] = phys_addr;

	return 0;
}

static void dw_pcie_ep_clear_bar(struct pci_epc *epc, u8 func_no,
				 struct pci_epf_bar *epf_bar)
{
	struct dw_pcie_ep *ep = epc_get_drvdata(epc);
	struct dw_pcie *pci = to_dw_pcie_from_ep(ep);
	enum pci_barno bar = epf_bar->barno;
	u32 atu_index = ep->bar_to_atu[bar];

	__dw_pcie_ep_reset_bar(pci, bar, epf_bar->flags);

	dw_pcie_disable_atu(pci, atu_index, DW_PCIE_REGION_INBOUND);
	clear_bit(atu_index, ep->ib_window_map);
	ep->epf_bar[bar] = NULL;
}

static int dw_pcie_ep_set_bar(struct pci_epc *epc, u8 func_no,
			      struct pci_epf_bar *epf_bar)
{
	int ret;
	struct dw_pcie_ep *ep = epc_get_drvdata(epc);
	struct dw_pcie *pci = to_dw_pcie_from_ep(ep);
	enum pci_barno bar = epf_bar->barno;
	size_t size = epf_bar->size;
	int flags = epf_bar->flags;
	enum dw_pcie_as_type as_type;
	u32 reg = PCI_BASE_ADDRESS_0 + (4 * bar);

	if (!(flags & PCI_BASE_ADDRESS_SPACE))
		as_type = DW_PCIE_AS_MEM;
	else
		as_type = DW_PCIE_AS_IO;

	ret = dw_pcie_ep_inbound_atu(ep, bar, epf_bar->phys_addr, as_type);
	if (ret)
		return ret;

	dw_pcie_dbi_ro_wr_en(pci);

	dw_pcie_writel_dbi2(pci, reg, lower_32_bits(size - 1));
	dw_pcie_writel_dbi(pci, reg, flags);

	if (flags & PCI_BASE_ADDRESS_MEM_TYPE_64) {
		dw_pcie_writel_dbi2(pci, reg + 4, upper_32_bits(size - 1));
		dw_pcie_writel_dbi(pci, reg + 4, 0);
	}

	ep->epf_bar[bar] = epf_bar;
	dw_pcie_dbi_ro_wr_dis(pci);

	return 0;
}

static int dw_pcie_find_index(struct dw_pcie_ep *ep, phys_addr_t addr,
			      u32 *atu_index)
{
	u32 index;

	for (index = 0; index < ep->num_ob_windows; index++) {
		if (ep->outbound_addr[index] != addr)
			continue;
		*atu_index = index;
		return 0;
	}

	return -EINVAL;
}

static void dw_pcie_ep_unmap_addr(struct pci_epc *epc, u8 func_no,
				  phys_addr_t addr)
{
	int ret;
	u32 atu_index;
	struct dw_pcie_ep *ep = epc_get_drvdata(epc);
	struct dw_pcie *pci = to_dw_pcie_from_ep(ep);

	ret = dw_pcie_find_index(ep, addr, &atu_index);
	if (ret < 0)
		return;

	dw_pcie_disable_atu(pci, atu_index, DW_PCIE_REGION_OUTBOUND);
	clear_bit(atu_index, ep->ob_window_map);
}

static int dw_pcie_ep_map_addr(struct pci_epc *epc, u8 func_no,
			       phys_addr_t addr,
			       u64 pci_addr, size_t size)
{
	int ret;
	struct dw_pcie_ep *ep = epc_get_drvdata(epc);
	struct dw_pcie *pci = to_dw_pcie_from_ep(ep);

	ret = dw_pcie_ep_outbound_atu(ep, addr, pci_addr, size);
	if (ret) {
		dev_err(pci->dev, "Failed to enable address\n");
		return ret;
	}

	return 0;
}

static int dw_pcie_ep_get_msi(struct pci_epc *epc, u8 func_no)
{
	struct dw_pcie_ep *ep = epc_get_drvdata(epc);
	struct dw_pcie *pci = to_dw_pcie_from_ep(ep);
	u32 val, reg;

	if (!ep->msi_cap)
		return -EINVAL;

	reg = ep->msi_cap + PCI_MSI_FLAGS;
	val = dw_pcie_readw_dbi(pci, reg);
	if (!(val & PCI_MSI_FLAGS_ENABLE))
		return -EINVAL;

	val = (val & PCI_MSI_FLAGS_QSIZE) >> 4;

	return val;
}

static int dw_pcie_ep_set_msi(struct pci_epc *epc, u8 func_no, u8 interrupts)
{
	struct dw_pcie_ep *ep = epc_get_drvdata(epc);
	struct dw_pcie *pci = to_dw_pcie_from_ep(ep);
	u32 val, reg;

	if (!ep->msi_cap)
		return -EINVAL;

	reg = ep->msi_cap + PCI_MSI_FLAGS;
	val = dw_pcie_readw_dbi(pci, reg);
	val &= ~PCI_MSI_FLAGS_QMASK;
	val |= (interrupts << 1) & PCI_MSI_FLAGS_QMASK;
	dw_pcie_dbi_ro_wr_en(pci);
	dw_pcie_writew_dbi(pci, reg, val);
	dw_pcie_dbi_ro_wr_dis(pci);

	return 0;
}

static int dw_pcie_ep_get_msix(struct pci_epc *epc, u8 func_no)
{
	struct dw_pcie_ep *ep = epc_get_drvdata(epc);
	struct dw_pcie *pci = to_dw_pcie_from_ep(ep);
	u32 val, reg;

	if (!ep->msix_cap)
		return -EINVAL;

	reg = ep->msix_cap + PCI_MSIX_FLAGS;
	val = dw_pcie_readw_dbi(pci, reg);
	if (!(val & PCI_MSIX_FLAGS_ENABLE))
		return -EINVAL;

	val &= PCI_MSIX_FLAGS_QSIZE;

	return val;
}

static int dw_pcie_ep_set_msix(struct pci_epc *epc, u8 func_no, u16 interrupts,
			       enum pci_barno bir, u32 offset)
{
	struct dw_pcie_ep *ep = epc_get_drvdata(epc);
	struct dw_pcie *pci = to_dw_pcie_from_ep(ep);
	u32 val, reg;

	if (!ep->msix_cap)
		return -EINVAL;

	dw_pcie_dbi_ro_wr_en(pci);

	reg = ep->msix_cap + PCI_MSIX_FLAGS;
	val = dw_pcie_readw_dbi(pci, reg);
	val &= ~PCI_MSIX_FLAGS_QSIZE;
	val |= interrupts;
	dw_pcie_writew_dbi(pci, reg, val);

	reg = ep->msix_cap + PCI_MSIX_TABLE;
	val = offset | bir;
	dw_pcie_writel_dbi(pci, reg, val);

	reg = ep->msix_cap + PCI_MSIX_PBA;
	val = (offset + (interrupts * PCI_MSIX_ENTRY_SIZE)) | bir;
	dw_pcie_writel_dbi(pci, reg, val);

	dw_pcie_dbi_ro_wr_dis(pci);

	return 0;
}

static int dw_pcie_ep_raise_irq(struct pci_epc *epc, u8 func_no,
				enum pci_epc_irq_type type, u16 interrupt_num)
{
	struct dw_pcie_ep *ep = epc_get_drvdata(epc);

	if (!ep->ops->raise_irq)
		return -EINVAL;

	return ep->ops->raise_irq(ep, func_no, type, interrupt_num);
}

static void dw_pcie_ep_stop(struct pci_epc *epc)
{
	struct dw_pcie_ep *ep = epc_get_drvdata(epc);
	struct dw_pcie *pci = to_dw_pcie_from_ep(ep);

	if (!pci->ops->stop_link)
		return;

	pci->ops->stop_link(pci);
}

static int dw_pcie_ep_start(struct pci_epc *epc)
{
	struct dw_pcie_ep *ep = epc_get_drvdata(epc);
	struct dw_pcie *pci = to_dw_pcie_from_ep(ep);

	if (!pci->ops->start_link)
		return -EINVAL;

	return pci->ops->start_link(pci);
}

static const struct pci_epc_features*
dw_pcie_ep_get_features(struct pci_epc *epc, u8 func_no)
{
	struct dw_pcie_ep *ep = epc_get_drvdata(epc);

	if (!ep->ops->get_features)
		return NULL;

	return ep->ops->get_features(ep);
}

static const struct pci_epc_ops epc_ops = {
	.write_header		= dw_pcie_ep_write_header,
	.set_bar		= dw_pcie_ep_set_bar,
	.clear_bar		= dw_pcie_ep_clear_bar,
	.map_addr		= dw_pcie_ep_map_addr,
	.unmap_addr		= dw_pcie_ep_unmap_addr,
	.set_msi		= dw_pcie_ep_set_msi,
	.get_msi		= dw_pcie_ep_get_msi,
	.set_msix		= dw_pcie_ep_set_msix,
	.get_msix		= dw_pcie_ep_get_msix,
	.raise_irq		= dw_pcie_ep_raise_irq,
	.start			= dw_pcie_ep_start,
	.stop			= dw_pcie_ep_stop,
	.get_features		= dw_pcie_ep_get_features,
};

int dw_pcie_ep_raise_legacy_irq(struct dw_pcie_ep *ep, u8 func_no)
{
	struct dw_pcie *pci = to_dw_pcie_from_ep(ep);
	struct device *dev = pci->dev;

	dev_err(dev, "EP cannot trigger legacy IRQs\n");

	return -EINVAL;
}

int dw_pcie_ep_raise_msi_irq(struct dw_pcie_ep *ep, u8 func_no,
			     u8 interrupt_num)
{
	struct dw_pcie *pci = to_dw_pcie_from_ep(ep);
	struct pci_epc *epc = ep->epc;
	unsigned int aligned_offset;
	u16 msg_ctrl, msg_data;
	u32 msg_addr_lower, msg_addr_upper, reg;
	u64 msg_addr;
	bool has_upper;
	int ret;

	if (!ep->msi_cap)
		return -EINVAL;

	/* Raise MSI per the PCI Local Bus Specification Revision 3.0, 6.8.1. */
	reg = ep->msi_cap + PCI_MSI_FLAGS;
	msg_ctrl = dw_pcie_readw_dbi(pci, reg);
	has_upper = !!(msg_ctrl & PCI_MSI_FLAGS_64BIT);
	reg = ep->msi_cap + PCI_MSI_ADDRESS_LO;
	msg_addr_lower = dw_pcie_readl_dbi(pci, reg);
	if (has_upper) {
		reg = ep->msi_cap + PCI_MSI_ADDRESS_HI;
		msg_addr_upper = dw_pcie_readl_dbi(pci, reg);
		reg = ep->msi_cap + PCI_MSI_DATA_64;
		msg_data = dw_pcie_readw_dbi(pci, reg);
	} else {
		msg_addr_upper = 0;
		reg = ep->msi_cap + PCI_MSI_DATA_32;
		msg_data = dw_pcie_readw_dbi(pci, reg);
	}
	aligned_offset = msg_addr_lower & (epc->mem->page_size - 1);
	msg_addr = ((u64)msg_addr_upper) << 32 |
			(msg_addr_lower & ~aligned_offset);
	ret = dw_pcie_ep_map_addr(epc, func_no, ep->msi_mem_phys, msg_addr,
				  epc->mem->page_size);
	if (ret)
		return ret;

	writel(msg_data | (interrupt_num - 1), ep->msi_mem + aligned_offset);

	dw_pcie_ep_unmap_addr(epc, func_no, ep->msi_mem_phys);

	return 0;
}

int dw_pcie_ep_raise_msix_irq(struct dw_pcie_ep *ep, u8 func_no,
			     u16 interrupt_num)
{
	struct dw_pcie *pci = to_dw_pcie_from_ep(ep);
	struct pci_epf_msix_tbl *msix_tbl;
	struct pci_epc *epc = ep->epc;
	struct pci_epf_bar *epf_bar;
	u32 reg, msg_data, vec_ctrl;
	unsigned int aligned_offset;
	u32 tbl_offset;
	u64 msg_addr;
	int ret;
	u8 bir;

	reg = ep->msix_cap + PCI_MSIX_TABLE;
	tbl_offset = dw_pcie_readl_dbi(pci, reg);
	bir = (tbl_offset & PCI_MSIX_TABLE_BIR);
	tbl_offset &= PCI_MSIX_TABLE_OFFSET;

<<<<<<< HEAD
	reg = PCI_BASE_ADDRESS_0 + (4 * bir);
	bar_addr_upper = 0;
	bar_addr_lower = dw_pcie_readl_dbi(pci, reg);
	reg_u64 = (bar_addr_lower & PCI_BASE_ADDRESS_MEM_TYPE_MASK);
	if (reg_u64 == PCI_BASE_ADDRESS_MEM_TYPE_64)
		bar_addr_upper = dw_pcie_readl_dbi(pci, reg + 4);

	tbl_addr = ((u64) bar_addr_upper) << 32 | bar_addr_lower;
	tbl_addr += (tbl_offset + ((interrupt_num - 1) * PCI_MSIX_ENTRY_SIZE));
	tbl_addr &= PCI_BASE_ADDRESS_MEM_MASK;

	msix_tbl = ioremap(ep->phys_base + tbl_addr,
				   PCI_MSIX_ENTRY_SIZE);
	if (!msix_tbl)
		return -EINVAL;

	msg_addr_lower = readl(msix_tbl + PCI_MSIX_ENTRY_LOWER_ADDR);
	msg_addr_upper = readl(msix_tbl + PCI_MSIX_ENTRY_UPPER_ADDR);
	msg_addr = ((u64) msg_addr_upper) << 32 | msg_addr_lower;
	msg_data = readl(msix_tbl + PCI_MSIX_ENTRY_DATA);
	vec_ctrl = readl(msix_tbl + PCI_MSIX_ENTRY_VECTOR_CTRL);
=======
	epf_bar = ep->epf_bar[bir];
	msix_tbl = epf_bar->addr;
	msix_tbl = (struct pci_epf_msix_tbl *)((char *)msix_tbl + tbl_offset);
>>>>>>> 04d5ce62

	msg_addr = msix_tbl[(interrupt_num - 1)].msg_addr;
	msg_data = msix_tbl[(interrupt_num - 1)].msg_data;
	vec_ctrl = msix_tbl[(interrupt_num - 1)].vector_ctrl;

	if (vec_ctrl & PCI_MSIX_ENTRY_CTRL_MASKBIT) {
		dev_dbg(pci->dev, "MSI-X entry ctrl set\n");
		return -EPERM;
	}

	aligned_offset = msg_addr & (epc->mem->page_size - 1);
	ret = dw_pcie_ep_map_addr(epc, func_no, ep->msi_mem_phys,  msg_addr,
				  epc->mem->page_size);
	if (ret)
		return ret;

	writel(msg_data, ep->msi_mem + aligned_offset);

	dw_pcie_ep_unmap_addr(epc, func_no, ep->msi_mem_phys);

	return 0;
}

void dw_pcie_ep_exit(struct dw_pcie_ep *ep)
{
	struct pci_epc *epc = ep->epc;

	pci_epc_mem_free_addr(epc, ep->msi_mem_phys, ep->msi_mem,
			      epc->mem->page_size);

	pci_epc_mem_exit(epc);
}

static unsigned int dw_pcie_ep_find_ext_capability(struct dw_pcie *pci, int cap)
{
	u32 header;
	int pos = PCI_CFG_SPACE_SIZE;

	while (pos) {
		header = dw_pcie_readl_dbi(pci, pos);
		if (PCI_EXT_CAP_ID(header) == cap)
			return pos;

		pos = PCI_EXT_CAP_NEXT(header);
		if (!pos)
			break;
	}

	return 0;
}

int dw_pcie_ep_init_complete(struct dw_pcie_ep *ep)
{
	struct dw_pcie *pci = to_dw_pcie_from_ep(ep);
	unsigned int offset;
	unsigned int nbars;
	u8 hdr_type;
	u32 reg;
	int i;

	hdr_type = dw_pcie_readb_dbi(pci, PCI_HEADER_TYPE);
	if (hdr_type != PCI_HEADER_TYPE_NORMAL) {
		dev_err(pci->dev,
			"PCIe controller is not set to EP mode (hdr_type:0x%x)!\n",
			hdr_type);
		return -EIO;
	}

	ep->msi_cap = dw_pcie_find_capability(pci, PCI_CAP_ID_MSI);

	ep->msix_cap = dw_pcie_find_capability(pci, PCI_CAP_ID_MSIX);

	offset = dw_pcie_ep_find_ext_capability(pci, PCI_EXT_CAP_ID_REBAR);
	if (offset) {
		reg = dw_pcie_readl_dbi(pci, offset + PCI_REBAR_CTRL);
		nbars = (reg & PCI_REBAR_CTRL_NBAR_MASK) >>
			PCI_REBAR_CTRL_NBAR_SHIFT;

		dw_pcie_dbi_ro_wr_en(pci);
		for (i = 0; i < nbars; i++, offset += PCI_REBAR_CTRL)
			dw_pcie_writel_dbi(pci, offset + PCI_REBAR_CAP, 0x0);
		dw_pcie_dbi_ro_wr_dis(pci);
	}

	dw_pcie_setup(pci);

	return 0;
}
EXPORT_SYMBOL_GPL(dw_pcie_ep_init_complete);

int dw_pcie_ep_init(struct dw_pcie_ep *ep)
{
	int ret;
	void *addr;
	struct pci_epc *epc;
	struct dw_pcie *pci = to_dw_pcie_from_ep(ep);
	struct device *dev = pci->dev;
	struct device_node *np = dev->of_node;
	const struct pci_epc_features *epc_features;

	if (!pci->dbi_base || !pci->dbi_base2) {
		dev_err(dev, "dbi_base/dbi_base2 is not populated\n");
		return -EINVAL;
	}

	ret = of_property_read_u32(np, "num-ib-windows", &ep->num_ib_windows);
	if (ret < 0) {
		dev_err(dev, "Unable to read *num-ib-windows* property\n");
		return ret;
	}
	if (ep->num_ib_windows > MAX_IATU_IN) {
		dev_err(dev, "Invalid *num-ib-windows*\n");
		return -EINVAL;
	}

	ret = of_property_read_u32(np, "num-ob-windows", &ep->num_ob_windows);
	if (ret < 0) {
		dev_err(dev, "Unable to read *num-ob-windows* property\n");
		return ret;
	}
	if (ep->num_ob_windows > MAX_IATU_OUT) {
		dev_err(dev, "Invalid *num-ob-windows*\n");
		return -EINVAL;
	}

	ep->ib_window_map = devm_kcalloc(dev,
					 BITS_TO_LONGS(ep->num_ib_windows),
					 sizeof(long),
					 GFP_KERNEL);
	if (!ep->ib_window_map)
		return -ENOMEM;

	ep->ob_window_map = devm_kcalloc(dev,
					 BITS_TO_LONGS(ep->num_ob_windows),
					 sizeof(long),
					 GFP_KERNEL);
	if (!ep->ob_window_map)
		return -ENOMEM;

	addr = devm_kcalloc(dev, ep->num_ob_windows, sizeof(phys_addr_t),
			    GFP_KERNEL);
	if (!addr)
		return -ENOMEM;
	ep->outbound_addr = addr;

	epc = devm_pci_epc_create(dev, &epc_ops);
	if (IS_ERR(epc)) {
		dev_err(dev, "Failed to create epc device\n");
		return PTR_ERR(epc);
	}

	ep->epc = epc;
	epc_set_drvdata(epc, ep);

	if (ep->ops->ep_init)
		ep->ops->ep_init(ep);

	ret = of_property_read_u8(np, "max-functions", &epc->max_functions);
	if (ret < 0)
		epc->max_functions = 1;

	ret = __pci_epc_mem_init(epc, ep->phys_base, ep->addr_size,
				 ep->page_size);
	if (ret < 0) {
		dev_err(dev, "Failed to initialize address space\n");
		return ret;
	}

	ep->msi_mem = pci_epc_mem_alloc_addr(epc, &ep->msi_mem_phys,
					     epc->mem->page_size);
	if (!ep->msi_mem) {
		dev_err(dev, "Failed to reserve memory for MSI/MSI-X\n");
		return -ENOMEM;
	}

	if (ep->ops->get_features) {
		epc_features = ep->ops->get_features(ep);
		if (epc_features->core_init_notifier)
			return 0;
	}

	return dw_pcie_ep_init_complete(ep);
}
EXPORT_SYMBOL_GPL(dw_pcie_ep_init);<|MERGE_RESOLUTION|>--- conflicted
+++ resolved
@@ -446,33 +446,9 @@
 	bir = (tbl_offset & PCI_MSIX_TABLE_BIR);
 	tbl_offset &= PCI_MSIX_TABLE_OFFSET;
 
-<<<<<<< HEAD
-	reg = PCI_BASE_ADDRESS_0 + (4 * bir);
-	bar_addr_upper = 0;
-	bar_addr_lower = dw_pcie_readl_dbi(pci, reg);
-	reg_u64 = (bar_addr_lower & PCI_BASE_ADDRESS_MEM_TYPE_MASK);
-	if (reg_u64 == PCI_BASE_ADDRESS_MEM_TYPE_64)
-		bar_addr_upper = dw_pcie_readl_dbi(pci, reg + 4);
-
-	tbl_addr = ((u64) bar_addr_upper) << 32 | bar_addr_lower;
-	tbl_addr += (tbl_offset + ((interrupt_num - 1) * PCI_MSIX_ENTRY_SIZE));
-	tbl_addr &= PCI_BASE_ADDRESS_MEM_MASK;
-
-	msix_tbl = ioremap(ep->phys_base + tbl_addr,
-				   PCI_MSIX_ENTRY_SIZE);
-	if (!msix_tbl)
-		return -EINVAL;
-
-	msg_addr_lower = readl(msix_tbl + PCI_MSIX_ENTRY_LOWER_ADDR);
-	msg_addr_upper = readl(msix_tbl + PCI_MSIX_ENTRY_UPPER_ADDR);
-	msg_addr = ((u64) msg_addr_upper) << 32 | msg_addr_lower;
-	msg_data = readl(msix_tbl + PCI_MSIX_ENTRY_DATA);
-	vec_ctrl = readl(msix_tbl + PCI_MSIX_ENTRY_VECTOR_CTRL);
-=======
 	epf_bar = ep->epf_bar[bir];
 	msix_tbl = epf_bar->addr;
 	msix_tbl = (struct pci_epf_msix_tbl *)((char *)msix_tbl + tbl_offset);
->>>>>>> 04d5ce62
 
 	msg_addr = msix_tbl[(interrupt_num - 1)].msg_addr;
 	msg_data = msix_tbl[(interrupt_num - 1)].msg_data;
