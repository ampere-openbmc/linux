/*
 *  linux/fs/ext4/file.c
 *
 * Copyright (C) 1992, 1993, 1994, 1995
 * Remy Card (card@masi.ibp.fr)
 * Laboratoire MASI - Institut Blaise Pascal
 * Universite Pierre et Marie Curie (Paris VI)
 *
 *  from
 *
 *  linux/fs/minix/file.c
 *
 *  Copyright (C) 1991, 1992  Linus Torvalds
 *
 *  ext4 fs regular file handling primitives
 *
 *  64-bit file support on 64-bit platforms by Jakub Jelinek
 *	(jj@sunsite.ms.mff.cuni.cz)
 */

#include <linux/time.h>
#include <linux/fs.h>
#include <linux/jbd2.h>
#include <linux/mount.h>
#include <linux/path.h>
#include <linux/aio.h>
#include <linux/quotaops.h>
#include <linux/pagevec.h>
#include "ext4.h"
#include "ext4_jbd2.h"
#include "xattr.h"
#include "acl.h"

/*
 * Called when an inode is released. Note that this is different
 * from ext4_file_open: open gets called at every open, but release
 * gets called only when /all/ the files are closed.
 */
static int ext4_release_file(struct inode *inode, struct file *filp)
{
	if (ext4_test_inode_state(inode, EXT4_STATE_DA_ALLOC_CLOSE)) {
		ext4_alloc_da_blocks(inode);
		ext4_clear_inode_state(inode, EXT4_STATE_DA_ALLOC_CLOSE);
	}
	/* if we are the last writer on the inode, drop the block reservation */
	if ((filp->f_mode & FMODE_WRITE) &&
			(atomic_read(&inode->i_writecount) == 1) &&
		        !EXT4_I(inode)->i_reserved_data_blocks)
	{
		down_write(&EXT4_I(inode)->i_data_sem);
		ext4_discard_preallocations(inode);
		up_write(&EXT4_I(inode)->i_data_sem);
	}
	if (is_dx(inode) && filp->private_data)
		ext4_htree_free_dir_info(filp->private_data);

	return 0;
}

static void ext4_unwritten_wait(struct inode *inode)
{
	wait_queue_head_t *wq = ext4_ioend_wq(inode);

	wait_event(*wq, (atomic_read(&EXT4_I(inode)->i_unwritten) == 0));
}

/*
 * This tests whether the IO in question is block-aligned or not.
 * Ext4 utilizes unwritten extents when hole-filling during direct IO, and they
 * are converted to written only after the IO is complete.  Until they are
 * mapped, these blocks appear as holes, so dio_zero_block() will assume that
 * it needs to zero out portions of the start and/or end block.  If 2 AIO
 * threads are at work on the same unwritten block, they must be synchronized
 * or one thread will zero the other's data, causing corruption.
 */
static int
ext4_unaligned_aio(struct inode *inode, struct iov_iter *from, loff_t pos)
{
	struct super_block *sb = inode->i_sb;
	int blockmask = sb->s_blocksize - 1;

	if (pos >= i_size_read(inode))
		return 0;

	if ((pos | iov_iter_alignment(from)) & blockmask)
		return 1;

	return 0;
}

static ssize_t
<<<<<<< HEAD
ext4_file_write(struct kiocb *iocb, const struct iovec *iov,
		unsigned long nr_segs, loff_t pos)
=======
ext4_file_write_iter(struct kiocb *iocb, struct iov_iter *from)
>>>>>>> c2338f2d
{
	struct file *file = iocb->ki_filp;
	struct inode *inode = file_inode(iocb->ki_filp);
	struct mutex *aio_mutex = NULL;
	struct blk_plug plug;
	int o_direct = file->f_flags & O_DIRECT;
	int overwrite = 0;
<<<<<<< HEAD
	size_t length = iov_length(iov, nr_segs);
	ssize_t ret;

	BUG_ON(iocb->ki_pos != pos);
=======
	size_t length = iov_iter_count(from);
	ssize_t ret;
	loff_t pos = iocb->ki_pos;
>>>>>>> c2338f2d

	/*
	 * Unaligned direct AIO must be serialized; see comment above
	 * In the case of O_APPEND, assume that we must always serialize
	 */
	if (o_direct &&
	    ext4_test_inode_flag(inode, EXT4_INODE_EXTENTS) &&
	    !is_sync_kiocb(iocb) &&
	    (file->f_flags & O_APPEND ||
<<<<<<< HEAD
	     ext4_unaligned_aio(inode, iov, nr_segs, pos))) {
=======
	     ext4_unaligned_aio(inode, from, pos))) {
>>>>>>> c2338f2d
		aio_mutex = ext4_aio_mutex(inode);
		mutex_lock(aio_mutex);
		ext4_unwritten_wait(inode);
	}

	mutex_lock(&inode->i_mutex);
	if (file->f_flags & O_APPEND)
		iocb->ki_pos = pos = i_size_read(inode);

	/*
	 * If we have encountered a bitmap-format file, the size limit
	 * is smaller than s_maxbytes, which is for extent-mapped files.
	 */
	if (!(ext4_test_inode_flag(inode, EXT4_INODE_EXTENTS))) {
		struct ext4_sb_info *sbi = EXT4_SB(inode->i_sb);

		if ((pos > sbi->s_bitmap_maxbytes) ||
		    (pos == sbi->s_bitmap_maxbytes && length > 0)) {
			mutex_unlock(&inode->i_mutex);
			ret = -EFBIG;
			goto errout;
		}

<<<<<<< HEAD
		if (pos + length > sbi->s_bitmap_maxbytes) {
			nr_segs = iov_shorten((struct iovec *)iov, nr_segs,
					      sbi->s_bitmap_maxbytes - pos);
		}
=======
		if (pos + length > sbi->s_bitmap_maxbytes)
			iov_iter_truncate(from, sbi->s_bitmap_maxbytes - pos);
>>>>>>> c2338f2d
	}

	if (o_direct) {
		blk_start_plug(&plug);

		iocb->private = &overwrite;

		/* check whether we do a DIO overwrite or not */
		if (ext4_should_dioread_nolock(inode) && !aio_mutex &&
		    !file->f_mapping->nrpages && pos + length <= i_size_read(inode)) {
			struct ext4_map_blocks map;
			unsigned int blkbits = inode->i_blkbits;
			int err, len;

			map.m_lblk = pos >> blkbits;
			map.m_len = (EXT4_BLOCK_ALIGN(pos + length, blkbits) >> blkbits)
				- map.m_lblk;
			len = map.m_len;

			err = ext4_map_blocks(NULL, inode, &map, 0);
			/*
			 * 'err==len' means that all of blocks has
			 * been preallocated no matter they are
			 * initialized or not.  For excluding
			 * unwritten extents, we need to check
			 * m_flags.  There are two conditions that
			 * indicate for initialized extents.  1) If we
			 * hit extent cache, EXT4_MAP_MAPPED flag is
			 * returned; 2) If we do a real lookup,
			 * non-flags are returned.  So we should check
			 * these two conditions.
			 */
			if (err == len && (map.m_flags & EXT4_MAP_MAPPED))
				overwrite = 1;
		}
	}

	ret = __generic_file_write_iter(iocb, from);
	mutex_unlock(&inode->i_mutex);

	if (ret > 0) {
		ssize_t err;

		err = generic_write_sync(file, iocb->ki_pos - ret, ret);
		if (err < 0)
			ret = err;
	}
	if (o_direct)
		blk_finish_plug(&plug);

errout:
	if (aio_mutex)
		mutex_unlock(aio_mutex);
	return ret;
}

static const struct vm_operations_struct ext4_file_vm_ops = {
	.fault		= filemap_fault,
	.map_pages	= filemap_map_pages,
	.page_mkwrite   = ext4_page_mkwrite,
	.remap_pages	= generic_file_remap_pages,
};

static int ext4_file_mmap(struct file *file, struct vm_area_struct *vma)
{
	struct address_space *mapping = file->f_mapping;

	if (!mapping->a_ops->readpage)
		return -ENOEXEC;
	file_accessed(file);
	vma->vm_ops = &ext4_file_vm_ops;
	return 0;
}

static int ext4_file_open(struct inode * inode, struct file * filp)
{
	struct super_block *sb = inode->i_sb;
	struct ext4_sb_info *sbi = EXT4_SB(inode->i_sb);
	struct vfsmount *mnt = filp->f_path.mnt;
	struct path path;
	char buf[64], *cp;

	if (unlikely(!(sbi->s_mount_flags & EXT4_MF_MNTDIR_SAMPLED) &&
		     !(sb->s_flags & MS_RDONLY))) {
		sbi->s_mount_flags |= EXT4_MF_MNTDIR_SAMPLED;
		/*
		 * Sample where the filesystem has been mounted and
		 * store it in the superblock for sysadmin convenience
		 * when trying to sort through large numbers of block
		 * devices or filesystem images.
		 */
		memset(buf, 0, sizeof(buf));
		path.mnt = mnt;
		path.dentry = mnt->mnt_root;
		cp = d_path(&path, buf, sizeof(buf));
		if (!IS_ERR(cp)) {
			handle_t *handle;
			int err;

			handle = ext4_journal_start_sb(sb, EXT4_HT_MISC, 1);
			if (IS_ERR(handle))
				return PTR_ERR(handle);
			BUFFER_TRACE(sbi->s_sbh, "get_write_access");
			err = ext4_journal_get_write_access(handle, sbi->s_sbh);
			if (err) {
				ext4_journal_stop(handle);
				return err;
			}
			strlcpy(sbi->s_es->s_last_mounted, cp,
				sizeof(sbi->s_es->s_last_mounted));
			ext4_handle_dirty_super(handle, sb);
			ext4_journal_stop(handle);
		}
	}
	/*
	 * Set up the jbd2_inode if we are opening the inode for
	 * writing and the journal is present
	 */
	if (filp->f_mode & FMODE_WRITE) {
		int ret = ext4_inode_attach_jinode(inode);
		if (ret < 0)
			return ret;
	}
	return dquot_file_open(inode, filp);
}

/*
 * Here we use ext4_map_blocks() to get a block mapping for a extent-based
 * file rather than ext4_ext_walk_space() because we can introduce
 * SEEK_DATA/SEEK_HOLE for block-mapped and extent-mapped file at the same
 * function.  When extent status tree has been fully implemented, it will
 * track all extent status for a file and we can directly use it to
 * retrieve the offset for SEEK_DATA/SEEK_HOLE.
 */

/*
 * When we retrieve the offset for SEEK_DATA/SEEK_HOLE, we would need to
 * lookup page cache to check whether or not there has some data between
 * [startoff, endoff] because, if this range contains an unwritten extent,
 * we determine this extent as a data or a hole according to whether the
 * page cache has data or not.
 */
static int ext4_find_unwritten_pgoff(struct inode *inode,
				     int whence,
				     struct ext4_map_blocks *map,
				     loff_t *offset)
{
	struct pagevec pvec;
	unsigned int blkbits;
	pgoff_t index;
	pgoff_t end;
	loff_t endoff;
	loff_t startoff;
	loff_t lastoff;
	int found = 0;

	blkbits = inode->i_sb->s_blocksize_bits;
	startoff = *offset;
	lastoff = startoff;
	endoff = (loff_t)(map->m_lblk + map->m_len) << blkbits;

	index = startoff >> PAGE_CACHE_SHIFT;
	end = endoff >> PAGE_CACHE_SHIFT;

	pagevec_init(&pvec, 0);
	do {
		int i, num;
		unsigned long nr_pages;

		num = min_t(pgoff_t, end - index, PAGEVEC_SIZE);
		nr_pages = pagevec_lookup(&pvec, inode->i_mapping, index,
					  (pgoff_t)num);
		if (nr_pages == 0) {
			if (whence == SEEK_DATA)
				break;

			BUG_ON(whence != SEEK_HOLE);
			/*
			 * If this is the first time to go into the loop and
			 * offset is not beyond the end offset, it will be a
			 * hole at this offset
			 */
			if (lastoff == startoff || lastoff < endoff)
				found = 1;
			break;
		}

		/*
		 * If this is the first time to go into the loop and
		 * offset is smaller than the first page offset, it will be a
		 * hole at this offset.
		 */
		if (lastoff == startoff && whence == SEEK_HOLE &&
		    lastoff < page_offset(pvec.pages[0])) {
			found = 1;
			break;
		}

		for (i = 0; i < nr_pages; i++) {
			struct page *page = pvec.pages[i];
			struct buffer_head *bh, *head;

			/*
			 * If the current offset is not beyond the end of given
			 * range, it will be a hole.
			 */
			if (lastoff < endoff && whence == SEEK_HOLE &&
			    page->index > end) {
				found = 1;
				*offset = lastoff;
				goto out;
			}

			lock_page(page);

			if (unlikely(page->mapping != inode->i_mapping)) {
				unlock_page(page);
				continue;
			}

			if (!page_has_buffers(page)) {
				unlock_page(page);
				continue;
			}

			if (page_has_buffers(page)) {
				lastoff = page_offset(page);
				bh = head = page_buffers(page);
				do {
					if (buffer_uptodate(bh) ||
					    buffer_unwritten(bh)) {
						if (whence == SEEK_DATA)
							found = 1;
					} else {
						if (whence == SEEK_HOLE)
							found = 1;
					}
					if (found) {
						*offset = max_t(loff_t,
							startoff, lastoff);
						unlock_page(page);
						goto out;
					}
					lastoff += bh->b_size;
					bh = bh->b_this_page;
				} while (bh != head);
			}

			lastoff = page_offset(page) + PAGE_SIZE;
			unlock_page(page);
		}

		/*
		 * The no. of pages is less than our desired, that would be a
		 * hole in there.
		 */
		if (nr_pages < num && whence == SEEK_HOLE) {
			found = 1;
			*offset = lastoff;
			break;
		}

		index = pvec.pages[i - 1]->index + 1;
		pagevec_release(&pvec);
	} while (index <= end);

out:
	pagevec_release(&pvec);
	return found;
}

/*
 * ext4_seek_data() retrieves the offset for SEEK_DATA.
 */
static loff_t ext4_seek_data(struct file *file, loff_t offset, loff_t maxsize)
{
	struct inode *inode = file->f_mapping->host;
	struct ext4_map_blocks map;
	struct extent_status es;
	ext4_lblk_t start, last, end;
	loff_t dataoff, isize;
	int blkbits;
	int ret = 0;

	mutex_lock(&inode->i_mutex);

	isize = i_size_read(inode);
	if (offset >= isize) {
		mutex_unlock(&inode->i_mutex);
		return -ENXIO;
	}

	blkbits = inode->i_sb->s_blocksize_bits;
	start = offset >> blkbits;
	last = start;
	end = isize >> blkbits;
	dataoff = offset;

	do {
		map.m_lblk = last;
		map.m_len = end - last + 1;
		ret = ext4_map_blocks(NULL, inode, &map, 0);
		if (ret > 0 && !(map.m_flags & EXT4_MAP_UNWRITTEN)) {
			if (last != start)
				dataoff = (loff_t)last << blkbits;
			break;
		}

		/*
		 * If there is a delay extent at this offset,
		 * it will be as a data.
		 */
		ext4_es_find_delayed_extent_range(inode, last, last, &es);
		if (es.es_len != 0 && in_range(last, es.es_lblk, es.es_len)) {
			if (last != start)
				dataoff = (loff_t)last << blkbits;
			break;
		}

		/*
		 * If there is a unwritten extent at this offset,
		 * it will be as a data or a hole according to page
		 * cache that has data or not.
		 */
		if (map.m_flags & EXT4_MAP_UNWRITTEN) {
			int unwritten;
			unwritten = ext4_find_unwritten_pgoff(inode, SEEK_DATA,
							      &map, &dataoff);
			if (unwritten)
				break;
		}

		last++;
		dataoff = (loff_t)last << blkbits;
	} while (last <= end);

	mutex_unlock(&inode->i_mutex);

	if (dataoff > isize)
		return -ENXIO;

	return vfs_setpos(file, dataoff, maxsize);
}

/*
 * ext4_seek_hole() retrieves the offset for SEEK_HOLE.
 */
static loff_t ext4_seek_hole(struct file *file, loff_t offset, loff_t maxsize)
{
	struct inode *inode = file->f_mapping->host;
	struct ext4_map_blocks map;
	struct extent_status es;
	ext4_lblk_t start, last, end;
	loff_t holeoff, isize;
	int blkbits;
	int ret = 0;

	mutex_lock(&inode->i_mutex);

	isize = i_size_read(inode);
	if (offset >= isize) {
		mutex_unlock(&inode->i_mutex);
		return -ENXIO;
	}

	blkbits = inode->i_sb->s_blocksize_bits;
	start = offset >> blkbits;
	last = start;
	end = isize >> blkbits;
	holeoff = offset;

	do {
		map.m_lblk = last;
		map.m_len = end - last + 1;
		ret = ext4_map_blocks(NULL, inode, &map, 0);
		if (ret > 0 && !(map.m_flags & EXT4_MAP_UNWRITTEN)) {
			last += ret;
			holeoff = (loff_t)last << blkbits;
			continue;
		}

		/*
		 * If there is a delay extent at this offset,
		 * we will skip this extent.
		 */
		ext4_es_find_delayed_extent_range(inode, last, last, &es);
		if (es.es_len != 0 && in_range(last, es.es_lblk, es.es_len)) {
			last = es.es_lblk + es.es_len;
			holeoff = (loff_t)last << blkbits;
			continue;
		}

		/*
		 * If there is a unwritten extent at this offset,
		 * it will be as a data or a hole according to page
		 * cache that has data or not.
		 */
		if (map.m_flags & EXT4_MAP_UNWRITTEN) {
			int unwritten;
			unwritten = ext4_find_unwritten_pgoff(inode, SEEK_HOLE,
							      &map, &holeoff);
			if (!unwritten) {
				last += ret;
				holeoff = (loff_t)last << blkbits;
				continue;
			}
		}

		/* find a hole */
		break;
	} while (last <= end);

	mutex_unlock(&inode->i_mutex);

	if (holeoff > isize)
		holeoff = isize;

	return vfs_setpos(file, holeoff, maxsize);
}

/*
 * ext4_llseek() handles both block-mapped and extent-mapped maxbytes values
 * by calling generic_file_llseek_size() with the appropriate maxbytes
 * value for each.
 */
loff_t ext4_llseek(struct file *file, loff_t offset, int whence)
{
	struct inode *inode = file->f_mapping->host;
	loff_t maxbytes;

	if (!(ext4_test_inode_flag(inode, EXT4_INODE_EXTENTS)))
		maxbytes = EXT4_SB(inode->i_sb)->s_bitmap_maxbytes;
	else
		maxbytes = inode->i_sb->s_maxbytes;

	switch (whence) {
	case SEEK_SET:
	case SEEK_CUR:
	case SEEK_END:
		return generic_file_llseek_size(file, offset, whence,
						maxbytes, i_size_read(inode));
	case SEEK_DATA:
		return ext4_seek_data(file, offset, maxbytes);
	case SEEK_HOLE:
		return ext4_seek_hole(file, offset, maxbytes);
	}

	return -EINVAL;
}

const struct file_operations ext4_file_operations = {
	.llseek		= ext4_llseek,
	.read		= new_sync_read,
	.write		= new_sync_write,
	.read_iter	= generic_file_read_iter,
	.write_iter	= ext4_file_write_iter,
	.unlocked_ioctl = ext4_ioctl,
#ifdef CONFIG_COMPAT
	.compat_ioctl	= ext4_compat_ioctl,
#endif
	.mmap		= ext4_file_mmap,
	.open		= ext4_file_open,
	.release	= ext4_release_file,
	.fsync		= ext4_sync_file,
	.splice_read	= generic_file_splice_read,
	.splice_write	= iter_file_splice_write,
	.fallocate	= ext4_fallocate,
};

const struct inode_operations ext4_file_inode_operations = {
	.setattr	= ext4_setattr,
	.getattr	= ext4_getattr,
	.setxattr	= generic_setxattr,
	.getxattr	= generic_getxattr,
	.listxattr	= ext4_listxattr,
	.removexattr	= generic_removexattr,
	.get_acl	= ext4_get_acl,
	.set_acl	= ext4_set_acl,
	.fiemap		= ext4_fiemap,
};
<|MERGE_RESOLUTION|>--- conflicted
+++ resolved
@@ -89,12 +89,7 @@
 }
 
 static ssize_t
-<<<<<<< HEAD
-ext4_file_write(struct kiocb *iocb, const struct iovec *iov,
-		unsigned long nr_segs, loff_t pos)
-=======
 ext4_file_write_iter(struct kiocb *iocb, struct iov_iter *from)
->>>>>>> c2338f2d
 {
 	struct file *file = iocb->ki_filp;
 	struct inode *inode = file_inode(iocb->ki_filp);
@@ -102,16 +97,9 @@
 	struct blk_plug plug;
 	int o_direct = file->f_flags & O_DIRECT;
 	int overwrite = 0;
-<<<<<<< HEAD
-	size_t length = iov_length(iov, nr_segs);
-	ssize_t ret;
-
-	BUG_ON(iocb->ki_pos != pos);
-=======
 	size_t length = iov_iter_count(from);
 	ssize_t ret;
 	loff_t pos = iocb->ki_pos;
->>>>>>> c2338f2d
 
 	/*
 	 * Unaligned direct AIO must be serialized; see comment above
@@ -121,11 +109,7 @@
 	    ext4_test_inode_flag(inode, EXT4_INODE_EXTENTS) &&
 	    !is_sync_kiocb(iocb) &&
 	    (file->f_flags & O_APPEND ||
-<<<<<<< HEAD
-	     ext4_unaligned_aio(inode, iov, nr_segs, pos))) {
-=======
 	     ext4_unaligned_aio(inode, from, pos))) {
->>>>>>> c2338f2d
 		aio_mutex = ext4_aio_mutex(inode);
 		mutex_lock(aio_mutex);
 		ext4_unwritten_wait(inode);
@@ -149,15 +133,8 @@
 			goto errout;
 		}
 
-<<<<<<< HEAD
-		if (pos + length > sbi->s_bitmap_maxbytes) {
-			nr_segs = iov_shorten((struct iovec *)iov, nr_segs,
-					      sbi->s_bitmap_maxbytes - pos);
-		}
-=======
 		if (pos + length > sbi->s_bitmap_maxbytes)
 			iov_iter_truncate(from, sbi->s_bitmap_maxbytes - pos);
->>>>>>> c2338f2d
 	}
 
 	if (o_direct) {
