// SPDX-License-Identifier: GPL-2.0-or-later
// Copyright 2019 IBM Corp.

#include <dt-bindings/interrupt-controller/arm-gic.h>
#include <dt-bindings/interrupt-controller/aspeed-scu-ic.h>
#include <dt-bindings/clock/ast2600-clock.h>

/ {
	model = "Aspeed BMC";
	compatible = "aspeed,ast2600";
	#address-cells = <1>;
	#size-cells = <1>;
	interrupt-parent = <&gic>;

	aliases {
		i2c0 = &i2c0;
		i2c1 = &i2c1;
		i2c2 = &i2c2;
		i2c3 = &i2c3;
		i2c4 = &i2c4;
		i2c5 = &i2c5;
		i2c6 = &i2c6;
		i2c7 = &i2c7;
		i2c8 = &i2c8;
		i2c9 = &i2c9;
		i2c10 = &i2c10;
		i2c11 = &i2c11;
		i2c12 = &i2c12;
		i2c13 = &i2c13;
		i2c14 = &i2c14;
		i2c15 = &i2c15;
		serial0 = &uart1;
		serial1 = &uart2;
		serial2 = &uart3;
		serial3 = &uart4;
		serial4 = &uart5;
		serial5 = &vuart1;
		serial6 = &vuart2;
	};


	cpus {
		#address-cells = <1>;
		#size-cells = <0>;
		enable-method = "aspeed,ast2600-smp";

		cpu@f00 {
			compatible = "arm,cortex-a7";
			device_type = "cpu";
			reg = <0xf00>;
		};

		cpu@f01 {
			compatible = "arm,cortex-a7";
			device_type = "cpu";
			reg = <0xf01>;
		};
	};

	timer {
		compatible = "arm,armv7-timer";
		interrupt-parent = <&gic>;
		interrupts = <GIC_PPI 13 (GIC_CPU_MASK_SIMPLE(2) | IRQ_TYPE_LEVEL_LOW)>,
			     <GIC_PPI 14 (GIC_CPU_MASK_SIMPLE(2) | IRQ_TYPE_LEVEL_LOW)>,
			     <GIC_PPI 11 (GIC_CPU_MASK_SIMPLE(2) | IRQ_TYPE_LEVEL_LOW)>,
			     <GIC_PPI 10 (GIC_CPU_MASK_SIMPLE(2) | IRQ_TYPE_LEVEL_LOW)>;
		clocks = <&syscon ASPEED_CLK_HPLL>;
		arm,cpu-registers-not-fw-configured;
		always-on;
	};

	edac: sdram@1e6e0000 {
		compatible = "aspeed,ast2600-sdram-edac", "syscon";
		reg = <0x1e6e0000 0x174>;
		interrupts = <GIC_SPI 0 IRQ_TYPE_LEVEL_HIGH>;
	};

	ahb {
		compatible = "simple-bus";
		#address-cells = <1>;
		#size-cells = <1>;
		device_type = "soc";
		ranges;

		gic: interrupt-controller@40461000 {
			compatible = "arm,cortex-a7-gic";
			interrupts = <GIC_PPI 9 (GIC_CPU_MASK_SIMPLE(2) | IRQ_TYPE_LEVEL_HIGH)>;
			#interrupt-cells = <3>;
			interrupt-controller;
			interrupt-parent = <&gic>;
			reg = <0x40461000 0x1000>,
			    <0x40462000 0x1000>,
			    <0x40464000 0x2000>,
			    <0x40466000 0x2000>;
			};

		fmc: spi@1e620000 {
			reg = <0x1e620000 0xc4>, <0x20000000 0x10000000>;
			#address-cells = <1>;
			#size-cells = <0>;
			compatible = "aspeed,ast2600-fmc";
			clocks = <&syscon ASPEED_CLK_AHB>;
			status = "disabled";
			interrupts = <GIC_SPI 39 IRQ_TYPE_LEVEL_HIGH>;
			flash@0 {
				reg = < 0 >;
				compatible = "jedec,spi-nor";
				spi-max-frequency = <50000000>;
				spi-rx-bus-width = <2>;
				status = "disabled";
			};
			flash@1 {
				reg = < 1 >;
				compatible = "jedec,spi-nor";
				spi-max-frequency = <50000000>;
				spi-rx-bus-width = <2>;
				status = "disabled";
			};
			flash@2 {
				reg = < 2 >;
				compatible = "jedec,spi-nor";
				spi-max-frequency = <50000000>;
				spi-rx-bus-width = <2>;
				status = "disabled";
			};
		};

		spi1: spi@1e630000 {
			reg = <0x1e630000 0xc4>, <0x30000000 0x10000000>;
			#address-cells = <1>;
			#size-cells = <0>;
			compatible = "aspeed,ast2600-spi";
			clocks = <&syscon ASPEED_CLK_AHB>;
			status = "disabled";
			flash@0 {
				reg = < 0 >;
				compatible = "jedec,spi-nor";
				spi-max-frequency = <50000000>;
				spi-rx-bus-width = <2>;
				status = "disabled";
			};
			flash@1 {
				reg = < 1 >;
				compatible = "jedec,spi-nor";
				spi-max-frequency = <50000000>;
				spi-rx-bus-width = <2>;
				status = "disabled";
			};
		};

		spi2: spi@1e631000 {
			reg = <0x1e631000 0xc4>, <0x50000000 0x10000000>;
			#address-cells = <1>;
			#size-cells = <0>;
			compatible = "aspeed,ast2600-spi";
			clocks = <&syscon ASPEED_CLK_AHB>;
			status = "disabled";
			flash@0 {
				reg = < 0 >;
				compatible = "jedec,spi-nor";
				spi-max-frequency = <50000000>;
				spi-rx-bus-width = <2>;
				status = "disabled";
			};
			flash@1 {
				reg = < 1 >;
				compatible = "jedec,spi-nor";
				spi-max-frequency = <50000000>;
				spi-rx-bus-width = <2>;
				status = "disabled";
			};
			flash@2 {
				reg = < 2 >;
				compatible = "jedec,spi-nor";
				spi-max-frequency = <50000000>;
				spi-rx-bus-width = <2>;
				status = "disabled";
			};
		};

		mdio0: mdio@1e650000 {
			compatible = "aspeed,ast2600-mdio";
			reg = <0x1e650000 0x8>;
			#address-cells = <1>;
			#size-cells = <0>;
			status = "disabled";
			pinctrl-names = "default";
			pinctrl-0 = <&pinctrl_mdio1_default>;
			resets = <&syscon ASPEED_RESET_MII>;
		};

		mdio1: mdio@1e650008 {
			compatible = "aspeed,ast2600-mdio";
			reg = <0x1e650008 0x8>;
			#address-cells = <1>;
			#size-cells = <0>;
			status = "disabled";
			pinctrl-names = "default";
			pinctrl-0 = <&pinctrl_mdio2_default>;
			resets = <&syscon ASPEED_RESET_MII>;
		};

		mdio2: mdio@1e650010 {
			compatible = "aspeed,ast2600-mdio";
			reg = <0x1e650010 0x8>;
			#address-cells = <1>;
			#size-cells = <0>;
			status = "disabled";
			pinctrl-names = "default";
			pinctrl-0 = <&pinctrl_mdio3_default>;
			resets = <&syscon ASPEED_RESET_MII>;
		};

		mdio3: mdio@1e650018 {
			compatible = "aspeed,ast2600-mdio";
			reg = <0x1e650018 0x8>;
			#address-cells = <1>;
			#size-cells = <0>;
			status = "disabled";
			pinctrl-names = "default";
			pinctrl-0 = <&pinctrl_mdio4_default>;
			resets = <&syscon ASPEED_RESET_MII>;
		};

		mac0: ftgmac@1e660000 {
			compatible = "aspeed,ast2600-mac", "faraday,ftgmac100";
			reg = <0x1e660000 0x180>;
			#address-cells = <1>;
			#size-cells = <0>;
			interrupts = <GIC_SPI 2 IRQ_TYPE_LEVEL_HIGH>;
			clocks = <&syscon ASPEED_CLK_GATE_MAC1CLK>;
			status = "disabled";
		};

		mac1: ftgmac@1e680000 {
			compatible = "aspeed,ast2600-mac", "faraday,ftgmac100";
			reg = <0x1e680000 0x180>;
			#address-cells = <1>;
			#size-cells = <0>;
			interrupts = <GIC_SPI 3 IRQ_TYPE_LEVEL_HIGH>;
			clocks = <&syscon ASPEED_CLK_GATE_MAC2CLK>;
			status = "disabled";
		};

		mac2: ftgmac@1e670000 {
			compatible = "aspeed,ast2600-mac", "faraday,ftgmac100";
			reg = <0x1e670000 0x180>;
			#address-cells = <1>;
			#size-cells = <0>;
			interrupts = <GIC_SPI 32 IRQ_TYPE_LEVEL_HIGH>;
			clocks = <&syscon ASPEED_CLK_GATE_MAC3CLK>;
			status = "disabled";
		};

		mac3: ftgmac@1e690000 {
			compatible = "aspeed,ast2600-mac", "faraday,ftgmac100";
			reg = <0x1e690000 0x180>;
			#address-cells = <1>;
			#size-cells = <0>;
			interrupts = <GIC_SPI 33 IRQ_TYPE_LEVEL_HIGH>;
			clocks = <&syscon ASPEED_CLK_GATE_MAC4CLK>;
			status = "disabled";
		};

		ehci0: usb@1e6a1000 {
			compatible = "aspeed,ast2600-ehci", "generic-ehci";
			reg = <0x1e6a1000 0x100>;
			interrupts = <GIC_SPI 5 IRQ_TYPE_LEVEL_HIGH>;
			clocks = <&syscon ASPEED_CLK_GATE_USBPORT1CLK>;
			pinctrl-names = "default";
			pinctrl-0 = <&pinctrl_usb2ah_default>;
			status = "disabled";
		};

		ehci1: usb@1e6a3000 {
			compatible = "aspeed,ast2600-ehci", "generic-ehci";
			reg = <0x1e6a3000 0x100>;
			interrupts = <GIC_SPI 9 IRQ_TYPE_LEVEL_HIGH>;
			clocks = <&syscon ASPEED_CLK_GATE_USBPORT2CLK>;
			pinctrl-names = "default";
			pinctrl-0 = <&pinctrl_usb2bh_default>;
			status = "disabled";
		};

		uhci: usb@1e6b0000 {
			compatible = "aspeed,ast2600-uhci", "generic-uhci";
			reg = <0x1e6b0000 0x100>;
			interrupts = <GIC_SPI 10 IRQ_TYPE_LEVEL_HIGH>;
			#ports = <2>;
			clocks = <&syscon ASPEED_CLK_GATE_USBUHCICLK>;
			status = "disabled";
			/*
			 * No default pinmux, it will follow EHCI, use an
			 * explicit pinmux override if EHCI is not enabled.
			 */
		};

		vhub: usb-vhub@1e6a0000 {
			compatible = "aspeed,ast2600-usb-vhub";
			reg = <0x1e6a0000 0x350>;
			interrupts = <GIC_SPI 5 IRQ_TYPE_LEVEL_HIGH>;
			clocks = <&syscon ASPEED_CLK_GATE_USBPORT1CLK>;
			aspeed,vhub-downstream-ports = <7>;
			aspeed,vhub-generic-endpoints = <21>;
			pinctrl-names = "default";
			pinctrl-0 = <&pinctrl_usb2ad_default>;
			status = "disabled";
		};

		video: video@1e700000 {
			compatible = "aspeed,ast2600-video-engine";
			reg = <0x1e700000 0x1000>;
			clocks = <&syscon ASPEED_CLK_GATE_VCLK>,
				 <&syscon ASPEED_CLK_GATE_ECLK>;
			clock-names = "vclk", "eclk";
			interrupts = <GIC_SPI 7 IRQ_TYPE_LEVEL_HIGH>;
			status = "disabled";
		};

		udc: usb@1e6a2000 {
			compatible = "aspeed,ast2600-udc";
			reg = <0x1e6a2000 0x300>;
			interrupts = <GIC_SPI 9 IRQ_TYPE_LEVEL_HIGH>;
			clocks = <&syscon ASPEED_CLK_GATE_USBPORT2CLK>;
			pinctrl-names = "default";
			pinctrl-0 = <&pinctrl_usb2bd_default>;
			status = "disabled";
		};

		apb {
			compatible = "simple-bus";
			#address-cells = <1>;
			#size-cells = <1>;
			ranges;

			syscon: syscon@1e6e2000 {
				compatible = "aspeed,ast2600-scu", "syscon", "simple-mfd";
				reg = <0x1e6e2000 0x1000>;
				ranges = <0 0x1e6e2000 0x1000>;
				#address-cells = <1>;
				#size-cells = <1>;
				#clock-cells = <1>;
				#reset-cells = <1>;

				pinctrl: pinctrl {
					compatible = "aspeed,ast2600-pinctrl";
				};

				silicon-id@14 {
					compatible = "aspeed,ast2600-silicon-id", "aspeed,silicon-id";
					reg = <0x14 0x4 0x5b0 0x8>;
				};

				smp-memram@180 {
					compatible = "aspeed,ast2600-smpmem";
					reg = <0x180 0x40>;
				};

				scu_ic0: interrupt-controller@560 {
					#interrupt-cells = <1>;
					compatible = "aspeed,ast2600-scu-ic0";
					reg = <0x560 0x4>;
					interrupts = <GIC_SPI 12 IRQ_TYPE_LEVEL_HIGH>;
					interrupt-controller;
				};

				scu_ic1: interrupt-controller@570 {
					#interrupt-cells = <1>;
					compatible = "aspeed,ast2600-scu-ic1";
					reg = <0x570 0x4>;
					interrupts = <GIC_SPI 41 IRQ_TYPE_LEVEL_HIGH>;
					interrupt-controller;
				};
			};

			rng: hwrng@1e6e2524 {
				compatible = "timeriomem_rng";
				reg = <0x1e6e2524 0x4>;
				period = <1>;
				quality = <100>;
			};

			gfx: display@1e6e6000 {
				compatible = "aspeed,ast2600-gfx", "syscon";
				reg = <0x1e6e6000 0x1000>;
				reg-io-width = <4>;
				clocks = <&syscon ASPEED_CLK_GATE_D1CLK>;
				resets = <&syscon ASPEED_RESET_GRAPHICS>;
				syscon = <&syscon>;
				status = "disabled";
				interrupts = <GIC_SPI 14 IRQ_TYPE_LEVEL_HIGH>;
			};

			xdma: xdma@1e6e7000 {
				compatible = "aspeed,ast2600-xdma";
				reg = <0x1e6e7000 0x100>;
				clocks = <&syscon ASPEED_CLK_GATE_BCLK>;
				resets = <&syscon ASPEED_RESET_DEV_XDMA>, <&syscon ASPEED_RESET_RC_XDMA>;
				reset-names = "device", "root-complex";
				interrupts-extended = <&gic GIC_SPI 6 IRQ_TYPE_LEVEL_HIGH>,
						      <&scu_ic0 ASPEED_AST2600_SCU_IC0_PCIE_PERST_LO_TO_HI>;
				aspeed,pcie-device = "bmc";
				aspeed,scu = <&syscon>;
				status = "disabled";
			};

			adc0: adc@1e6e9000 {
				compatible = "aspeed,ast2600-adc0";
				reg = <0x1e6e9000 0x100>;
				clocks = <&syscon ASPEED_CLK_APB2>;
				resets = <&syscon ASPEED_RESET_ADC>;
				interrupts = <GIC_SPI 46 IRQ_TYPE_LEVEL_HIGH>;
				#io-channel-cells = <1>;
				status = "disabled";
			};

			adc1: adc@1e6e9100 {
				compatible = "aspeed,ast2600-adc1";
				reg = <0x1e6e9100 0x100>;
				clocks = <&syscon ASPEED_CLK_APB2>;
				resets = <&syscon ASPEED_RESET_ADC>;
				interrupts = <GIC_SPI 46 IRQ_TYPE_LEVEL_HIGH>;
				#io-channel-cells = <1>;
				status = "disabled";
			};

			sbc: secure-boot-controller@1e6f2000 {
				compatible = "aspeed,ast2600-sbc";
				reg = <0x1e6f2000 0x1000>;
			};

<<<<<<< HEAD
=======
			video: video@1e700000 {
				compatible = "aspeed,ast2600-video-engine";
				reg = <0x1e700000 0x1000>;
				clocks = <&syscon ASPEED_CLK_GATE_VCLK>,
					 <&syscon ASPEED_CLK_GATE_ECLK>;
				clock-names = "vclk", "eclk";
				interrupts = <GIC_SPI 7 IRQ_TYPE_LEVEL_HIGH>;
				status = "disabled";
			};

>>>>>>> 0e5bb338
			gpio0: gpio@1e780000 {
				#gpio-cells = <2>;
				gpio-controller;
				compatible = "aspeed,ast2600-gpio";
				reg = <0x1e780000 0x400>;
				interrupts = <GIC_SPI 40 IRQ_TYPE_LEVEL_HIGH>;
				gpio-ranges = <&pinctrl 0 0 208>;
				ngpios = <208>;
				clocks = <&syscon ASPEED_CLK_APB2>;
				interrupt-controller;
				#interrupt-cells = <2>;
			};

			sgpiom0: sgpiom@1e780500 {
				#gpio-cells = <2>;
				gpio-controller;
				compatible = "aspeed,ast2600-sgpiom";
				reg = <0x1e780500 0x100>;
				interrupts = <GIC_SPI 51 IRQ_TYPE_LEVEL_HIGH>;
				clocks = <&syscon ASPEED_CLK_APB2>;
				interrupt-controller;
				bus-frequency = <12000000>;
				pinctrl-names = "default";
				pinctrl-0 = <&pinctrl_sgpm1_default>;
				status = "disabled";
			};

			sgpiom1: sgpiom@1e780600 {
				#gpio-cells = <2>;
				gpio-controller;
				compatible = "aspeed,ast2600-sgpiom";
				reg = <0x1e780600 0x100>;
				interrupts = <GIC_SPI 70 IRQ_TYPE_LEVEL_HIGH>;
				clocks = <&syscon ASPEED_CLK_APB2>;
				interrupt-controller;
				bus-frequency = <12000000>;
				pinctrl-names = "default";
				pinctrl-0 = <&pinctrl_sgpm2_default>;
				status = "disabled";
			};

			gpio1: gpio@1e780800 {
				#gpio-cells = <2>;
				gpio-controller;
				compatible = "aspeed,ast2600-gpio";
				reg = <0x1e780800 0x800>;
				interrupts = <GIC_SPI 11 IRQ_TYPE_LEVEL_HIGH>;
				gpio-ranges = <&pinctrl 0 208 36>;
				ngpios = <36>;
				clocks = <&syscon ASPEED_CLK_APB1>;
				interrupt-controller;
				#interrupt-cells = <2>;
			};

			rtc: rtc@1e781000 {
				compatible = "aspeed,ast2600-rtc";
				reg = <0x1e781000 0x18>;
				interrupts = <GIC_SPI 13 IRQ_TYPE_LEVEL_HIGH>;
				status = "disabled";
			};

			timer: timer@1e782000 {
				compatible = "aspeed,ast2600-timer";
				reg = <0x1e782000 0x90>;
				interrupts-extended = <&gic  GIC_SPI 16 IRQ_TYPE_LEVEL_HIGH>,
						<&gic  GIC_SPI 17 IRQ_TYPE_LEVEL_HIGH>,
						<&gic  GIC_SPI 18 IRQ_TYPE_LEVEL_HIGH>,
						<&gic  GIC_SPI 19 IRQ_TYPE_LEVEL_HIGH>,
						<&gic  GIC_SPI 20 IRQ_TYPE_LEVEL_HIGH>,
						<&gic  GIC_SPI 21 IRQ_TYPE_LEVEL_HIGH>,
						<&gic  GIC_SPI 22 IRQ_TYPE_LEVEL_HIGH>,
						<&gic  GIC_SPI 23 IRQ_TYPE_LEVEL_HIGH>;
				clocks = <&syscon ASPEED_CLK_APB1>;
				clock-names = "PCLK";
				status = "disabled";
                        };

			uart1: serial@1e783000 {
				compatible = "ns16550a";
				reg = <0x1e783000 0x20>;
				reg-shift = <2>;
				reg-io-width = <4>;
				interrupts = <GIC_SPI 47 IRQ_TYPE_LEVEL_HIGH>;
				clocks = <&syscon ASPEED_CLK_GATE_UART1CLK>;
				resets = <&lpc_reset 4>;
				no-loopback-test;
				pinctrl-names = "default";
				pinctrl-0 = <&pinctrl_txd1_default &pinctrl_rxd1_default>;
				status = "disabled";
			};

			uart5: serial@1e784000 {
				compatible = "ns16550a";
				reg = <0x1e784000 0x1000>;
				reg-shift = <2>;
				interrupts = <GIC_SPI 8 IRQ_TYPE_LEVEL_HIGH>;
				clocks = <&syscon ASPEED_CLK_GATE_UART5CLK>;
				no-loopback-test;
			};

			wdt1: watchdog@1e785000 {
				compatible = "aspeed,ast2600-wdt";
				reg = <0x1e785000 0x40>;
			};

			wdt2: watchdog@1e785040 {
				compatible = "aspeed,ast2600-wdt";
				reg = <0x1e785040 0x40>;
				status = "disabled";
			};

			wdt3: watchdog@1e785080 {
				compatible = "aspeed,ast2600-wdt";
				reg = <0x1e785080 0x40>;
				status = "disabled";
			};

			wdt4: watchdog@1e7850c0 {
				compatible = "aspeed,ast2600-wdt";
				reg = <0x1e7850C0 0x40>;
				status = "disabled";
			};

			lpc: lpc@1e789000 {
				compatible = "aspeed,ast2600-lpc-v2", "simple-mfd", "syscon";
				reg = <0x1e789000 0x1000>;
				reg-io-width = <4>;

				#address-cells = <1>;
				#size-cells = <1>;
				ranges = <0x0 0x1e789000 0x1000>;

				kcs1: kcs@24 {
					compatible = "aspeed,ast2500-kcs-bmc-v2";
					reg = <0x24 0x1>, <0x30 0x1>, <0x3c 0x1>;
					interrupts = <GIC_SPI 138 IRQ_TYPE_LEVEL_HIGH>;
					clocks = <&syscon ASPEED_CLK_GATE_LCLK>;
					kcs_chan = <1>;
					status = "disabled";
				};

				kcs2: kcs@28 {
					compatible = "aspeed,ast2500-kcs-bmc-v2";
					reg = <0x28 0x1>, <0x34 0x1>, <0x40 0x1>;
					interrupts = <GIC_SPI 139 IRQ_TYPE_LEVEL_HIGH>;
					clocks = <&syscon ASPEED_CLK_GATE_LCLK>;
					status = "disabled";
				};

				kcs3: kcs@2c {
					compatible = "aspeed,ast2500-kcs-bmc-v2";
					reg = <0x2c 0x1>, <0x38 0x1>, <0x44 0x1>;
					interrupts = <GIC_SPI 140 IRQ_TYPE_LEVEL_HIGH>;
					clocks = <&syscon ASPEED_CLK_GATE_LCLK>;
					status = "disabled";
				};

				kcs4: kcs@114 {
					compatible = "aspeed,ast2500-kcs-bmc-v2";
					reg = <0x114 0x1>, <0x118 0x1>, <0x11c 0x1>;
					interrupts = <GIC_SPI 141 IRQ_TYPE_LEVEL_HIGH>;
					clocks = <&syscon ASPEED_CLK_GATE_LCLK>;
					status = "disabled";
				};

				lpc_ctrl: lpc-ctrl@80 {
					compatible = "aspeed,ast2600-lpc-ctrl";
					reg = <0x80 0x80>;
					clocks = <&syscon ASPEED_CLK_GATE_LCLK>;
					status = "disabled";
				};

				lpc_snoop: lpc-snoop@80 {
					compatible = "aspeed,ast2600-lpc-snoop";
					reg = <0x80 0x80>;
					interrupts = <GIC_SPI 144 IRQ_TYPE_LEVEL_HIGH>;
					clocks = <&syscon ASPEED_CLK_GATE_LCLK>;
					status = "disabled";
				};

				lhc: lhc@a0 {
					compatible = "aspeed,ast2600-lhc";
					reg = <0xa0 0x24 0xc8 0x8>;
				};

				lpc_reset: reset-controller@98 {
					compatible = "aspeed,ast2600-lpc-reset";
					reg = <0x98 0x4>;
					#reset-cells = <1>;
				};

				uart_routing: uart-routing@98 {
					compatible = "aspeed,ast2600-uart-routing";
					reg = <0x98 0x8>;
					status = "disabled";
				};

				ibt: ibt@140 {
					compatible = "aspeed,ast2600-ibt-bmc";
					reg = <0x140 0x18>;
					interrupts = <GIC_SPI 143 IRQ_TYPE_LEVEL_HIGH>;
					clocks = <&syscon ASPEED_CLK_GATE_LCLK>;
					status = "disabled";
				};
			};

			sdc: sdc@1e740000 {
				compatible = "aspeed,ast2600-sd-controller";
				reg = <0x1e740000 0x100>;
				#address-cells = <1>;
				#size-cells = <1>;
				ranges = <0 0x1e740000 0x10000>;
				clocks = <&syscon ASPEED_CLK_GATE_SDCLK>;
				status = "disabled";

				sdhci0: sdhci@1e740100 {
					compatible = "aspeed,ast2600-sdhci", "sdhci";
					reg = <0x100 0x100>;
					interrupts = <GIC_SPI 43 IRQ_TYPE_LEVEL_HIGH>;
					sdhci,auto-cmd12;
					clocks = <&syscon ASPEED_CLK_SDIO>;
					status = "disabled";
				};

				sdhci1: sdhci@1e740200 {
					compatible = "aspeed,ast2600-sdhci", "sdhci";
					reg = <0x200 0x100>;
					interrupts = <GIC_SPI 43 IRQ_TYPE_LEVEL_HIGH>;
					sdhci,auto-cmd12;
					clocks = <&syscon ASPEED_CLK_SDIO>;
					status = "disabled";
				};
			};

			emmc_controller: sdc@1e750000 {
				compatible = "aspeed,ast2600-sd-controller";
				reg = <0x1e750000 0x100>;
				#address-cells = <1>;
				#size-cells = <1>;
				ranges = <0 0x1e750000 0x10000>;
				clocks = <&syscon ASPEED_CLK_GATE_EMMCCLK>;
				status = "disabled";

				emmc: sdhci@1e750100 {
					compatible = "aspeed,ast2600-sdhci";
					reg = <0x100 0x100>;
					sdhci,auto-cmd12;
					interrupts = <GIC_SPI 15 IRQ_TYPE_LEVEL_HIGH>;
					clocks = <&syscon ASPEED_CLK_EMMC>;
					pinctrl-names = "default";
					pinctrl-0 = <&pinctrl_emmc_default>;
				};
			};

			vuart1: serial@1e787000 {
				compatible = "aspeed,ast2500-vuart";
				reg = <0x1e787000 0x40>;
				reg-shift = <2>;
				interrupts = <GIC_SPI 147 IRQ_TYPE_LEVEL_HIGH>;
				clocks = <&syscon ASPEED_CLK_APB1>;
				no-loopback-test;
				status = "disabled";
			};

			vuart2: serial@1e788000 {
				compatible = "aspeed,ast2500-vuart";
				reg = <0x1e788000 0x40>;
				reg-shift = <2>;
				interrupts = <GIC_SPI 148 IRQ_TYPE_LEVEL_HIGH>;
				clocks = <&syscon ASPEED_CLK_APB1>;
				no-loopback-test;
				status = "disabled";
			};

			uart2: serial@1e78d000 {
				compatible = "ns16550a";
				reg = <0x1e78d000 0x20>;
				reg-shift = <2>;
				reg-io-width = <4>;
				interrupts = <GIC_SPI 48 IRQ_TYPE_LEVEL_HIGH>;
				clocks = <&syscon ASPEED_CLK_GATE_UART2CLK>;
				resets = <&lpc_reset 5>;
				no-loopback-test;
				pinctrl-names = "default";
				pinctrl-0 = <&pinctrl_txd2_default &pinctrl_rxd2_default>;
				status = "disabled";
			};

			uart3: serial@1e78e000 {
				compatible = "ns16550a";
				reg = <0x1e78e000 0x20>;
				reg-shift = <2>;
				reg-io-width = <4>;
				interrupts = <GIC_SPI 49 IRQ_TYPE_LEVEL_HIGH>;
				clocks = <&syscon ASPEED_CLK_GATE_UART3CLK>;
				resets = <&lpc_reset 6>;
				no-loopback-test;
				pinctrl-names = "default";
				pinctrl-0 = <&pinctrl_txd3_default &pinctrl_rxd3_default>;
				status = "disabled";
			};

			uart4: serial@1e78f000 {
				compatible = "ns16550a";
				reg = <0x1e78f000 0x20>;
				reg-shift = <2>;
				reg-io-width = <4>;
				interrupts = <GIC_SPI 50 IRQ_TYPE_LEVEL_HIGH>;
				clocks = <&syscon ASPEED_CLK_GATE_UART4CLK>;
				resets = <&lpc_reset 7>;
				no-loopback-test;
				pinctrl-names = "default";
				pinctrl-0 = <&pinctrl_txd4_default &pinctrl_rxd4_default>;
				status = "disabled";
			};

			i2c: bus@1e78a000 {
				compatible = "simple-bus";
				#address-cells = <1>;
				#size-cells = <1>;
				ranges = <0 0x1e78a000 0x1000>;
			};

			fsim0: fsi@1e79b000 {
				compatible = "aspeed,ast2600-fsi-master", "fsi-master";
				reg = <0x1e79b000 0x94>;
				interrupts = <GIC_SPI 100 IRQ_TYPE_LEVEL_HIGH>;
				pinctrl-names = "default";
				pinctrl-0 = <&pinctrl_fsi1_default>;
				clocks = <&syscon ASPEED_CLK_GATE_FSICLK>;
				status = "disabled";
			};

			fsim1: fsi@1e79b100 {
				compatible = "aspeed,ast2600-fsi-master", "fsi-master";
				reg = <0x1e79b100 0x94>;
				interrupts = <GIC_SPI 101 IRQ_TYPE_LEVEL_HIGH>;
				pinctrl-names = "default";
				pinctrl-0 = <&pinctrl_fsi2_default>;
				clocks = <&syscon ASPEED_CLK_GATE_FSICLK>;
				status = "disabled";
			};
		};
	};
};

#include "aspeed-g6-pinctrl.dtsi"

&i2c {
	i2c0: i2c-bus@80 {
		#address-cells = <1>;
		#size-cells = <0>;
		#interrupt-cells = <1>;
		reg = <0x80 0x80>;
		compatible = "aspeed,ast2600-i2c-bus";
		clocks = <&syscon ASPEED_CLK_APB2>;
		resets = <&syscon ASPEED_RESET_I2C>;
		interrupts = <GIC_SPI 110 IRQ_TYPE_LEVEL_HIGH>;
		bus-frequency = <100000>;
		pinctrl-names = "default";
		pinctrl-0 = <&pinctrl_i2c1_default>;
		status = "disabled";
	};

	i2c1: i2c-bus@100 {
		#address-cells = <1>;
		#size-cells = <0>;
		#interrupt-cells = <1>;
		reg = <0x100 0x80>;
		compatible = "aspeed,ast2600-i2c-bus";
		clocks = <&syscon ASPEED_CLK_APB2>;
		resets = <&syscon ASPEED_RESET_I2C>;
		interrupts = <GIC_SPI 111 IRQ_TYPE_LEVEL_HIGH>;
		bus-frequency = <100000>;
		pinctrl-names = "default";
		pinctrl-0 = <&pinctrl_i2c2_default>;
		status = "disabled";
	};

	i2c2: i2c-bus@180 {
		#address-cells = <1>;
		#size-cells = <0>;
		#interrupt-cells = <1>;
		reg = <0x180 0x80>;
		compatible = "aspeed,ast2600-i2c-bus";
		clocks = <&syscon ASPEED_CLK_APB2>;
		resets = <&syscon ASPEED_RESET_I2C>;
		interrupts = <GIC_SPI 112 IRQ_TYPE_LEVEL_HIGH>;
		bus-frequency = <100000>;
		pinctrl-names = "default";
		pinctrl-0 = <&pinctrl_i2c3_default>;
		status = "disabled";
	};

	i2c3: i2c-bus@200 {
		#address-cells = <1>;
		#size-cells = <0>;
		#interrupt-cells = <1>;
		reg = <0x200 0x80>;
		compatible = "aspeed,ast2600-i2c-bus";
		clocks = <&syscon ASPEED_CLK_APB2>;
		resets = <&syscon ASPEED_RESET_I2C>;
		interrupts = <GIC_SPI 113 IRQ_TYPE_LEVEL_HIGH>;
		bus-frequency = <100000>;
		pinctrl-names = "default";
		pinctrl-0 = <&pinctrl_i2c4_default>;
		status = "disabled";
	};

	i2c4: i2c-bus@280 {
		#address-cells = <1>;
		#size-cells = <0>;
		#interrupt-cells = <1>;
		reg = <0x280 0x80>;
		compatible = "aspeed,ast2600-i2c-bus";
		clocks = <&syscon ASPEED_CLK_APB2>;
		resets = <&syscon ASPEED_RESET_I2C>;
		interrupts = <GIC_SPI 114 IRQ_TYPE_LEVEL_HIGH>;
		bus-frequency = <100000>;
		pinctrl-names = "default";
		pinctrl-0 = <&pinctrl_i2c5_default>;
		status = "disabled";
	};

	i2c5: i2c-bus@300 {
		#address-cells = <1>;
		#size-cells = <0>;
		#interrupt-cells = <1>;
		reg = <0x300 0x80>;
		compatible = "aspeed,ast2600-i2c-bus";
		clocks = <&syscon ASPEED_CLK_APB2>;
		resets = <&syscon ASPEED_RESET_I2C>;
		interrupts = <GIC_SPI 115 IRQ_TYPE_LEVEL_HIGH>;
		bus-frequency = <100000>;
		pinctrl-names = "default";
		pinctrl-0 = <&pinctrl_i2c6_default>;
		status = "disabled";
	};

	i2c6: i2c-bus@380 {
		#address-cells = <1>;
		#size-cells = <0>;
		#interrupt-cells = <1>;
		reg = <0x380 0x80>;
		compatible = "aspeed,ast2600-i2c-bus";
		clocks = <&syscon ASPEED_CLK_APB2>;
		resets = <&syscon ASPEED_RESET_I2C>;
		interrupts = <GIC_SPI 116 IRQ_TYPE_LEVEL_HIGH>;
		bus-frequency = <100000>;
		pinctrl-names = "default";
		pinctrl-0 = <&pinctrl_i2c7_default>;
		status = "disabled";
	};

	i2c7: i2c-bus@400 {
		#address-cells = <1>;
		#size-cells = <0>;
		#interrupt-cells = <1>;
		reg = <0x400 0x80>;
		compatible = "aspeed,ast2600-i2c-bus";
		clocks = <&syscon ASPEED_CLK_APB2>;
		resets = <&syscon ASPEED_RESET_I2C>;
		interrupts = <GIC_SPI 117 IRQ_TYPE_LEVEL_HIGH>;
		bus-frequency = <100000>;
		pinctrl-names = "default";
		pinctrl-0 = <&pinctrl_i2c8_default>;
		status = "disabled";
	};

	i2c8: i2c-bus@480 {
		#address-cells = <1>;
		#size-cells = <0>;
		#interrupt-cells = <1>;
		reg = <0x480 0x80>;
		compatible = "aspeed,ast2600-i2c-bus";
		clocks = <&syscon ASPEED_CLK_APB2>;
		resets = <&syscon ASPEED_RESET_I2C>;
		interrupts = <GIC_SPI 118 IRQ_TYPE_LEVEL_HIGH>;
		bus-frequency = <100000>;
		pinctrl-names = "default";
		pinctrl-0 = <&pinctrl_i2c9_default>;
		status = "disabled";
	};

	i2c9: i2c-bus@500 {
		#address-cells = <1>;
		#size-cells = <0>;
		#interrupt-cells = <1>;
		reg = <0x500 0x80>;
		compatible = "aspeed,ast2600-i2c-bus";
		clocks = <&syscon ASPEED_CLK_APB2>;
		resets = <&syscon ASPEED_RESET_I2C>;
		interrupts = <GIC_SPI 119 IRQ_TYPE_LEVEL_HIGH>;
		bus-frequency = <100000>;
		pinctrl-names = "default";
		pinctrl-0 = <&pinctrl_i2c10_default>;
		status = "disabled";
	};

	i2c10: i2c-bus@580 {
		#address-cells = <1>;
		#size-cells = <0>;
		#interrupt-cells = <1>;
		reg = <0x580 0x80>;
		compatible = "aspeed,ast2600-i2c-bus";
		clocks = <&syscon ASPEED_CLK_APB2>;
		resets = <&syscon ASPEED_RESET_I2C>;
		interrupts = <GIC_SPI 120 IRQ_TYPE_LEVEL_HIGH>;
		bus-frequency = <100000>;
		pinctrl-names = "default";
		pinctrl-0 = <&pinctrl_i2c11_default>;
		status = "disabled";
	};

	i2c11: i2c-bus@600 {
		#address-cells = <1>;
		#size-cells = <0>;
		#interrupt-cells = <1>;
		reg = <0x600 0x80>;
		compatible = "aspeed,ast2600-i2c-bus";
		clocks = <&syscon ASPEED_CLK_APB2>;
		resets = <&syscon ASPEED_RESET_I2C>;
		interrupts = <GIC_SPI 121 IRQ_TYPE_LEVEL_HIGH>;
		bus-frequency = <100000>;
		pinctrl-names = "default";
		pinctrl-0 = <&pinctrl_i2c12_default>;
		status = "disabled";
	};

	i2c12: i2c-bus@680 {
		#address-cells = <1>;
		#size-cells = <0>;
		#interrupt-cells = <1>;
		reg = <0x680 0x80>;
		compatible = "aspeed,ast2600-i2c-bus";
		clocks = <&syscon ASPEED_CLK_APB2>;
		resets = <&syscon ASPEED_RESET_I2C>;
		interrupts = <GIC_SPI 122 IRQ_TYPE_LEVEL_HIGH>;
		bus-frequency = <100000>;
		pinctrl-names = "default";
		pinctrl-0 = <&pinctrl_i2c13_default>;
		status = "disabled";
	};

	i2c13: i2c-bus@700 {
		#address-cells = <1>;
		#size-cells = <0>;
		#interrupt-cells = <1>;
		reg = <0x700 0x80>;
		compatible = "aspeed,ast2600-i2c-bus";
		clocks = <&syscon ASPEED_CLK_APB2>;
		resets = <&syscon ASPEED_RESET_I2C>;
		interrupts = <GIC_SPI 123 IRQ_TYPE_LEVEL_HIGH>;
		bus-frequency = <100000>;
		pinctrl-names = "default";
		pinctrl-0 = <&pinctrl_i2c14_default>;
		status = "disabled";
	};

	i2c14: i2c-bus@780 {
		#address-cells = <1>;
		#size-cells = <0>;
		#interrupt-cells = <1>;
		reg = <0x780 0x80>;
		compatible = "aspeed,ast2600-i2c-bus";
		clocks = <&syscon ASPEED_CLK_APB2>;
		resets = <&syscon ASPEED_RESET_I2C>;
		interrupts = <GIC_SPI 124 IRQ_TYPE_LEVEL_HIGH>;
		bus-frequency = <100000>;
		pinctrl-names = "default";
		pinctrl-0 = <&pinctrl_i2c15_default>;
		status = "disabled";
	};

	i2c15: i2c-bus@800 {
		#address-cells = <1>;
		#size-cells = <0>;
		#interrupt-cells = <1>;
		reg = <0x800 0x80>;
		compatible = "aspeed,ast2600-i2c-bus";
		clocks = <&syscon ASPEED_CLK_APB2>;
		resets = <&syscon ASPEED_RESET_I2C>;
		interrupts = <GIC_SPI 125 IRQ_TYPE_LEVEL_HIGH>;
		bus-frequency = <100000>;
		pinctrl-names = "default";
		pinctrl-0 = <&pinctrl_i2c16_default>;
		status = "disabled";
	};
};<|MERGE_RESOLUTION|>--- conflicted
+++ resolved
@@ -307,16 +307,6 @@
 			status = "disabled";
 		};
 
-		video: video@1e700000 {
-			compatible = "aspeed,ast2600-video-engine";
-			reg = <0x1e700000 0x1000>;
-			clocks = <&syscon ASPEED_CLK_GATE_VCLK>,
-				 <&syscon ASPEED_CLK_GATE_ECLK>;
-			clock-names = "vclk", "eclk";
-			interrupts = <GIC_SPI 7 IRQ_TYPE_LEVEL_HIGH>;
-			status = "disabled";
-		};
-
 		udc: usb@1e6a2000 {
 			compatible = "aspeed,ast2600-udc";
 			reg = <0x1e6a2000 0x300>;
@@ -429,8 +419,6 @@
 				reg = <0x1e6f2000 0x1000>;
 			};
 
-<<<<<<< HEAD
-=======
 			video: video@1e700000 {
 				compatible = "aspeed,ast2600-video-engine";
 				reg = <0x1e700000 0x1000>;
@@ -441,7 +429,6 @@
 				status = "disabled";
 			};
 
->>>>>>> 0e5bb338
 			gpio0: gpio@1e780000 {
 				#gpio-cells = <2>;
 				gpio-controller;
